--- conflicted
+++ resolved
@@ -23,8 +23,6 @@
       - name: Checkout code
         uses: actions/checkout@v2
 
-<<<<<<< HEAD
-=======
         # We need to do this because of how github cache works
         # I am not sure we can move the cache file, so if we do not do this
         # make update breaks because the cached compiler is there where the submodules
@@ -39,24 +37,11 @@
           path: vendor/nimbus-build-system/vendor/Nim/bin
           key: ${{ runner.os }}-${{ matrix.env.NPROC }}-nim-${{ hashFiles('.gitmodules') }}
 
->>>>>>> 65300d2d
       - name: Install dependencies
         run: |
           make -j${NPROC} NIMFLAGS="--parallelBuild:${NPROC}" V=1 update 
           make -j${NPROC} NIMFLAGS="--parallelBuild:${NPROC}" LOG_LEVEL=TRACE
 
-<<<<<<< HEAD
-      - name: Cache Nim
-        id: cache-nim
-        uses: actions/cache@v1
-        with:
-          path: vendor/nimbus-build-system/vendor/Nim/bin
-          key: ${{ runner.os }}-nim-${{ hashFiles('.gitmodules') }}
-
-      - name: Run Tests
-        run: |
-          make -j${NPROC} NIMFLAGS="--parallelBuild:${NPROC}" test
-=======
       - name: Run Tests
         run: |
           make -j${NPROC} NIMFLAGS="--parallelBuild:${NPROC}" test
@@ -104,5 +89,4 @@
         run: |
           mingw32-make -j2 ARCH_OVERRIDE=%PLATFORM% LOG_LEVEL=TRACE
           build\wakunode.exe --help
-          mingw32-make -j2 ARCH_OVERRIDE=%PLATFORM% test
->>>>>>> 65300d2d
+          mingw32-make -j2 ARCH_OVERRIDE=%PLATFORM% test