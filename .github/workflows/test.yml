--- conflicted
+++ resolved
@@ -22,26 +22,14 @@
       - name: Checkout code
         uses: actions/checkout@v2
 
-<<<<<<< HEAD
-      - name: Cache nim
-        uses: actions/cache@v1
-        with:
-          path: vendor/nimbus-build-system/vendor/Nim/bin
-          key: ${{ runner.os }}-${{ matrix.env.NPROC }}-nim-${{ hashFiles('.gitmodules') }}
-
-      - name: Install dependencies
-=======
         # We need to do this because of how github cache works
         # I am not sure we can move the cache file, so if we do not do this
         # make update breaks because the cached compiler is there where the submodules
         # are meant to go.
       - name: Submodules
->>>>>>> 65300d2d
         run: |
           git submodule update --init --recursive
 
-<<<<<<< HEAD
-=======
       - name: Cache nim
         uses: actions/cache@v1
         with:
@@ -53,7 +41,6 @@
           make -j${NPROC} NIMFLAGS="--parallelBuild:${NPROC}" V=1 update 
           make -j${NPROC} NIMFLAGS="--parallelBuild:${NPROC}" LOG_LEVEL=TRACE
 
->>>>>>> 65300d2d
       - name: Run Tests
         run: |
           make -j${NPROC} NIMFLAGS="--parallelBuild:${NPROC}" test
@@ -77,8 +64,6 @@
       - name: Checkout code
         uses: actions/checkout@v2
 
-<<<<<<< HEAD
-=======
         # We need to do this because of how github cache works
         # I am not sure we can move the cache file, so if we do not do this
         # make update breaks because the cached compiler is there where the submodules
@@ -87,7 +72,6 @@
         run: |
           git submodule update --init --recursive
 
->>>>>>> 65300d2d
       - name: Cache nim
         uses: actions/cache@v1
         with:
