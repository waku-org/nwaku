--- conflicted
+++ resolved
@@ -71,38 +71,6 @@
 
       - name: Run Tests
         run: |
-<<<<<<< HEAD
-          make -j${NPROC} NIMFLAGS="--parallelBuild:${NPROC}" test
-
-  windows:
-    strategy:
-      matrix:
-        env:
-          - { NPROC: 2 }
-          - { NPROC: 6 }
-    runs-on: windows-latest
-    env: ${{ matrix.env }}
-
-    name: windows - ${{ matrix.env.NPROC }} processes
-
-    steps:
-      - uses: eine/setup-msys2@v0
-        with:
-            msystem: MSYS
-            update: true
-
-      - name: Checkout code
-        uses: actions/checkout@v2
-
-      - name: Build
-        run: |
-          mingw32-make -j2 ARCH_OVERRIDE=%PLATFORM% CI_CACHE=NimBinaries update
-          mingw32-make -j2 ARCH_OVERRIDE=%PLATFORM% fetch-dlls
-
-      - name: Run Tests
-        run: |
-=======
->>>>>>> 7227a4ec
           mingw32-make -j2 ARCH_OVERRIDE=%PLATFORM% LOG_LEVEL=TRACE
           build\wakunode.exe --help
           mingw32-make -j2 ARCH_OVERRIDE=%PLATFORM% test