--- conflicted
+++ resolved
@@ -113,10 +113,7 @@
             sudo docker run --rm -d -e POSTGRES_PASSWORD=test123 -p 5432:5432 postgres:9.6-alpine
           fi
 
-<<<<<<< HEAD
           make V=1 LOG_LEVEL=DEBUG QUICK_AND_DIRTY_COMPILER=1 test testwakunode2
-=======
-          make V=1 LOG_LEVEL=DEBUG QUICK_AND_DIRTY_COMPILER=1 test2 testwakunode2
 
   build-docker-image:
     needs: changes
@@ -127,7 +124,7 @@
     runs-on: ${{ matrix.os }}
     timeout-minutes: 60
 
-    name: docker-build-v2-${{ matrix.os }}
+    name: docker-build-${{ matrix.os }}
     steps:
       - name: Checkout code
         uses: actions/checkout@v3
@@ -171,5 +168,4 @@
 
             ```
             ${{steps.build.outputs.image}}
-            ```
->>>>>>> 84f94d5d
+            ```