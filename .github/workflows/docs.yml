--- conflicted
+++ resolved
@@ -29,14 +29,9 @@
         run: |
           make -j2 NIMFLAGS="--parallelBuild:2" V=1 update 
           make -j2 NIMFLAGS="--parallelBuild:2" LOG_LEVEL=TRACE
-<<<<<<< HEAD
-      - uses: jiro4989/setup-nim-action@v1
-      - run: nimble doc --accept --index:on --project --out:${{ env.deploy-dir }} ${{ env.nim-src }}
-=======
       - name: Install dependencies
         run: |
           make -j2 NIMFLAGS="--parallelBuild:2" V=1 docs 
->>>>>>> bcc101aa
       - name: Deploy documents
         uses: peaceiris/actions-gh-pages@v3
         with:
