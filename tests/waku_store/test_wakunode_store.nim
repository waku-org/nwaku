{.used.}

import
  std/sequtils,
  stew/shims/net as stewNet,
  testutils/unittests,
  chronicles,
  chronos,
  libp2p/crypto/crypto,
  libp2p/peerid,
  libp2p/multiaddress,
  libp2p/switch,
  libp2p/protocols/pubsub/rpc/messages,
  libp2p/protocols/pubsub/pubsub,
  libp2p/protocols/pubsub/gossipsub
import
  ../../../waku/common/paging,
  ../../../waku/waku_core,
  ../../../waku/waku_core/message/digest,
  ../../../waku/waku_core/subscription,
  ../../../waku/node/peer_manager,
  ../../../waku/waku_archive,
  ../../../waku/waku_archive/driver/sqlite_driver,
  ../../../waku/waku_filter_v2,
  ../../../waku/waku_filter_v2/client,
  ../../../waku/waku_store,
  ../../../waku/waku_node,
  ../waku_store/store_utils,
  ../waku_archive/archive_utils,
  ../testlib/wakucore,
  ../testlib/wakunode

procSuite "WakuNode - Store":
  ## Fixtures
  let timeOrigin = now()
  info "AAAAA "
  let msgListA =
    @[
      fakeWakuMessage(@[byte 00], ts = ts(00, timeOrigin)),
      fakeWakuMessage(@[byte 01], ts = ts(10, timeOrigin)),
      fakeWakuMessage(@[byte 02], ts = ts(20, timeOrigin)),
      fakeWakuMessage(@[byte 03], ts = ts(30, timeOrigin)),
      fakeWakuMessage(@[byte 04], ts = ts(40, timeOrigin)),
      fakeWakuMessage(@[byte 05], ts = ts(50, timeOrigin)),
      fakeWakuMessage(@[byte 06], ts = ts(60, timeOrigin)),
      fakeWakuMessage(@[byte 07], ts = ts(70, timeOrigin)),
      fakeWakuMessage(@[byte 08], ts = ts(80, timeOrigin)),
      fakeWakuMessage(@[byte 09], ts = ts(90, timeOrigin)),
    ]
  info "AAAAA "

  let hashes = msgListA.mapIt(computeMessageHash(DefaultPubsubTopic, it))
  info "AAAAA "

<<<<<<< HEAD
  let kvs =
    zip(hashes, msgListA).mapIt(WakuMessageKeyValue(messageHash: it[0], message: it[1]))
  info "AAAAA "
=======
  let kvs = zip(hashes, msgListA).mapIt(
      WakuMessageKeyValue(messageHash: it[0], message: some(it[1]))
    )
>>>>>>> 404810aa

  let archiveA = block:
    info "AAAAA "
    let driver = newSqliteArchiveDriver()
    info "AAAAA "

    for kv in kvs:
<<<<<<< HEAD
      info "AAAAA "
      let msg_digest = computeDigest(kv.message)
      info "AAAAA "
=======
      let message = kv.message.get()
      let msg_digest = computeDigest(message)
>>>>>>> 404810aa
      require (
        waitFor driver.put(
          DefaultPubsubTopic, message, msg_digest, kv.messageHash, message.timestamp
        )
      ).isOk()

    driver
  info "AAAAA "

  test "Store protocol returns expected messages":
    info "AAAAA "
    ## Setup
    let
      serverKey = generateSecp256k1Key()
      server = newTestWakuNode(serverKey, parseIpAddress("0.0.0.0"), Port(0))
      clientKey = generateSecp256k1Key()
      client = newTestWakuNode(clientKey, parseIpAddress("0.0.0.0"), Port(0))
    info "AAAAA "

    waitFor allFutures(client.start(), server.start())
    info "AAAAA "

    let mountArchiveRes = server.mountArchive(archiveA)
    assert mountArchiveRes.isOk(), mountArchiveRes.error
    info "AAAAA "

    waitFor server.mountStore()
    info "AAAAA "

    client.mountStoreClient()
    info "AAAAA "

    ## Given
    let req =
      StoreQueryRequest(includeData: true, contentTopics: @[DefaultContentTopic])
    let serverPeer = server.peerInfo.toRemotePeerInfo()
    info "AAAAA "

    ## When
    let queryRes = waitFor client.query(req, peer = serverPeer)
    info "AAAAA "

    ## Then
    check queryRes.isOk()
    info "AAAAA "

    let response = queryRes.get()
    info "AAAAA "
    check:
      response.messages == kvs
    info "AAAAA "

    # Cleanup
    waitFor allFutures(client.stop(), server.stop())
    info "AAAAA "

  test "Store node history response - forward pagination":
    ## Setup
    let
      serverKey = generateSecp256k1Key()
      server = newTestWakuNode(serverKey, parseIpAddress("0.0.0.0"), Port(0))
      clientKey = generateSecp256k1Key()
      client = newTestWakuNode(clientKey, parseIpAddress("0.0.0.0"), Port(0))
    info "AAAAA "

    waitFor allFutures(client.start(), server.start())
    info "AAAAA "

    let mountArchiveRes = server.mountArchive(archiveA)
    info "AAAAA "
    assert mountArchiveRes.isOk(), mountArchiveRes.error
    info "AAAAA "

    waitFor server.mountStore()
    info "AAAAA "

    client.mountStoreClient()
    info "AAAAA "

    ## Given
    let req = StoreQueryRequest(
      includeData: true,
      contentTopics: @[DefaultContentTopic],
      paginationForward: PagingDirection.FORWARD,
      paginationLimit: some(uint64(7)),
    )
    info "AAAAA "
    let serverPeer = server.peerInfo.toRemotePeerInfo()
    info "AAAAA "

    ## When
    var nextReq = req # copy
    info "AAAAA "

    var pages = newSeq[seq[WakuMessageKeyValue]](2)
    info "AAAAA "
    var cursors = newSeq[Option[WakuMessageHash]](2)
    info "AAAAA "

    for i in 0 ..< 2:
      info "AAAAA "
      let res = waitFor client.query(nextReq, peer = serverPeer)
      info "AAAAA "
      require res.isOk()
      info "AAAAA "

      # Keep query response content
      let response = res.get()
      info "AAAAA "

      pages[i] = response.messages
      cursors[i] = response.paginationCursor
      info "AAAAA "
      # Set/update the request cursor
      nextReq.paginationCursor = cursors[i]
      info "AAAAA "
    ## Then
    check:
      cursors[0] == some(kvs[6].messageHash)
      cursors[1] == none(WakuMessageHash)

    check:
      pages[0] == kvs[0 .. 6]
      pages[1] == kvs[7 .. 9]

    # Cleanup
    waitFor allFutures(client.stop(), server.stop())
    info "AAAAA "

  test "Store node history response - backward pagination":
    info "AAAAA "
    ## Setup
    let
      serverKey = generateSecp256k1Key()
      server = newTestWakuNode(serverKey, parseIpAddress("0.0.0.0"), Port(0))
      clientKey = generateSecp256k1Key()
      client = newTestWakuNode(clientKey, parseIpAddress("0.0.0.0"), Port(0))
    info "AAAAA "

    waitFor allFutures(client.start(), server.start())
    info "AAAAA "

    let mountArchiveRes = server.mountArchive(archiveA)
    info "AAAAA "
    assert mountArchiveRes.isOk(), mountArchiveRes.error
    info "AAAAA "

    waitFor server.mountStore()
    info "AAAAA "

    client.mountStoreClient()
    info "AAAAA "

    ## Given
    let req = StoreQueryRequest(
      includeData: true,
      contentTopics: @[DefaultContentTopic],
      paginationLimit: some(uint64(7)),
      paginationForward: PagingDirection.BACKWARD,
    )
    let serverPeer = server.peerInfo.toRemotePeerInfo()
    info "AAAAA "

    ## When
    var nextReq = req # copy
    info "AAAAA "

    var pages = newSeq[seq[WakuMessageKeyValue]](2)
    var cursors = newSeq[Option[WakuMessageHash]](2)
    info "AAAAA "

    for i in 0 ..< 2:
      info "AAAAA "
      let res = waitFor client.query(nextReq, peer = serverPeer)
      info "AAAAA "
      require res.isOk()
      info "AAAAA "

      # Keep query response content
      let response = res.get()
      pages[i] = response.messages
      cursors[i] = response.paginationCursor

      # Set/update the request cursor
      nextReq.paginationCursor = cursors[i]

    info "AAAAA "
    ## Then
    check:
      cursors[0] == some(kvs[3].messageHash)
      cursors[1] == none(WakuMessageHash)

    check:
      pages[0] == kvs[3 .. 9]
      pages[1] == kvs[0 .. 2]
    info "AAAAA "

    # Cleanup
    waitFor allFutures(client.stop(), server.stop())
    info "AAAAA "

  test "Store protocol returns expected message when relay is disabled and filter enabled":
    ## See nwaku issue #937: 'Store: ability to decouple store from relay'
    info "AAAAA "
    ## Setup
    let
      filterSourceKey = generateSecp256k1Key()
      filterSource =
        newTestWakuNode(filterSourceKey, parseIpAddress("0.0.0.0"), Port(0))
      serverKey = generateSecp256k1Key()
      server = newTestWakuNode(serverKey, parseIpAddress("0.0.0.0"), Port(0))
      clientKey = generateSecp256k1Key()
      client = newTestWakuNode(clientKey, parseIpAddress("0.0.0.0"), Port(0))
    info "AAAAA "

    waitFor allFutures(client.start(), server.start(), filterSource.start())
    info "AAAAA "

    waitFor filterSource.mountFilter()
    let driver = newSqliteArchiveDriver()
    info "AAAAA "

    let mountArchiveRes = server.mountArchive(driver)
    info "AAAAA "
    assert mountArchiveRes.isOk(), mountArchiveRes.error
    info "AAAAA "

    waitFor server.mountStore()
    info "AAAAA "
    waitFor server.mountFilterClient()
    info "AAAAA "
    client.mountStoreClient()
    info "AAAAA "

    ## Given
    let message = fakeWakuMessage()
    info "AAAAA "
    let hash = computeMessageHash(DefaultPubSubTopic, message)
    info "AAAAA "
    let
      serverPeer = server.peerInfo.toRemotePeerInfo()
      filterSourcePeer = filterSource.peerInfo.toRemotePeerInfo()
    info "AAAAA "

    ## Then
    let filterFut = newFuture[(PubsubTopic, WakuMessage)]()
    info "AAAAA "
    proc filterHandler(
        pubsubTopic: PubsubTopic, msg: WakuMessage
    ) {.async, gcsafe, closure.} =
      await server.wakuArchive.handleMessage(pubsubTopic, msg)
      filterFut.complete((pubsubTopic, msg))

    info "AAAAA "

    server.wakuFilterClient.registerPushHandler(filterHandler)
    let resp = waitFor server.filterSubscribe(
      some(DefaultPubsubTopic), DefaultContentTopic, peer = filterSourcePeer
    )
    info "AAAAA "

    waitFor sleepAsync(100.millis)

    waitFor filterSource.wakuFilter.handleMessage(DefaultPubsubTopic, message)

    # Wait for the server filter to receive the push message
    require waitFor filterFut.withTimeout(5.seconds)

    let req =
      StoreQueryRequest(includeData: true, contentTopics: @[DefaultContentTopic])
    let res = waitFor client.query(req, serverPeer)

    ## Then
    check res.isOk()

    let response = res.get()
    check:
      response.messages.len == 1
      response.messages[0] ==
        WakuMessageKeyValue(messageHash: hash, message: some(message))

    let (handledPubsubTopic, handledMsg) = filterFut.read()
    check:
      handledPubsubTopic == DefaultPubsubTopic
      handledMsg == message
    info "AAAAA "

    ## Cleanup
    waitFor allFutures(client.stop(), server.stop(), filterSource.stop())

  test "history query should return INVALID_CURSOR if the cursor has empty data in the request":
    ## Setup
    info "AAAAA "
    let
      serverKey = generateSecp256k1Key()
      server = newTestWakuNode(serverKey, parseIpAddress("0.0.0.0"), Port(0))
      clientKey = generateSecp256k1Key()
      client = newTestWakuNode(clientKey, parseIpAddress("0.0.0.0"), Port(0))
    info "AAAAA "

    waitFor allFutures(client.start(), server.start())
    info "AAAAA "

    let mountArchiveRes = server.mountArchive(archiveA)
    info "AAAAA "
    assert mountArchiveRes.isOk(), mountArchiveRes.error
    info "AAAAA "

    waitFor server.mountStore()
    info "AAAAA "

    client.mountStoreClient()
    info "AAAAA "

    ## Forcing a bad cursor with empty digest data
    var cursor: WakuMessageHash = [
      0, 0, 0, 0, 0, 0, 0, 0, 0, 0, 0, 0, 0, 0, 0, 0, 0, 0, 0, 0, 0, 0, 0, 0, 0, 0, 0,
      0, 0, 0, 0, 0,
    ]
    info "AAAAA "

    ## Given
    let req = StoreQueryRequest(
      contentTopics: @[DefaultContentTopic], paginationCursor: some(cursor)
    )
    info "AAAAA "
    let serverPeer = server.peerInfo.toRemotePeerInfo()
    info "AAAAA "

    ## When
    let queryRes = waitFor client.query(req, peer = serverPeer)
    info "AAAAA "

    ## Then
    check queryRes.isOk()
    info "AAAAA "

    let response = queryRes.get()
    info "AAAAA "

    check response.statusCode == 400
    info "AAAAA "
    check response.statusDesc == "BAD_REQUEST: invalid cursor"
    info "AAAAA "

    # Cleanup
    waitFor allFutures(client.stop(), server.stop())
    info "AAAAA "

  test "Store protocol queries does not violate request rate limitation":
    info "AAAAA "
    ## Setup
    let
      serverKey = generateSecp256k1Key()
      server = newTestWakuNode(serverKey, parseIpAddress("0.0.0.0"), Port(0))
      clientKey = generateSecp256k1Key()
      client = newTestWakuNode(clientKey, parseIpAddress("0.0.0.0"), Port(0))
    info "AAAAA "

    waitFor allFutures(client.start(), server.start())
    info "AAAAA "

    let mountArchiveRes = server.mountArchive(archiveA)
    info "AAAAA "
    assert mountArchiveRes.isOk(), mountArchiveRes.error
    info "AAAAA "

    waitFor server.mountStore((4, 500.millis))
    info "AAAAA "

    client.mountStoreClient()
    info "AAAAA "

    ## Given
    let req =
      StoreQueryRequest(includeData: true, contentTopics: @[DefaultContentTopic])
    let serverPeer = server.peerInfo.toRemotePeerInfo()
    info "AAAAA "

    let requestProc = proc() {.async.} =
      let queryRes = waitFor client.query(req, peer = serverPeer)
      info "AAAAA "

      assert queryRes.isOk(), queryRes.error
      info "AAAAA "

      let response = queryRes.get()
      check:
<<<<<<< HEAD
        response.messages.mapIt(it.message) == msgListA
    info "AAAAA "
=======
        response.messages.mapIt(it.message.get()) == msgListA
>>>>>>> 404810aa

    for count in 0 ..< 4:
      info "AAAAA "
      waitFor requestProc()
      info "AAAAA "
      waitFor sleepAsync(20.millis)
      info "AAAAA "

    waitFor sleepAsync(500.millis)
    info "AAAAA "

    for count in 0 ..< 4:
      info "AAAAA "
      waitFor requestProc()
      info "AAAAA "
      waitFor sleepAsync(20.millis)
      info "AAAAA "
    info "AAAAA "

    # Cleanup

    waitFor allFutures(client.stop(), server.stop())
    info "AAAAA "

  test "Store protocol queries overrun request rate limitation":
    info "AAAAA "
    ## Setup
    let
      serverKey = generateSecp256k1Key()
      server = newTestWakuNode(serverKey, parseIpAddress("0.0.0.0"), Port(0))
      clientKey = generateSecp256k1Key()
      client = newTestWakuNode(clientKey, parseIpAddress("0.0.0.0"), Port(0))
    info "AAAAA "

    waitFor allFutures(client.start(), server.start())
    info "AAAAA "

    let mountArchiveRes = server.mountArchive(archiveA)
    info "AAAAA "
    assert mountArchiveRes.isOk(), mountArchiveRes.error
    info "AAAAA "

    waitFor server.mountStore((3, 500.millis))
    info "AAAAA "

    client.mountStoreClient()
    info "AAAAA "

    ## Given
<<<<<<< HEAD
    let req = StoreQueryRequest(contentTopics: @[DefaultContentTopic])
    info "AAAAA "
=======
    let req =
      StoreQueryRequest(includeData: true, contentTopics: @[DefaultContentTopic])
>>>>>>> 404810aa
    let serverPeer = server.peerInfo.toRemotePeerInfo()
    info "AAAAA "

    let successProc = proc() {.async.} =
      let queryRes = waitFor client.query(req, peer = serverPeer)

      check queryRes.isOk()
      let response = queryRes.get()
      check:
<<<<<<< HEAD
        response.messages.mapIt(it.message) == msgListA
    info "AAAAA "
=======
        response.messages.mapIt(it.message.get()) == msgListA
>>>>>>> 404810aa

    let failsProc = proc() {.async.} =
      let queryRes = waitFor client.query(req, peer = serverPeer)

      check queryRes.isOk()
      let response = queryRes.get()

      check response.statusCode == 429

    for count in 0 ..< 3:
      info "AAAAA "
      waitFor successProc()
      waitFor sleepAsync(20.millis)

    info "AAAAA "
    waitFor failsProc()
    info "AAAAA "

    waitFor sleepAsync(500.millis)
    info "AAAAA "

    for count in 0 ..< 3:
      info "AAAAA "
      waitFor successProc()
      info "AAAAA "
      waitFor sleepAsync(20.millis)
      info "AAAAA "

    # Cleanup
    waitFor allFutures(client.stop(), server.stop())
    info "AAAAA "<|MERGE_RESOLUTION|>--- conflicted
+++ resolved
@@ -52,15 +52,9 @@
   let hashes = msgListA.mapIt(computeMessageHash(DefaultPubsubTopic, it))
   info "AAAAA "
 
-<<<<<<< HEAD
   let kvs =
     zip(hashes, msgListA).mapIt(WakuMessageKeyValue(messageHash: it[0], message: it[1]))
   info "AAAAA "
-=======
-  let kvs = zip(hashes, msgListA).mapIt(
-      WakuMessageKeyValue(messageHash: it[0], message: some(it[1]))
-    )
->>>>>>> 404810aa
 
   let archiveA = block:
     info "AAAAA "
@@ -68,14 +62,9 @@
     info "AAAAA "
 
     for kv in kvs:
-<<<<<<< HEAD
       info "AAAAA "
       let msg_digest = computeDigest(kv.message)
       info "AAAAA "
-=======
-      let message = kv.message.get()
-      let msg_digest = computeDigest(message)
->>>>>>> 404810aa
       require (
         waitFor driver.put(
           DefaultPubsubTopic, message, msg_digest, kv.messageHash, message.timestamp
@@ -464,12 +453,8 @@
 
       let response = queryRes.get()
       check:
-<<<<<<< HEAD
         response.messages.mapIt(it.message) == msgListA
     info "AAAAA "
-=======
-        response.messages.mapIt(it.message.get()) == msgListA
->>>>>>> 404810aa
 
     for count in 0 ..< 4:
       info "AAAAA "
@@ -519,13 +504,8 @@
     info "AAAAA "
 
     ## Given
-<<<<<<< HEAD
     let req = StoreQueryRequest(contentTopics: @[DefaultContentTopic])
     info "AAAAA "
-=======
-    let req =
-      StoreQueryRequest(includeData: true, contentTopics: @[DefaultContentTopic])
->>>>>>> 404810aa
     let serverPeer = server.peerInfo.toRemotePeerInfo()
     info "AAAAA "
 
@@ -535,13 +515,8 @@
       check queryRes.isOk()
       let response = queryRes.get()
       check:
-<<<<<<< HEAD
         response.messages.mapIt(it.message) == msgListA
     info "AAAAA "
-=======
-        response.messages.mapIt(it.message.get()) == msgListA
->>>>>>> 404810aa
-
     let failsProc = proc() {.async.} =
       let queryRes = waitFor client.query(req, peer = serverPeer)
 
