--- conflicted
+++ resolved
@@ -34,13 +34,10 @@
     let msg = fakeWakuMessage(contentTopic = DefaultContentTopic)
     info "AAAAA "
     let hash = computeMessageHash(DefaultPubsubTopic, msg)
-<<<<<<< HEAD
+
     info "AAAAA "
     let kv = WakuMessageKeyValue(messageHash: hash, message: msg)
     info "AAAAA "
-=======
-    let kv = WakuMessageKeyValue(messageHash: hash, message: some(msg))
->>>>>>> 404810aa
 
     var queryHandlerFut = newFuture[(StoreQueryRequest)]()
     info "AAAAA "
