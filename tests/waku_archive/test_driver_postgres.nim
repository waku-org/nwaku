--- conflicted
+++ resolved
@@ -72,19 +72,12 @@
 
     assert storedMsg.len == 1
 
-<<<<<<< HEAD
-    let (pubsubTopic, actualMsg, digest, storeTimestamp) = storedMsg[0]
-=======
     let (pubsubTopic, actualMsg, digest, _, hash) = storedMsg[0]
->>>>>>> 0894f0cf
     assert actualMsg.contentTopic == contentTopic
     assert pubsubTopic == DefaultPubsubTopic
     assert toHex(computedDigest.data) == toHex(digest)
     assert toHex(actualMsg.payload) == toHex(msg.payload)
-<<<<<<< HEAD
-=======
     assert toHex(computedHash) == toHex(hash)
->>>>>>> 0894f0cf
 
   asyncTest "Insert and query message":
     const contentTopic1 = "test-content-topic-1"
