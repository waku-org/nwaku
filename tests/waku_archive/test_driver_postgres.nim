--- conflicted
+++ resolved
@@ -201,11 +201,7 @@
     assert putRes.isOk(), putRes.error
 
     putRes = await driver.put(DefaultPubsubTopic,
-<<<<<<< HEAD
-                              msg2, computeDigest(msg2, DefaultPubsubTopic), msg2.timestamp)
-=======
                               msg2, computeDigest(msg2), msg2.timestamp)
->>>>>>> c973b850
     require not putRes.isOk()
 
     (await driver.close()).expect("driver to close")