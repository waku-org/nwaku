{.used.}

import
  std/[sequtils, times, sugar, net],
  stew/shims/net as stewNet,
  testutils/unittests,
  chronos,
  json_rpc/rpcserver,
  json_rpc/rpcclient,
  eth/keys,
  eth/common/eth_types,
  libp2p/[builders, switch, multiaddress],
  libp2p/protobuf/minprotobuf,
  libp2p/stream/[bufferstream, connection],
  libp2p/crypto/crypto,
  libp2p/protocols/pubsub/pubsub,
  libp2p/protocols/pubsub/rpc/message,
  libp2p/peerid
import
  waku/[
    common/databases/db_sqlite,
    node/peer_manager/peer_manager,
    node/peer_manager/peer_store/waku_peer_storage,
    waku_node,
    waku_core,
    waku_enr/capabilities,
    waku_relay/protocol,
    waku_filter_v2/common,
    waku_store/common,
    waku_peer_exchange,
    waku_metadata,
    incentivization/reputation_manager,
  ],
  ./testlib/common,
  ./testlib/testutils,
  ./testlib/wakucore,
  ./testlib/wakunode

procSuite "Peer Manager":
  asyncTest "connectPeer() works":
    # Create 2 nodes
    let nodes = toSeq(0 ..< 2).mapIt(
        newTestWakuNode(generateSecp256k1Key(), ValidIpAddress.init("0.0.0.0"), Port(0))
      )
    await allFutures(nodes.mapIt(it.start()))

    let connOk =
      await nodes[0].peerManager.connectPeer(nodes[1].peerInfo.toRemotePeerInfo())
    await sleepAsync(chronos.milliseconds(500))

    check:
      connOk == true
      nodes[0].peerManager.switch.peerStore.peers().anyIt(
        it.peerId == nodes[1].peerInfo.peerId
      )
      nodes[0].peerManager.switch.peerStore.connectedness(nodes[1].peerInfo.peerId) ==
        Connectedness.Connected

  asyncTest "dialPeer() works":
    # Create 2 nodes
    let nodes = toSeq(0 ..< 2).mapIt(
        newTestWakuNode(generateSecp256k1Key(), ValidIpAddress.init("0.0.0.0"), Port(0))
      )

    await allFutures(nodes.mapIt(it.start()))
    await allFutures(nodes.mapIt(it.mountRelay()))
    await allFutures(nodes.mapIt(it.mountFilter()))

    # Dial node2 from node1
    let conn = await nodes[0].peerManager.dialPeer(
      nodes[1].peerInfo.toRemotePeerInfo(), WakuFilterSubscribeCodec
    )
    await sleepAsync(chronos.milliseconds(500))

    # Check connection
    check:
      conn.isSome()
      conn.get.activity
      conn.get.peerId == nodes[1].peerInfo.peerId

    # Check that node2 is being managed in node1
    check:
      nodes[0].peerManager.switch.peerStore.peers().anyIt(
        it.peerId == nodes[1].peerInfo.peerId
      )

    # Check connectedness
    check:
      nodes[0].peerManager.switch.peerStore.connectedness(nodes[1].peerInfo.peerId) ==
        Connectedness.Connected

    await allFutures(nodes.mapIt(it.stop()))

  asyncTest "dialPeer() fails gracefully":
    # Create 2 nodes and start them
    let nodes = toSeq(0 ..< 2).mapIt(
        newTestWakuNode(generateSecp256k1Key(), ValidIpAddress.init("0.0.0.0"), Port(0))
      )
    await allFutures(nodes.mapIt(it.start()))
    await allFutures(nodes.mapIt(it.mountRelay()))

    let nonExistentPeerRes = parsePeerInfo(
      "/ip4/0.0.0.0/tcp/1000/p2p/16Uiu2HAmQSMNExfUYUqfuXWkD5DaNZnMYnigRxFKbk3tcEFQeQeE"
    )
    require nonExistentPeerRes.isOk()

    let nonExistentPeer = nonExistentPeerRes.value

    # Dial non-existent peer from node1
    let conn1 = await nodes[0].peerManager.dialPeer(nonExistentPeer, WakuStoreCodec)
    check:
      conn1.isNone()

    # Dial peer not supporting given protocol
    let conn2 = await nodes[0].peerManager.dialPeer(
      nodes[1].peerInfo.toRemotePeerInfo(), WakuStoreCodec
    )
    check:
      conn2.isNone()

    await allFutures(nodes.mapIt(it.stop()))

  asyncTest "Adding, selecting and filtering peers work":
    let
      node =
        newTestWakuNode(generateSecp256k1Key(), ValidIpAddress.init("0.0.0.0"), Port(0))

      # Create filter peer
      filterLoc = MultiAddress.init("/ip4/127.0.0.1/tcp/0").tryGet()
      filterPeer = PeerInfo.new(generateEcdsaKey(), @[filterLoc])
      # Create store peer
      storeLoc = MultiAddress.init("/ip4/127.0.0.3/tcp/4").tryGet()
      storePeer = PeerInfo.new(generateEcdsaKey(), @[storeLoc])

    await node.start()

    node.peerManager.addServicePeer(storePeer.toRemotePeerInfo(), WakuStoreCodec)
    node.peerManager.addServicePeer(
      filterPeer.toRemotePeerInfo(), WakuFilterSubscribeCodec
    )

    # Check peers were successfully added to peer manager
    check:
      node.peerManager.switch.peerStore.peers().len == 2
      node.peerManager.switch.peerStore.peers(WakuFilterSubscribeCodec).allIt(
        it.peerId == filterPeer.peerId and it.addrs.contains(filterLoc) and
          it.protocols.contains(WakuFilterSubscribeCodec)
      )
      node.peerManager.switch.peerStore.peers(WakuStoreCodec).allIt(
        it.peerId == storePeer.peerId and it.addrs.contains(storeLoc) and
          it.protocols.contains(WakuStoreCodec)
      )

    await node.stop()

  asyncTest "Peer manager keeps track of connections":
    # Create 2 nodes
    let nodes = toSeq(0 ..< 2).mapIt(
        newTestWakuNode(generateSecp256k1Key(), ValidIpAddress.init("0.0.0.0"), Port(0))
      )

    await allFutures(nodes.mapIt(it.start()))
    await allFutures(nodes.mapIt(it.mountRelay()))

    # Test default connectedness for new peers
    nodes[0].peerManager.addPeer(nodes[1].peerInfo.toRemotePeerInfo())
    check:
      # No information about node2's connectedness
      nodes[0].peerManager.switch.peerStore.connectedness(nodes[1].peerInfo.peerId) ==
        NotConnected

    # Failed connection
    let nonExistentPeerRes = parsePeerInfo(
      "/ip4/0.0.0.0/tcp/1000/p2p/16Uiu2HAmQSMNExfUYUqfuXWkD5DaNZnMYnigRxFKbk3tcEFQeQeE"
    )
    require:
      nonExistentPeerRes.isOk()

    let nonExistentPeer = nonExistentPeerRes.value
    require:
      (await nodes[0].peerManager.connectPeer(nonExistentPeer)) == false
    await sleepAsync(chronos.milliseconds(500))

    check:
      # Cannot connect to node2
      nodes[0].peerManager.switch.peerStore.connectedness(nonExistentPeer.peerId) ==
        CannotConnect

    # Successful connection
    require:
      (await nodes[0].peerManager.connectPeer(nodes[1].peerInfo.toRemotePeerInfo())) ==
        true
    await sleepAsync(chronos.milliseconds(500))

    check:
      # Currently connected to node2
      nodes[0].peerManager.switch.peerStore.connectedness(nodes[1].peerInfo.peerId) ==
        Connected

    # Stop node. Gracefully disconnect from all peers.
    await nodes[0].stop()
    check:
      # Not currently connected to node2, but had recent, successful connection.
      nodes[0].peerManager.switch.peerStore.connectedness(nodes[1].peerInfo.peerId) ==
        CanConnect

    await nodes[1].stop()

  asyncTest "Peer manager updates failed peers correctly":
    # Create 2 nodes
    let nodes = toSeq(0 ..< 2).mapIt(
        newTestWakuNode(generateSecp256k1Key(), ValidIpAddress.init("0.0.0.0"), Port(0))
      )

    await allFutures(nodes.mapIt(it.start()))
    await allFutures(nodes.mapIt(it.mountRelay()))

    let nonExistentPeerRes = parsePeerInfo(
      "/ip4/0.0.0.0/tcp/1000/p2p/16Uiu2HAmQSMNExfUYUqfuXWkD5DaNZnMYnigRxFKbk3tcEFQeQeE"
    )
    require nonExistentPeerRes.isOk()

    let nonExistentPeer = nonExistentPeerRes.value

    nodes[0].peerManager.addPeer(nonExistentPeer)

    # Set a low backoff to speed up test: 2, 4, 8, 16
    nodes[0].peerManager.initialBackoffInSec = 2
    nodes[0].peerManager.backoffFactor = 2

    # try to connect to peer that doesnt exist
    let conn1Ok = await nodes[0].peerManager.connectPeer(nonExistentPeer)
    check:
      # Cannot connect to node2
      nodes[0].peerManager.switch.peerStore.connectedness(nonExistentPeer.peerId) ==
        CannotConnect
      nodes[0].peerManager.switch.peerStore[ConnectionBook][nonExistentPeer.peerId] ==
        CannotConnect
      nodes[0].peerManager.switch.peerStore[NumberFailedConnBook][
        nonExistentPeer.peerId
      ] == 1

      # Connection attempt failed
      conn1Ok == false

      # Right after failing there is a backoff period
      nodes[0].peerManager.canBeConnected(nonExistentPeer.peerId) == false

    # We wait the first backoff period
    await sleepAsync(chronos.milliseconds(2100))

    # And backoff period is over
    check:
      nodes[0].peerManager.canBeConnected(nodes[1].peerInfo.peerId) == true

    # After a successful connection, the number of failed connections is reset

    nodes[0].peerManager.switch.peerStore[NumberFailedConnBook][
      nodes[1].peerInfo.peerId
    ] = 4
    let conn2Ok =
      await nodes[0].peerManager.connectPeer(nodes[1].peerInfo.toRemotePeerInfo())
    check:
      conn2Ok == true
      nodes[0].peerManager.switch.peerStore[NumberFailedConnBook][
        nodes[1].peerInfo.peerId
      ] == 0

    await allFutures(nodes.mapIt(it.stop()))

  asyncTest "Peer manager can use persistent storage and survive restarts":
    let
      database = SqliteDatabase.new(":memory:")[]
      storage = WakuPeerStorage.new(database)[]
      node1 = newTestWakuNode(
        generateSecp256k1Key(), getPrimaryIPAddr(), Port(44048), peerStorage = storage
      )
      node2 = newTestWakuNode(generateSecp256k1Key(), getPrimaryIPAddr(), Port(34023))

    node1.mountMetadata(0).expect("Mounted Waku Metadata")
    node2.mountMetadata(0).expect("Mounted Waku Metadata")

    await node1.start()
    await node2.start()

    (await node1.mountRelay()).isOkOr:
      assert false, "Failed to mount relay"
    (await node2.mountRelay()).isOkOr:
      assert false, "Failed to mount relay"

    let peerInfo2 = node2.switch.peerInfo
    var remotePeerInfo2 = peerInfo2.toRemotePeerInfo()
    remotePeerInfo2.enr = some(node2.enr)

    let is12Connected = await node1.peerManager.connectPeer(remotePeerInfo2)
    assert is12Connected == true, "Node 1 and 2 not connected"

    check:
      node1.peerManager.switch.peerStore[AddressBook][remotePeerInfo2.peerId] ==
        remotePeerInfo2.addrs

    # wait for the peer store update
    await sleepAsync(chronos.milliseconds(500))

    check:
      # Currently connected to node2
      node1.peerManager.switch.peerStore.peers().len == 1
      node1.peerManager.switch.peerStore.peers().anyIt(it.peerId == peerInfo2.peerId)
      node1.peerManager.switch.peerStore.connectedness(peerInfo2.peerId) == Connected

    # Simulate restart by initialising a new node using the same storage
    let node3 = newTestWakuNode(
      generateSecp256k1Key(),
      ValidIpAddress.init("127.0.0.1"),
      Port(56037),
      peerStorage = storage,
    )

    node3.mountMetadata(0).expect("Mounted Waku Metadata")

    await node3.start()

    check:
      # Node2 has been loaded after "restart", but we have not yet reconnected
      node3.peerManager.switch.peerStore.peers().len == 1
      node3.peerManager.switch.peerStore.peers().anyIt(it.peerId == peerInfo2.peerId)
      node3.peerManager.switch.peerStore.connectedness(peerInfo2.peerId) == NotConnected

    (await node3.mountRelay()).isOkOr:
      assert false, "Failed to mount relay"

    await node3.peerManager.connectToRelayPeers()

    await sleepAsync(chronos.milliseconds(500))

    check:
      # Reconnected to node2 after "restart"
      node3.peerManager.switch.peerStore.peers().len == 1
      node3.peerManager.switch.peerStore.peers().anyIt(it.peerId == peerInfo2.peerId)
      node3.peerManager.switch.peerStore.connectedness(peerInfo2.peerId) == Connected

    await allFutures([node1.stop(), node2.stop(), node3.stop()])

  asyncTest "Sharded peer manager can use persistent storage and survive restarts":
    let
      database = SqliteDatabase.new(":memory:")[]
      storage = WakuPeerStorage.new(database)[]
      node1 = newTestWakuNode(
        generateSecp256k1Key(), getPrimaryIPAddr(), Port(44048), peerStorage = storage
      )
      node2 = newTestWakuNode(generateSecp256k1Key(), getPrimaryIPAddr(), Port(34023))

    node1.mountMetadata(0).expect("Mounted Waku Metadata")
    node2.mountMetadata(0).expect("Mounted Waku Metadata")

    await node1.start()
    await node2.start()

    (await node1.mountRelay()).isOkOr:
      assert false, "Failed to mount relay"
    (await node2.mountRelay()).isOkOr:
      assert false, "Failed to mount relay"

    let peerInfo2 = node2.switch.peerInfo
    var remotePeerInfo2 = peerInfo2.toRemotePeerInfo()
    remotePeerInfo2.enr = some(node2.enr)

    let is12Connected = await node1.peerManager.connectPeer(remotePeerInfo2)
    assert is12Connected == true, "Node 1 and 2 not connected"

    check:
      node1.peerManager.switch.peerStore[AddressBook][remotePeerInfo2.peerId] ==
        remotePeerInfo2.addrs

    # wait for the peer store update
    await sleepAsync(chronos.milliseconds(500))

    check:
      # Currently connected to node2
      node1.peerManager.switch.peerStore.peers().len == 1
      node1.peerManager.switch.peerStore.peers().anyIt(it.peerId == peerInfo2.peerId)
      node1.peerManager.switch.peerStore.connectedness(peerInfo2.peerId) == Connected

    # Simulate restart by initialising a new node using the same storage
    let node3 = newTestWakuNode(
      generateSecp256k1Key(),
      ValidIpAddress.init("127.0.0.1"),
      Port(56037),
      peerStorage = storage,
    )

    node3.mountMetadata(0).expect("Mounted Waku Metadata")

    await node3.start()

    check:
      # Node2 has been loaded after "restart", but we have not yet reconnected
      node3.peerManager.switch.peerStore.peers().len == 1
      node3.peerManager.switch.peerStore.peers().anyIt(it.peerId == peerInfo2.peerId)
      node3.peerManager.switch.peerStore.connectedness(peerInfo2.peerId) == NotConnected

    (await node3.mountRelay()).isOkOr:
      assert false, "Failed to mount relay"

    await node3.peerManager.manageRelayPeers()

    await sleepAsync(chronos.milliseconds(500))

    check:
      # Reconnected to node2 after "restart"
      node3.peerManager.switch.peerStore.peers().len == 1
      node3.peerManager.switch.peerStore.peers().anyIt(it.peerId == peerInfo2.peerId)
      node3.peerManager.switch.peerStore.connectedness(peerInfo2.peerId) == Connected

    await allFutures([node1.stop(), node2.stop(), node3.stop()])

  asyncTest "Peer manager drops conections to peers on different networks":
    let
      port = Port(0)
      # different network
      node1 = newTestWakuNode(
        generateSecp256k1Key(),
        ValidIpAddress.init("0.0.0.0"),
        port,
        clusterId = 3,
        shards = @[uint16(0)],
      )

      # same network
      node2 = newTestWakuNode(
        generateSecp256k1Key(),
        ValidIpAddress.init("0.0.0.0"),
        port,
        clusterId = 4,
        shards = @[uint16(0)],
      )
      node3 = newTestWakuNode(
        generateSecp256k1Key(),
        ValidIpAddress.init("0.0.0.0"),
        port,
        clusterId = 4,
        shards = @[uint16(0)],
      )

    node1.mountMetadata(3).expect("Mounted Waku Metadata")
    node2.mountMetadata(4).expect("Mounted Waku Metadata")
    node3.mountMetadata(4).expect("Mounted Waku Metadata")

    # Start nodes
    await allFutures([node1.start(), node2.start(), node3.start()])

    # 1->2 (fails)
    let conn1 = await node1.peerManager.dialPeer(
      node2.switch.peerInfo.toRemotePeerInfo(), WakuMetadataCodec
    )

    # 1->3 (fails)
    let conn2 = await node1.peerManager.dialPeer(
      node3.switch.peerInfo.toRemotePeerInfo(), WakuMetadataCodec
    )

    # 2->3 (succeeds)
    let conn3 = await node2.peerManager.dialPeer(
      node3.switch.peerInfo.toRemotePeerInfo(), WakuMetadataCodec
    )

    check:
      conn1.isNone or conn1.get().isClosed
      conn2.isNone or conn2.get().isClosed
      conn3.isSome and not conn3.get().isClosed

  # TODO: nwaku/issues/1377
  xasyncTest "Peer manager support multiple protocol IDs when reconnecting to peers":
    let
      database = SqliteDatabase.new(":memory:")[]
      storage = WakuPeerStorage.new(database)[]
      node1 = newTestWakuNode(
        generateSecp256k1Key(),
        ValidIpAddress.init("0.0.0.0"),
        Port(0),
        peerStorage = storage,
      )
      node2 =
        newTestWakuNode(generateSecp256k1Key(), ValidIpAddress.init("0.0.0.0"), Port(0))
      peerInfo2 = node2.switch.peerInfo
      betaCodec = "/vac/waku/relay/2.0.0-beta2"
      stableCodec = "/vac/waku/relay/2.0.0"

    await node1.start()
    await node2.start()

    (await node1.mountRelay()).isOkOr:
      assert false, "Failed to mount relay"
    node1.wakuRelay.codec = betaCodec
    (await node2.mountRelay()).isOkOr:
      assert false, "Failed to mount relay"
    node2.wakuRelay.codec = betaCodec

    require:
      (await node1.peerManager.connectPeer(peerInfo2.toRemotePeerInfo())) == true
    check:
      # Currently connected to node2
      node1.peerManager.switch.peerStore.peers().len == 1
      node1.peerManager.switch.peerStore.peers().anyIt(it.peerId == peerInfo2.peerId)
      node1.peerManager.switch.peerStore.peers().anyIt(
        it.protocols.contains(node2.wakuRelay.codec)
      )
      node1.peerManager.switch.peerStore.connectedness(peerInfo2.peerId) == Connected

    # Simulate restart by initialising a new node using the same storage
    let node3 = newTestWakuNode(
      generateSecp256k1Key(),
      ValidIpAddress.init("0.0.0.0"),
      Port(0),
      peerStorage = storage,
    )

    (await node3.mountRelay()).isOkOr:
      assert false, "Failed to mount relay"
    node3.wakuRelay.codec = stableCodec
    check:
      # Node 2 and 3 have differing codecs
      node2.wakuRelay.codec == betaCodec
      node3.wakuRelay.codec == stableCodec
      # Node2 has been loaded after "restart", but we have not yet reconnected
      node3.peerManager.switch.peerStore.peers().len == 1
      node3.peerManager.switch.peerStore.peers().anyIt(it.peerId == peerInfo2.peerId)
      node3.peerManager.switch.peerStore.peers().anyIt(it.protocols.contains(betaCodec))
      node3.peerManager.switch.peerStore.connectedness(peerInfo2.peerId) == NotConnected

    await node3.start() # This should trigger a reconnect

    check:
      # Reconnected to node2 after "restart"
      node3.peerManager.switch.peerStore.peers().len == 1
      node3.peerManager.switch.peerStore.peers().anyIt(it.peerId == peerInfo2.peerId)
      node3.peerManager.switch.peerStore.peers().anyIt(it.protocols.contains(betaCodec))
      node3.peerManager.switch.peerStore.peers().anyIt(
        it.protocols.contains(stableCodec)
      )
      node3.peerManager.switch.peerStore.connectedness(peerInfo2.peerId) == Connected

    await allFutures([node1.stop(), node2.stop(), node3.stop()])

  asyncTest "Peer manager connects to all peers supporting a given protocol":
    # Create 4 nodes
    let nodes = toSeq(0 ..< 4).mapIt(
        newTestWakuNode(
          nodeKey = generateSecp256k1Key(),
          bindIp = ValidIpAddress.init("0.0.0.0"),
          bindPort = Port(0),
          wakuFlags = some(CapabilitiesBitfield.init(@[Relay])),
        )
      )

    # Start them
    discard nodes.mapIt(it.mountMetadata(0))
    await allFutures(nodes.mapIt(it.mountRelay()))
    await allFutures(nodes.mapIt(it.start()))

    # Get all peer infos
    let peerInfos = collect:
      for i in 0 .. nodes.high:
        let peerInfo = nodes[i].switch.peerInfo.toRemotePeerInfo()
        peerInfo.enr = some(nodes[i].enr)
        peerInfo

    # Add all peers (but self) to node 0
    nodes[0].peerManager.addPeer(peerInfos[1])
    nodes[0].peerManager.addPeer(peerInfos[2])
    nodes[0].peerManager.addPeer(peerInfos[3])

    # Connect to relay peers
    await nodes[0].peerManager.connectToRelayPeers()

    check:
      # Peerstore track all three peers
      nodes[0].peerManager.switch.peerStore.peers().len == 3

      # All peer ids are correct
      nodes[0].peerManager.switch.peerStore.peers().anyIt(
        it.peerId == nodes[1].switch.peerInfo.peerId
      )
      nodes[0].peerManager.switch.peerStore.peers().anyIt(
        it.peerId == nodes[2].switch.peerInfo.peerId
      )
      nodes[0].peerManager.switch.peerStore.peers().anyIt(
        it.peerId == nodes[3].switch.peerInfo.peerId
      )

      # All peers support the relay protocol
      nodes[0].peerManager.switch.peerStore[ProtoBook][nodes[1].switch.peerInfo.peerId].contains(
        WakuRelayCodec
      )
      nodes[0].peerManager.switch.peerStore[ProtoBook][nodes[2].switch.peerInfo.peerId].contains(
        WakuRelayCodec
      )
      nodes[0].peerManager.switch.peerStore[ProtoBook][nodes[3].switch.peerInfo.peerId].contains(
        WakuRelayCodec
      )

      # All peers are connected
      nodes[0].peerManager.switch.peerStore[ConnectionBook][
        nodes[1].switch.peerInfo.peerId
      ] == Connected
      nodes[0].peerManager.switch.peerStore[ConnectionBook][
        nodes[2].switch.peerInfo.peerId
      ] == Connected
      nodes[0].peerManager.switch.peerStore[ConnectionBook][
        nodes[3].switch.peerInfo.peerId
      ] == Connected

    await allFutures(nodes.mapIt(it.stop()))

  asyncTest "Sharded peer manager connects to all peers supporting a given protocol":
    # Create 4 nodes
    let nodes = toSeq(0 ..< 4).mapIt(
        newTestWakuNode(
          nodeKey = generateSecp256k1Key(),
          bindIp = ValidIpAddress.init("0.0.0.0"),
          bindPort = Port(0),
          wakuFlags = some(CapabilitiesBitfield.init(@[Relay])),
        )
      )

    # Start them
    discard nodes.mapIt(it.mountMetadata(0))
    await allFutures(nodes.mapIt(it.mountRelay()))
    await allFutures(nodes.mapIt(it.start()))

    # Get all peer infos
    let peerInfos = collect:
      for i in 0 .. nodes.high:
        let peerInfo = nodes[i].switch.peerInfo.toRemotePeerInfo()
        peerInfo.enr = some(nodes[i].enr)
        peerInfo

    # Add all peers (but self) to node 0
    nodes[0].peerManager.addPeer(peerInfos[1])
    nodes[0].peerManager.addPeer(peerInfos[2])
    nodes[0].peerManager.addPeer(peerInfos[3])

    # Connect to relay peers
    await nodes[0].peerManager.manageRelayPeers()

    check:
      # Peerstore track all three peers
      nodes[0].peerManager.switch.peerStore.peers().len == 3

      # All peer ids are correct
      nodes[0].peerManager.switch.peerStore.peers().anyIt(
        it.peerId == nodes[1].switch.peerInfo.peerId
      )
      nodes[0].peerManager.switch.peerStore.peers().anyIt(
        it.peerId == nodes[2].switch.peerInfo.peerId
      )
      nodes[0].peerManager.switch.peerStore.peers().anyIt(
        it.peerId == nodes[3].switch.peerInfo.peerId
      )

      # All peers support the relay protocol
      nodes[0].peerManager.switch.peerStore[ProtoBook][nodes[1].switch.peerInfo.peerId].contains(
        WakuRelayCodec
      )
      nodes[0].peerManager.switch.peerStore[ProtoBook][nodes[2].switch.peerInfo.peerId].contains(
        WakuRelayCodec
      )
      nodes[0].peerManager.switch.peerStore[ProtoBook][nodes[3].switch.peerInfo.peerId].contains(
        WakuRelayCodec
      )

      # All peers are connected
      nodes[0].peerManager.switch.peerStore[ConnectionBook][
        nodes[1].switch.peerInfo.peerId
      ] == Connected
      nodes[0].peerManager.switch.peerStore[ConnectionBook][
        nodes[2].switch.peerInfo.peerId
      ] == Connected
      nodes[0].peerManager.switch.peerStore[ConnectionBook][
        nodes[3].switch.peerInfo.peerId
      ] == Connected

    await allFutures(nodes.mapIt(it.stop()))

  asyncTest "Peer store keeps track of incoming connections":
    # Create 4 nodes
    let nodes = toSeq(0 ..< 4).mapIt(
        newTestWakuNode(generateSecp256k1Key(), ValidIpAddress.init("0.0.0.0"), Port(0))
      )

    # Start them
    await allFutures(nodes.mapIt(it.start()))
    await allFutures(nodes.mapIt(it.mountRelay()))

    # Get all peer infos
    let peerInfos = nodes.mapIt(it.switch.peerInfo.toRemotePeerInfo())

    # all nodes connect to peer 0
    require:
      (await nodes[1].peerManager.connectPeer(peerInfos[0])) == true
      (await nodes[2].peerManager.connectPeer(peerInfos[0])) == true
      (await nodes[3].peerManager.connectPeer(peerInfos[0])) == true

    await sleepAsync(chronos.milliseconds(500))

    check:
      # Peerstore track all three peers
      nodes[0].peerManager.switch.peerStore.peers().len == 3

      # Inbound/Outbound number of peers match
      nodes[0].peerManager.switch.peerStore.getPeersByDirection(Inbound).len == 3
      nodes[0].peerManager.switch.peerStore.getPeersByDirection(Outbound).len == 0
      nodes[1].peerManager.switch.peerStore.getPeersByDirection(Inbound).len == 0
      nodes[1].peerManager.switch.peerStore.getPeersByDirection(Outbound).len == 1
      nodes[2].peerManager.switch.peerStore.getPeersByDirection(Inbound).len == 0
      nodes[2].peerManager.switch.peerStore.getPeersByDirection(Outbound).len == 1
      nodes[3].peerManager.switch.peerStore.getPeersByDirection(Inbound).len == 0
      nodes[3].peerManager.switch.peerStore.getPeersByDirection(Outbound).len == 1

      # All peer ids are correct
      nodes[0].peerManager.switch.peerStore.peers().anyIt(
        it.peerId == nodes[1].switch.peerInfo.peerId
      )
      nodes[0].peerManager.switch.peerStore.peers().anyIt(
        it.peerId == nodes[2].switch.peerInfo.peerId
      )
      nodes[0].peerManager.switch.peerStore.peers().anyIt(
        it.peerId == nodes[3].switch.peerInfo.peerId
      )

      # All peers support the relay protocol
      nodes[0].peerManager.switch.peerStore[ProtoBook][nodes[1].switch.peerInfo.peerId].contains(
        WakuRelayCodec
      )
      nodes[0].peerManager.switch.peerStore[ProtoBook][nodes[2].switch.peerInfo.peerId].contains(
        WakuRelayCodec
      )
      nodes[0].peerManager.switch.peerStore[ProtoBook][nodes[3].switch.peerInfo.peerId].contains(
        WakuRelayCodec
      )

      # All peers are connected
      nodes[0].peerManager.switch.peerStore[ConnectionBook][
        nodes[1].switch.peerInfo.peerId
      ] == Connected
      nodes[0].peerManager.switch.peerStore[ConnectionBook][
        nodes[2].switch.peerInfo.peerId
      ] == Connected
      nodes[0].peerManager.switch.peerStore[ConnectionBook][
        nodes[3].switch.peerInfo.peerId
      ] == Connected

      # All peers are Inbound in peer 0
      nodes[0].peerManager.switch.peerStore[DirectionBook][
        nodes[1].switch.peerInfo.peerId
      ] == Inbound
      nodes[0].peerManager.switch.peerStore[DirectionBook][
        nodes[2].switch.peerInfo.peerId
      ] == Inbound
      nodes[0].peerManager.switch.peerStore[DirectionBook][
        nodes[3].switch.peerInfo.peerId
      ] == Inbound

      # All peers have an Outbound connection with peer 0
      nodes[1].peerManager.switch.peerStore[DirectionBook][
        nodes[0].switch.peerInfo.peerId
      ] == Outbound
      nodes[2].peerManager.switch.peerStore[DirectionBook][
        nodes[0].switch.peerInfo.peerId
      ] == Outbound
      nodes[3].peerManager.switch.peerStore[DirectionBook][
        nodes[0].switch.peerInfo.peerId
      ] == Outbound

    await allFutures(nodes.mapIt(it.stop()))

  asyncTest "Peer store addServicePeer() stores service peers":
    # Valid peer id missing the last digit
    let basePeerId = "16Uiu2HAm7QGEZKujdSbbo1aaQyfDPQ6Bw3ybQnj6fruH5Dxwd7D"

    let
      node =
        newTestWakuNode(generateSecp256k1Key(), ValidIpAddress.init("0.0.0.0"), Port(0))
      peers = toSeq(1 .. 4)
        .mapIt(parsePeerInfo("/ip4/0.0.0.0/tcp/30300/p2p/" & basePeerId & $it))
        .filterIt(it.isOk())
        .mapIt(it.value)

    require:
      peers.len == 4

    # service peers
    node.peerManager.addServicePeer(peers[0], WakuStoreCodec)
    node.peerManager.addServicePeer(peers[1], WakuLegacyLightPushCodec)
    node.peerManager.addServicePeer(peers[2], WakuPeerExchangeCodec)

    # relay peers (should not be added)
    node.peerManager.addServicePeer(peers[3], WakuRelayCodec)

    # all peers are stored in the peerstore
    check:
      node.peerManager.switch.peerStore.peers().anyIt(it.peerId == peers[0].peerId)
      node.peerManager.switch.peerStore.peers().anyIt(it.peerId == peers[1].peerId)
      node.peerManager.switch.peerStore.peers().anyIt(it.peerId == peers[2].peerId)

      # but the relay peer is not
      node.peerManager.switch.peerStore.peers().anyIt(it.peerId == peers[3].peerId) ==
        false

    # all service peers are added to its service slot
    check:
      node.peerManager.serviceSlots[WakuStoreCodec].peerId == peers[0].peerId
      node.peerManager.serviceSlots[WakuLegacyLightPushCodec].peerId == peers[1].peerId
      node.peerManager.serviceSlots[WakuPeerExchangeCodec].peerId == peers[2].peerId

      # but the relay peer is not
      node.peerManager.serviceSlots.hasKey(WakuRelayCodec) == false

  asyncTest "connectedPeers() returns expected number of connections per protocol":
    # Create 4 nodes
    let nodes = toSeq(0 ..< 4).mapIt(
        newTestWakuNode(generateSecp256k1Key(), ValidIpAddress.init("0.0.0.0"), Port(0))
      )

    # Start them with relay + filter
    await allFutures(nodes.mapIt(it.start()))
    await allFutures(nodes.mapIt(it.mountRelay()))
    await allFutures(nodes.mapIt(it.mountFilter()))

    let pInfos = nodes.mapIt(it.switch.peerInfo.toRemotePeerInfo())

    # create some connections/streams
    check:
      # some relay connections
      (await nodes[0].peerManager.connectPeer(pInfos[1])) == true
      (await nodes[0].peerManager.connectPeer(pInfos[2])) == true
      (await nodes[1].peerManager.connectPeer(pInfos[2])) == true

      (await nodes[0].peerManager.dialPeer(pInfos[1], WakuFilterSubscribeCodec)).isSome() ==
        true
      (await nodes[0].peerManager.dialPeer(pInfos[2], WakuFilterSubscribeCodec)).isSome() ==
        true

      # isolated dial creates a relay conn under the hood (libp2p behaviour)
      (await nodes[2].peerManager.dialPeer(pInfos[3], WakuFilterSubscribeCodec)).isSome() ==
        true

    # assert physical connections
    check:
      nodes[0].peerManager.connectedPeers(WakuRelayCodec)[0].len == 0
      nodes[0].peerManager.connectedPeers(WakuRelayCodec)[1].len == 2

      nodes[0].peerManager.connectedPeers(WakuFilterSubscribeCodec)[0].len == 0
      nodes[0].peerManager.connectedPeers(WakuFilterSubscribeCodec)[1].len == 2

      nodes[1].peerManager.connectedPeers(WakuRelayCodec)[0].len == 1
      nodes[1].peerManager.connectedPeers(WakuRelayCodec)[1].len == 1

      nodes[1].peerManager.connectedPeers(WakuFilterSubscribeCodec)[0].len == 1
      nodes[1].peerManager.connectedPeers(WakuFilterSubscribeCodec)[1].len == 0

      nodes[2].peerManager.connectedPeers(WakuRelayCodec)[0].len == 2
      nodes[2].peerManager.connectedPeers(WakuRelayCodec)[1].len == 1

      nodes[2].peerManager.connectedPeers(WakuFilterSubscribeCodec)[0].len == 1
      nodes[2].peerManager.connectedPeers(WakuFilterSubscribeCodec)[1].len == 1

      nodes[3].peerManager.connectedPeers(WakuRelayCodec)[0].len == 1
      nodes[3].peerManager.connectedPeers(WakuRelayCodec)[1].len == 0

      nodes[3].peerManager.connectedPeers(WakuFilterSubscribeCodec)[0].len == 1
      nodes[3].peerManager.connectedPeers(WakuFilterSubscribeCodec)[1].len == 0

  asyncTest "getNumStreams() returns expected number of connections per protocol":
    # Create 2 nodes
    let nodes = toSeq(0 ..< 2).mapIt(
        newTestWakuNode(generateSecp256k1Key(), ValidIpAddress.init("0.0.0.0"), Port(0))
      )

    # Start them with relay + filter
    await allFutures(nodes.mapIt(it.start()))
    await allFutures(nodes.mapIt(it.mountRelay()))
    await allFutures(nodes.mapIt(it.mountFilter()))

    let pInfos = nodes.mapIt(it.switch.peerInfo.toRemotePeerInfo())

    require:
      # multiple streams are multiplexed over a single connection.
      # note that a relay connection is created under the hood when dialing a peer (libp2p behaviour)
      (await nodes[0].peerManager.dialPeer(pInfos[1], WakuFilterSubscribeCodec)).isSome() ==
        true
      (await nodes[0].peerManager.dialPeer(pInfos[1], WakuFilterSubscribeCodec)).isSome() ==
        true
      (await nodes[0].peerManager.dialPeer(pInfos[1], WakuFilterSubscribeCodec)).isSome() ==
        true
      (await nodes[0].peerManager.dialPeer(pInfos[1], WakuFilterSubscribeCodec)).isSome() ==
        true

    check:
      nodes[0].peerManager.getNumStreams(WakuRelayCodec) == (1, 1)
      nodes[0].peerManager.getNumStreams(WakuFilterSubscribeCodec) == (0, 4)

      nodes[1].peerManager.getNumStreams(WakuRelayCodec) == (1, 1)
      nodes[1].peerManager.getNumStreams(WakuFilterSubscribeCodec) == (4, 0)

  test "selectPeer() returns the correct peer":
    # Valid peer id missing the last digit
    let basePeerId = "16Uiu2HAm7QGEZKujdSbbo1aaQyfDPQ6Bw3ybQnj6fruH5Dxwd7D"

    # Create peer manager
    let pm = PeerManager.new(
      switch = SwitchBuilder.new().withRng(rng).withMplex().withNoise().build(),
      storage = nil,
    )

    # Create 3 peer infos
    let peers = toSeq(1 .. 3)
      .mapIt(parsePeerInfo("/ip4/0.0.0.0/tcp/30300/p2p/" & basePeerId & $it))
      .filterIt(it.isOk())
      .mapIt(it.value)
    require:
      peers.len == 3

    # Add a peer[0] to the peerstore
<<<<<<< HEAD
    pm.wakuPeerStore[AddressBook][peers[0].peerId] = peers[0].addrs
    pm.wakuPeerStore[ProtoBook][peers[0].peerId] =
      @[WakuRelayCodec, WakuStoreCodec, WakuFilterSubscribeCodec, WakuLightPushCodec]
=======
    pm.switch.peerStore[AddressBook][peers[0].peerId] = peers[0].addrs
    pm.switch.peerStore[ProtoBook][peers[0].peerId] =
      @[WakuRelayCodec, WakuStoreCodec, WakuFilterSubscribeCodec]
>>>>>>> e4a4313d

    # When no service peers, we get one from the peerstore
    let selectedPeerWakuStore = pm.selectPeer(WakuStoreCodec)
    check:
      selectedPeerWakuStore.isSome() == true
      selectedPeerWakuStore.get().peerId == peers[0].peerId

    # Same for other protocol
    let selectedPeerWakuFilter = pm.selectPeer(WakuFilterSubscribeCodec)
    check:
      selectedPeerWakuFilter.isSome() == true
      selectedPeerWakuFilter.get().peerId == peers[0].peerId

    # And return none if we dont have any peer for that protocol
    let selectedPeerWakuLegacyLightpush = pm.selectPeer(WakuLegacyLightPushCodec)
    check:
      selectedPeerWakuLegacyLightpush.isSome() == false

    # Reputation: if no reputation is set (neutral-rep), return a peer
    let selectedPeerWakuLightpush = pm.selectPeer(WakuLightPushCodec)
    check:
      selectedPeerWakuLightpush.isSome() == true

    # Reputation: avoid negative-reputation peers
    if pm.reputationManager.isSome():
      var rm = pm.reputationManager.get()
      # assign negative reputation to the peer
      rm.setReputation(selectedPeerWakuLightpush.get().peerId, some(false))
      # the peer is not selected because of negative reputation
      check:
        pm.selectPeer(WakuLightPushCodec).isNone()
      # revert reputation to neutral
      rm.setReputation(selectedPeerWakuLightpush.get().peerId, none(bool))
      # the peer is selected again
      check:
        pm.selectPeer(WakuLightPushCodec).isSome()

    # Now we add service peers for different protocols
    # We no longer get one from the peerstore. Slots are being used instead.
    pm.addServicePeer(peers[1], WakuStoreCodec)
    let selectedPeerWakuStoreSlotted = pm.selectPeer(WakuStoreCodec)
    check:
      selectedPeerWakuStoreSlotted.isSome() == true
      selectedPeerWakuStoreSlotted.get().peerId == peers[1].peerId

    pm.addServicePeer(peers[2], WakuLegacyLightPushCodec)
    let selectedPeerWakuLegacyLightpushSlotted = pm.selectPeer(WakuLegacyLightPushCodec)
    check:
      selectedPeerWakuLegacyLightpushSlotted.isSome() == true
      selectedPeerWakuLegacyLightpushSlotted.get().peerId == peers[2].peerId

  test "peer manager cant have more max connections than peerstore size":
    # Peerstore size can't be smaller than max connections
    let peerStoreSize = 20
    let maxConnections = 25

    expect(Defect):
      let pm = PeerManager.new(
        switch = SwitchBuilder
          .new()
          .withRng(rng)
          .withMplex()
          .withNoise()
          .withPeerStore(peerStoreSize)
          .withMaxConnections(maxConnections)
          .build(),
        storage = nil,
      )

  test "prunePeerStore() correctly removes peers to match max quota":
    # Create peer manager
    let pm = PeerManager.new(
      switch = SwitchBuilder
        .new()
        .withRng(rng)
        .withMplex()
        .withNoise()
        .withPeerStore(25)
        .withMaxConnections(20)
        .build(),
      maxFailedAttempts = 1,
      storage = nil,
    )

    # Create 30 peers and add them to the peerstore
    let peers = toSeq(1 .. 30)
      .mapIt(parsePeerInfo("/ip4/0.0.0.0/tcp/0/p2p/" & $PeerId.random().get()))
      .filterIt(it.isOk())
      .mapIt(it.value)
    for p in peers:
      pm.addPeer(p)

    # Check that we have 30 peers in the peerstore
    check:
      pm.switch.peerStore.peers.len == 30

    # fake that some peers failed to connected
    pm.switch.peerStore[NumberFailedConnBook][peers[0].peerId] = 2
    pm.switch.peerStore[NumberFailedConnBook][peers[1].peerId] = 2
    pm.switch.peerStore[NumberFailedConnBook][peers[2].peerId] = 2
    pm.switch.peerStore[NumberFailedConnBook][peers[3].peerId] = 2
    pm.switch.peerStore[NumberFailedConnBook][peers[4].peerId] = 2

    # fake that some peers are connected
    pm.switch.peerStore[ConnectionBook][peers[5].peerId] = Connected
    pm.switch.peerStore[ConnectionBook][peers[8].peerId] = Connected
    pm.switch.peerStore[ConnectionBook][peers[15].peerId] = Connected
    pm.switch.peerStore[ConnectionBook][peers[18].peerId] = Connected
    pm.switch.peerStore[ConnectionBook][peers[24].peerId] = Connected
    pm.switch.peerStore[ConnectionBook][peers[29].peerId] = Connected

    # Prune the peerstore (current=30, target=25)
    pm.prunePeerStore()

    check:
      # ensure peerstore was pruned
      pm.switch.peerStore.peers.len == 25

      # ensure connected peers were not pruned
      pm.switch.peerStore.peers.anyIt(it.peerId == peers[5].peerId)
      pm.switch.peerStore.peers.anyIt(it.peerId == peers[8].peerId)
      pm.switch.peerStore.peers.anyIt(it.peerId == peers[15].peerId)
      pm.switch.peerStore.peers.anyIt(it.peerId == peers[18].peerId)
      pm.switch.peerStore.peers.anyIt(it.peerId == peers[24].peerId)
      pm.switch.peerStore.peers.anyIt(it.peerId == peers[29].peerId)

      # ensure peers that failed were the first to be pruned
      not pm.switch.peerStore.peers.anyIt(it.peerId == peers[0].peerId)
      not pm.switch.peerStore.peers.anyIt(it.peerId == peers[1].peerId)
      not pm.switch.peerStore.peers.anyIt(it.peerId == peers[2].peerId)
      not pm.switch.peerStore.peers.anyIt(it.peerId == peers[3].peerId)
      not pm.switch.peerStore.peers.anyIt(it.peerId == peers[4].peerId)

  asyncTest "canBeConnected() returns correct value":
    let pm = PeerManager.new(
      switch = SwitchBuilder
        .new()
        .withRng(rng)
        .withMplex()
        .withNoise()
        .withPeerStore(25)
        .withMaxConnections(20)
        .build(),
      initialBackoffInSec = 1,
        # with InitialBackoffInSec = 1 backoffs are: 1, 2, 4, 8secs.
      backoffFactor = 2,
      maxFailedAttempts = 10,
      storage = nil,
    )
    var p1: PeerId
    require p1.init("QmeuZJbXrszW2jdT7GdduSjQskPU3S7vvGWKtKgDfkDvW" & "1")

    # new peer with no errors can be connected
    check:
      pm.canBeConnected(p1) == true

    # peer with ONE error that just failed
    pm.switch.peerStore[NumberFailedConnBook][p1] = 1
    pm.switch.peerStore[LastFailedConnBook][p1] = Moment.init(getTime().toUnix, Second)
    # we cant connect right now
    check:
      pm.canBeConnected(p1) == false

    # but we can after the first backoff of 1 seconds
    await sleepAsync(chronos.milliseconds(1200))
    check:
      pm.canBeConnected(p1) == true

    # peer with TWO errors, we can connect until 2 seconds have passed
    pm.switch.peerStore[NumberFailedConnBook][p1] = 2
    pm.switch.peerStore[LastFailedConnBook][p1] = Moment.init(getTime().toUnix, Second)

    # cant be connected after 1 second
    await sleepAsync(chronos.milliseconds(1000))
    check:
      pm.canBeConnected(p1) == false

    # can be connected after 2 seconds
    await sleepAsync(chronos.milliseconds(1200))
    check:
      pm.canBeConnected(p1) == true

    # can't be connected if failed attempts are equal to maxFailedAttempts
    pm.maxFailedAttempts = 2
    check:
      pm.canBeConnected(p1) == false

  test "peer manager must fail if max backoff is over a week":
    # Should result in overflow exception
    expect(Defect):
      let pm = PeerManager.new(
        switch = SwitchBuilder
          .new()
          .withRng(rng)
          .withMplex()
          .withNoise()
          .withPeerStore(25)
          .withMaxConnections(20)
          .build(),
        maxFailedAttempts = 150,
        storage = nil,
      )

    # Should result in backoff > 1 week
    expect(Defect):
      let pm = PeerManager.new(
        switch = SwitchBuilder
          .new()
          .withRng(rng)
          .withMplex()
          .withNoise()
          .withPeerStore(25)
          .withMaxConnections(20)
          .build(),
        maxFailedAttempts = 10,
        storage = nil,
      )

    let pm = PeerManager.new(
      switch = SwitchBuilder
        .new()
        .withRng(rng)
        .withMplex()
        .withNoise()
        .withPeerStore(25)
        .withMaxConnections(20)
        .build(),
      maxFailedAttempts = 5,
      storage = nil,
    )

  asyncTest "colocationLimit is enforced by pruneConnsByIp()":
    # Create 5 nodes
    let nodes = toSeq(0 ..< 5).mapIt(
        newTestWakuNode(generateSecp256k1Key(), ValidIpAddress.init("0.0.0.0"), Port(0))
      )

    # Start them with relay + filter
    await allFutures(nodes.mapIt(it.start()))
    await allFutures(nodes.mapIt(it.mountRelay()))

    let pInfos = nodes.mapIt(it.switch.peerInfo.toRemotePeerInfo())

    # force max 1 conn per ip
    nodes[0].peerManager.colocationLimit = 1

    # 2 in connections
    discard await nodes[1].peerManager.connectPeer(pInfos[0])
    discard await nodes[2].peerManager.connectPeer(pInfos[0])
    await sleepAsync(chronos.milliseconds(500))

    # but one is pruned
    check nodes[0].peerManager.switch.connManager.getConnections().len == 1

    # 2 out connections
    discard await nodes[0].peerManager.connectPeer(pInfos[3])
    discard await nodes[0].peerManager.connectPeer(pInfos[4])
    await sleepAsync(chronos.milliseconds(500))

    # they are also prunned
    check nodes[0].peerManager.switch.connManager.getConnections().len == 1

    # we should have 4 peers (2in/2out) but due to collocation limit
    # they are pruned to max 1
    check:
      nodes[0].peerManager.ipTable["127.0.0.1"].len == 1
      nodes[0].peerManager.switch.connManager.getConnections().len == 1
      nodes[0].peerManager.switch.peerStore.peers().len == 1

    await allFutures(nodes.mapIt(it.stop()))

  asyncTest "Retrieve peer that mounted peer exchange":
    let
      node1 = newTestWakuNode(generateSecp256k1Key(), getPrimaryIPAddr(), Port(55048))
      node2 = newTestWakuNode(generateSecp256k1Key(), getPrimaryIPAddr(), Port(55023))

    await allFutures(node1.start(), node2.start())
    await allFutures(node1.mountRelay(), node2.mountRelay())
    await allFutures(node1.mountPeerExchange(), node2.mountPeerExchange())

    await node1.connectToNodes(@[node2.switch.peerInfo.toRemotePeerInfo()])

    var r = node1.peerManager.selectPeer(WakuRelayCodec)
    assert r.isSome(), "could not retrieve peer mounting WakuRelayCodec"

    r = node1.peerManager.selectPeer(WakuPeerExchangeCodec)
    assert r.isSome(), "could not retrieve peer mounting WakuPeerExchangeCodec"<|MERGE_RESOLUTION|>--- conflicted
+++ resolved
@@ -922,15 +922,9 @@
       peers.len == 3
 
     # Add a peer[0] to the peerstore
-<<<<<<< HEAD
-    pm.wakuPeerStore[AddressBook][peers[0].peerId] = peers[0].addrs
-    pm.wakuPeerStore[ProtoBook][peers[0].peerId] =
-      @[WakuRelayCodec, WakuStoreCodec, WakuFilterSubscribeCodec, WakuLightPushCodec]
-=======
     pm.switch.peerStore[AddressBook][peers[0].peerId] = peers[0].addrs
     pm.switch.peerStore[ProtoBook][peers[0].peerId] =
-      @[WakuRelayCodec, WakuStoreCodec, WakuFilterSubscribeCodec]
->>>>>>> e4a4313d
+      @[WakuRelayCodec, WakuStoreCodec, WakuFilterSubscribeCodec, WakuLightPushCodec]
 
     # When no service peers, we get one from the peerstore
     let selectedPeerWakuStore = pm.selectPeer(WakuStoreCodec)
