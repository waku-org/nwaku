{.used.}

import
  std/[options, tables, sequtils, strutils, json],
  testutils/unittests,
  stew/[results, byteutils],
  chronos,
  chronicles,
  os,
  libp2p/peerstore

import
<<<<<<< HEAD
  ../../../waku/[
    node/peer_manager,
    waku_core
  ],
  ../../../waku/waku_filter_v2/[
    common,
    client,
    subscriptions,
    protocol,
    rpc_codec
  ],
  ../testlib/[
    wakucore,
    testasync,
    testutils,
    futures,
    sequtils
  ],
=======
  ../../../waku/[node/peer_manager, waku_core, waku_filter/rpc_codec],
  ../../../waku/waku_filter_v2/[common, client, subscriptions, protocol],
  ../testlib/[wakucore, testasync, testutils, futures, sequtils],
>>>>>>> 2173fe22
  ./waku_filter_utils,
  ../resources/payloads

suite "Waku Filter - End to End":
  suite "MessagePushHandler - Void":
    var serverSwitch {.threadvar.}: Switch
    var clientSwitch {.threadvar.}: Switch
    var wakuFilter {.threadvar.}: WakuFilter
    var wakuFilterClient {.threadvar.}: WakuFilterClient
    var serverRemotePeerInfo {.threadvar.}: RemotePeerInfo
    var pubsubTopic {.threadvar.}: PubsubTopic
    var contentTopic {.threadvar.}: ContentTopic
    var contentTopicSeq {.threadvar.}: seq[ContentTopic]
    var clientPeerId {.threadvar.}: PeerId
    var messagePushHandler {.threadvar.}: FilterPushHandler
    var msgSeq {.threadvar.}: seq[(PubsubTopic, WakuMessage)]
    var pushHandlerFuture {.threadvar.}: Future[(PubsubTopic, WakuMessage)]

    asyncSetup:
      msgSeq = @[]
      pushHandlerFuture = newPushHandlerFuture()
      messagePushHandler = proc(
          pubsubTopic: PubsubTopic, message: WakuMessage
      ): Future[void] {.async, closure, gcsafe.} =
        msgSeq.add((pubsubTopic, message))
        pushHandlerFuture.complete((pubsubTopic, message))

      pubsubTopic = DefaultPubsubTopic
      contentTopic = DefaultContentTopic
      contentTopicSeq = @[contentTopic]
      serverSwitch = newStandardSwitch()
      clientSwitch = newStandardSwitch()
      wakuFilter = await newTestWakuFilter(serverSwitch)
      wakuFilterClient = await newTestWakuFilterClient(clientSwitch)

      await allFutures(serverSwitch.start(), clientSwitch.start())
      wakuFilterClient.registerPushHandler(messagePushHandler)
      serverRemotePeerInfo = serverSwitch.peerInfo.toRemotePeerInfo()
      clientPeerId = clientSwitch.peerInfo.toRemotePeerInfo().peerId

    asyncTeardown:
      await allFutures(
        wakuFilter.stop(),
        wakuFilterClient.stop(),
        serverSwitch.stop(),
        clientSwitch.stop(),
      )

    suite "Subscriber Ping":
      asyncTest "Active Subscription Identification":
        # Given
        let subscribeResponse = await wakuFilterClient.subscribe(
          serverRemotePeerInfo, pubsubTopic, contentTopicSeq
        )
        assert subscribeResponse.isOk(), $subscribeResponse.error
        check wakuFilter.subscriptions.isSubscribed(clientPeerId)

        # When
        let subscribedPingResponse = await wakuFilterClient.ping(serverRemotePeerInfo)
        # Then
        assert subscribedPingResponse.isOk(), $subscribedPingResponse.error
        check:
          wakuFilter.subscriptions.isSubscribed(clientPeerId)

      asyncTest "No Active Subscription Identification":
        # When
        let unsubscribedPingResponse = await wakuFilterClient.ping(serverRemotePeerInfo)

        # Then
        check:
          unsubscribedPingResponse.isErr() # Not subscribed
          unsubscribedPingResponse.error().kind == FilterSubscribeErrorKind.NOT_FOUND
      asyncTest "After Unsubscription":
        # Given
        let subscribeResponse = await wakuFilterClient.subscribe(
          serverRemotePeerInfo, pubsubTopic, contentTopicSeq
        )

        assert subscribeResponse.isOk(), $subscribeResponse.error
        check wakuFilter.subscriptions.isSubscribed(clientPeerId)

        # When
        let unsubscribeResponse = await wakuFilterClient.unsubscribe(
          serverRemotePeerInfo, pubsubTopic, contentTopicSeq
        )
        assert unsubscribeResponse.isOk(), $unsubscribeResponse.error
        check not wakuFilter.subscriptions.isSubscribed(clientPeerId)

        let unsubscribedPingResponse = await wakuFilterClient.ping(serverRemotePeerInfo)
        # Then
        check:
          unsubscribedPingResponse.isErr() # Not subscribed
          unsubscribedPingResponse.error().kind == FilterSubscribeErrorKind.NOT_FOUND

    suite "Subscribe":
      asyncTest "Server remote peer info doesn't match an online server":
        # Given an offline service node
        let offlineServerSwitch = newStandardSwitch()
        let offlineServerRemotePeerInfo =
          offlineServerSwitch.peerInfo.toRemotePeerInfo()

        # When subscribing to the offline service node
        let subscribeResponse = await wakuFilterClient.subscribe(
          offlineServerRemotePeerInfo, pubsubTopic, contentTopicSeq
        )

        # Then the subscription is not successful
        check:
          subscribeResponse.isErr() # Not subscribed
          subscribeResponse.error().kind == FilterSubscribeErrorKind.PEER_DIAL_FAILURE

      asyncTest "Subscribing to an empty content topic":
        # When subscribing to an empty content topic
<<<<<<< HEAD
        let subscribeResponse = await wakuFilterClient.subscribe(
          serverRemotePeerInfo, pubsubTopic, newSeq[ContentTopic]()
        )
=======
        let subscribeResponse =
          await wakuFilterClient.subscribe(serverRemotePeerInfo, pubsubTopic, @[])
>>>>>>> 2173fe22

        # Then the subscription is not successful
        check:
          subscribeResponse.isErr() # Not subscribed
          subscribeResponse.error().kind == FilterSubscribeErrorKind.BAD_REQUEST

      asyncTest "PubSub Topic with Single Content Topic":
        # Given
        let nonExistentContentTopic = "non-existent-content-topic"

        # When subscribing to a content topic
        let subscribeResponse = await wakuFilterClient.subscribe(
          serverRemotePeerInfo, pubsubTopic, contentTopicSeq
        )

        # Then the subscription is successful
        assert subscribeResponse.isOk(), $subscribeResponse.error
        check:
          wakuFilter.subscriptions.subscribedPeerCount() == 1
          wakuFilter.subscriptions.isSubscribed(clientPeerId)
          unorderedCompare(
            wakuFilter.getSubscribedContentTopics(clientPeerId), contentTopicSeq
          )

        # When sending a message to the subscribed content topic
        let msg1 = fakeWakuMessage(contentTopic = contentTopic)
        await wakuFilter.handleMessage(pubsubTopic, msg1)

        # Then the message is pushed to the client
        check await pushHandlerFuture.withTimeout(FUTURE_TIMEOUT)
        let (pushedMsgPubsubTopic, pushedMsg) = pushHandlerFuture.read()
        check:
          pushedMsgPubsubTopic == pubsubTopic
          pushedMsg == msg1

        # When sending a message to a non-subscribed content topic (before unsubscription)
        pushHandlerFuture = newPushHandlerFuture() # Clear previous future
        let msg2 = fakeWakuMessage(contentTopic = nonExistentContentTopic)
        await wakuFilter.handleMessage(pubsubTopic, msg2)

        # Then the message is not pushed to the client
        check:
          not await pushHandlerFuture.withTimeout(FUTURE_TIMEOUT)

        # Given a valid unsubscription to an existing subscription
        let unsubscribeResponse = await wakuFilterClient.unsubscribe(
          serverRemotePeerInfo, pubsubTopic, contentTopicSeq
        )
        assert unsubscribeResponse.isOk(), $unsubscribeResponse.error
        check:
          wakuFilter.subscriptions.subscribedPeerCount() == 0

        # When sending a message to the previously unsubscribed content topic
        pushHandlerFuture = newPushHandlerFuture() # Clear previous future
        let msg3 = fakeWakuMessage(contentTopic = contentTopic)
        await wakuFilter.handleMessage(pubsubTopic, msg3)

        # Then the message is not pushed to the client
        check:
          not await pushHandlerFuture.withTimeout(FUTURE_TIMEOUT)

        # When sending a message to a non-subscribed content topic (after unsubscription)
        pushHandlerFuture = newPushHandlerFuture() # Clear previous future
        let msg4 = fakeWakuMessage(contentTopic = nonExistentContentTopic)
        await wakuFilter.handleMessage(pubsubTopic, msg4)

        # Then the message is not pushed to the client
        check:
          not await pushHandlerFuture.withTimeout(FUTURE_TIMEOUT)

      asyncTest "PubSub Topic with Multiple Content Topics":
        # Given
        let nonExistentContentTopic = "non-existent-content-topic"
        let otherContentTopic = "other-content-topic"
        let contentTopicsSeq = @[contentTopic, otherContentTopic]

        # Given a valid subscription to multiple content topics
        let subscribeResponse = await wakuFilterClient.subscribe(
          serverRemotePeerInfo, pubsubTopic, contentTopicsSeq
        )
        assert subscribeResponse.isOk(), $subscribeResponse.error
        check:
          wakuFilter.subscriptions.subscribedPeerCount() == 1
          wakuFilter.subscriptions.isSubscribed(clientPeerId)
          unorderedCompare(
            wakuFilter.getSubscribedContentTopics(clientPeerId), contentTopicsSeq
          )

        # When sending a message to the one of the subscribed content topics
        let msg1 = fakeWakuMessage(contentTopic = contentTopic)
        await wakuFilter.handleMessage(pubsubTopic, msg1)

        # Then the message is pushed to the client
        check await pushHandlerFuture.withTimeout(FUTURE_TIMEOUT)
        let (pushedMsgPubsubTopic1, pushedMsg1) = pushHandlerFuture.read()
        check:
          pushedMsgPubsubTopic1 == pubsubTopic
          pushedMsg1 == msg1

        # When sending a message to the other subscribed content topic
        pushHandlerFuture = newPushHandlerFuture() # Clear previous future
        let msg2 = fakeWakuMessage(contentTopic = otherContentTopic)
        await wakuFilter.handleMessage(pubsubTopic, msg2)

        # Then the message is pushed to the client
        check await pushHandlerFuture.withTimeout(FUTURE_TIMEOUT)
        let (pushedMsgPubsubTopic2, pushedMsg2) = pushHandlerFuture.read()
        check:
          pushedMsgPubsubTopic2 == pubsubTopic
          pushedMsg2 == msg2

        # When sending a message to a non-subscribed content topic (before unsubscription)
        pushHandlerFuture = newPushHandlerFuture() # Clear previous future
        let msg3 = fakeWakuMessage(contentTopic = nonExistentContentTopic)
        await wakuFilter.handleMessage(pubsubTopic, msg3)

        # Then the message is not pushed to the client
        check:
          not await pushHandlerFuture.withTimeout(FUTURE_TIMEOUT)

        # Given a valid unsubscription to an existing subscription
        let unsubscribeResponse = await wakuFilterClient.unsubscribe(
          serverRemotePeerInfo, pubsubTopic, contentTopicsSeq
        )
        assert unsubscribeResponse.isOk(), $unsubscribeResponse.error
        check wakuFilter.subscriptions.subscribedPeerCount() == 0

        # When sending a message to the previously unsubscribed content topic
        pushHandlerFuture = newPushHandlerFuture() # Clear previous future
        let msg4 = fakeWakuMessage(contentTopic = contentTopic)
        await wakuFilter.handleMessage(pubsubTopic, msg4)

        # Then the message is not pushed to the client
        check:
          not await pushHandlerFuture.withTimeout(FUTURE_TIMEOUT)

        # When sending a message to the other previously unsubscribed content topic
        pushHandlerFuture = newPushHandlerFuture() # Clear previous future
        let msg5 = fakeWakuMessage(contentTopic = otherContentTopic)
        await wakuFilter.handleMessage(pubsubTopic, msg5)

        # Then the message is not pushed to the client
        check:
          not await pushHandlerFuture.withTimeout(FUTURE_TIMEOUT)

        # When sending a message to a non-subscribed content topic (after unsubscription)
        pushHandlerFuture = newPushHandlerFuture() # Clear previous future
        let msg6 = fakeWakuMessage(contentTopic = nonExistentContentTopic)
        await wakuFilter.handleMessage(pubsubTopic, msg6)

        # Then the message is not pushed to the client
        check:
          not await pushHandlerFuture.withTimeout(FUTURE_TIMEOUT)

      asyncTest "Different PubSub Topics with Different Content Topics, Unsubscribe One By One":
        # Given
        let otherPubsubTopic = "other-pubsub-topic"
        let otherContentTopic = "other-content-topic"
        let otherContentTopicSeq = @[otherContentTopic]

        # When subscribing to a pubsub topic
        let subscribeResponse1 = await wakuFilterClient.subscribe(
          serverRemotePeerInfo, pubsubTopic, contentTopicSeq
        )

        # Then the subscription is successful
        assert subscribeResponse1.isOk(), $subscribeResponse1.error
        check:
          wakuFilter.subscriptions.subscribedPeerCount() == 1
          wakuFilter.subscriptions.isSubscribed(clientPeerId)
          unorderedCompare(
            wakuFilter.getSubscribedContentTopics(clientPeerId), contentTopicSeq
          )

        # When subscribing to a different pubsub topic
        let subscribeResponse2 = await wakuFilterClient.subscribe(
          serverRemotePeerInfo, otherPubsubTopic, otherContentTopicSeq
        )

        # Then the subscription is successful
        assert subscribeResponse2.isOk(), $subscribeResponse2.error
        check:
          wakuFilter.subscriptions.subscribedPeerCount() == 1
          wakuFilter.subscriptions.isSubscribed(clientPeerId)
          unorderedCompare(
            wakuFilter.getSubscribedContentTopics(clientPeerId),
            contentTopicSeq & otherContentTopicSeq,
          )

        # When sending a message to one of the subscribed content topics
        let msg1 = fakeWakuMessage(contentTopic = contentTopic)
        await wakuFilter.handleMessage(pubsubTopic, msg1)

        # Then the message is pushed to the client
        check await pushHandlerFuture.withTimeout(FUTURE_TIMEOUT)
        let (pushedMsgPubsubTopic1, pushedMsg1) = pushHandlerFuture.read()
        check:
          pushedMsgPubsubTopic1 == pubsubTopic
          pushedMsg1 == msg1

        # When sending a message to the other subscribed content topic
        pushHandlerFuture = newPushHandlerFuture() # Clear previous future
        let msg2 = fakeWakuMessage(contentTopic = otherContentTopic)
        await wakuFilter.handleMessage(otherPubsubTopic, msg2)

        # Then the message is pushed to the client
        check await pushHandlerFuture.withTimeout(FUTURE_TIMEOUT)
        let (pushedMsgPubsubTopic2, pushedMsg2) = pushHandlerFuture.read()
        check:
          pushedMsgPubsubTopic2 == otherPubsubTopic
          pushedMsg2 == msg2

        # When sending a message to a non-subscribed content topic (before unsubscription)
        pushHandlerFuture = newPushHandlerFuture() # Clear previous future
        let msg3 = fakeWakuMessage(contentTopic = "non-existent-content-topic")
        await wakuFilter.handleMessage(pubsubTopic, msg3)

        # Then
        check:
          not await pushHandlerFuture.withTimeout(FUTURE_TIMEOUT)

        # When unsubscribing from one of the subscriptions
        let unsubscribeResponse1 = await wakuFilterClient.unsubscribe(
          serverRemotePeerInfo, pubsubTopic, contentTopicSeq
        )

        # Then the unsubscription is successful
        assert unsubscribeResponse1.isOk(), $unsubscribeResponse1.error
        check:
          wakuFilter.subscriptions.subscribedPeerCount() == 1
          wakuFilter.subscriptions.isSubscribed(clientPeerId)
          unorderedCompare(
            wakuFilter.getSubscribedContentTopics(clientPeerId), otherContentTopicSeq
          )

        # When sending a message to the previously subscribed content topic
        pushHandlerFuture = newPushHandlerFuture() # Clear previous future
        let msg4 = fakeWakuMessage(contentTopic = contentTopic)
        await wakuFilter.handleMessage(pubsubTopic, msg4)

        # Then the message is not pushed to the client
        check:
          not await pushHandlerFuture.withTimeout(FUTURE_TIMEOUT)

        # When sending a message to the still subscribed content topic
        pushHandlerFuture = newPushHandlerFuture() # Clear previous future
        let msg5 = fakeWakuMessage(contentTopic = otherContentTopic)
        await wakuFilter.handleMessage(otherPubsubTopic, msg5)

        # Then the message is pushed to the client
        check await pushHandlerFuture.withTimeout(FUTURE_TIMEOUT)
        let (pushedMsgPubsubTopic3, pushedMsg3) = pushHandlerFuture.read()
        check:
          pushedMsgPubsubTopic3 == otherPubsubTopic
          pushedMsg3 == msg5

        # When unsubscribing from the other subscription
        let unsubscribeResponse2 = await wakuFilterClient.unsubscribe(
          serverRemotePeerInfo, otherPubsubTopic, otherContentTopicSeq
        )

        # Then the unsubscription is successful
        assert unsubscribeResponse2.isOk(), $unsubscribeResponse2.error
        check:
          wakuFilter.subscriptions.subscribedPeerCount() == 0

        # When sending a message to the previously unsubscribed content topic
        pushHandlerFuture = newPushHandlerFuture() # Clear previous future
        let msg6 = fakeWakuMessage(contentTopic = contentTopic)
        await wakuFilter.handleMessage(pubsubTopic, msg6)

        # Then the message is not pushed to the client
        check:
          not await pushHandlerFuture.withTimeout(FUTURE_TIMEOUT)

      asyncTest "Different PubSub Topics with Different Content Topics, Unsubscribe All":
        # Given
        let otherPubsubTopic = "other-pubsub-topic"
        let otherContentTopic = "other-content-topic"
        let otherContentTopicSeq = @[otherContentTopic]

        # When subscribing to a content topic
        let subscribeResponse1 = await wakuFilterClient.subscribe(
          serverRemotePeerInfo, pubsubTopic, contentTopicSeq
        )

        # Then
        assert subscribeResponse1.isOk(), $subscribeResponse1.error
        check:
          wakuFilter.subscriptions.subscribedPeerCount() == 1
          wakuFilter.subscriptions.isSubscribed(clientPeerId)
          unorderedCompare(
            wakuFilter.getSubscribedContentTopics(clientPeerId), contentTopicSeq
          )

        # When subscribing to a different content topic
        let subscribeResponse2 = await wakuFilterClient.subscribe(
          serverRemotePeerInfo, otherPubsubTopic, otherContentTopicSeq
        )

        # Then
        assert subscribeResponse2.isOk(), $subscribeResponse2.error
        check:
          wakuFilter.subscriptions.subscribedPeerCount() == 1
          wakuFilter.subscriptions.isSubscribed(clientPeerId)
          unorderedCompare(
            wakuFilter.getSubscribedContentTopics(clientPeerId),
            contentTopicSeq & otherContentTopicSeq,
          )

        # When sending a message to one of the subscribed content topics
        let msg1 = fakeWakuMessage(contentTopic = contentTopic)
        await wakuFilter.handleMessage(pubsubTopic, msg1)

        # Then the message is pushed to the client
        check await pushHandlerFuture.withTimeout(FUTURE_TIMEOUT)
        let (pushedMsgPubsubTopic1, pushedMsg1) = pushHandlerFuture.read()
        check:
          pushedMsgPubsubTopic1 == pubsubTopic
          pushedMsg1 == msg1

        # When sending a message to the other subscribed content topic
        pushHandlerFuture = newPushHandlerFuture() # Clear previous future
        let msg2 = fakeWakuMessage(contentTopic = otherContentTopic)
        await wakuFilter.handleMessage(otherPubsubTopic, msg2)

        # Then the message is pushed to the client
        check await pushHandlerFuture.withTimeout(FUTURE_TIMEOUT)
        let (pushedMsgPubsubTopic2, pushedMsg2) = pushHandlerFuture.read()
        check:
          pushedMsgPubsubTopic2 == otherPubsubTopic
          pushedMsg2 == msg2

        # When sending a message to a non-subscribed content topic (before unsubscription)
        pushHandlerFuture = newPushHandlerFuture() # Clear previous future
        let msg3 = fakeWakuMessage(contentTopic = "non-existent-content-topic")
        await wakuFilter.handleMessage(pubsubTopic, msg3)

        # Then
        check:
          not await pushHandlerFuture.withTimeout(FUTURE_TIMEOUT)

        # When unsubscribing from one of the subscriptions
        let unsubscribeResponse =
          await wakuFilterClient.unsubscribeAll(serverRemotePeerInfo)

        # Then the unsubscription is successful
        assert unsubscribeResponse.isOk(), $unsubscribeResponse.error
        check:
          wakuFilter.subscriptions.subscribedPeerCount() == 0

        # When sending a message the previously subscribed content topics
        pushHandlerFuture = newPushHandlerFuture() # Clear previous future
        let msg4 = fakeWakuMessage(contentTopic = contentTopic)
        let msg5 = fakeWakuMessage(contentTopic = otherContentTopic)
        await wakuFilter.handleMessage(pubsubTopic, msg4)
        await wakuFilter.handleMessage(otherPubsubTopic, msg5)

        # Then the messages are not pushed to the client
        check:
          not await pushHandlerFuture.withTimeout(FUTURE_TIMEOUT)

      asyncTest "Different PubSub Topics with Same Content Topics, Unsubscribe Selectively":
        # Given
        let otherPubsubTopic = "other-pubsub-topic"
        let otherContentTopic1 = "other-content-topic1"
        let otherContentTopic2 = "other-content-topic2"
        let contentTopicsSeq1 = @[contentTopic, otherContentTopic1]
        let contentTopicsSeq2 = @[contentTopic, otherContentTopic2]

        # When subscribing to a pubsub topic
        let subscribeResponse1 = await wakuFilterClient.subscribe(
          serverRemotePeerInfo, pubsubTopic, contentTopicsSeq1
        )

        # Then the subscription is successful
        assert subscribeResponse1.isOk(), $subscribeResponse1.error
        check:
          wakuFilter.subscriptions.subscribedPeerCount() == 1
          wakuFilter.subscriptions.isSubscribed(clientPeerId)
          unorderedCompare(
            wakuFilter.getSubscribedContentTopics(clientPeerId), contentTopicsSeq1
          )

        # When subscribing to a different pubsub topic
        let subscribeResponse2 = await wakuFilterClient.subscribe(
          serverRemotePeerInfo, otherPubsubTopic, contentTopicsSeq2
        )

        # Then the subscription is successful
        assert subscribeResponse2.isOk(), $subscribeResponse2.error
        check:
          wakuFilter.subscriptions.subscribedPeerCount() == 1
          wakuFilter.subscriptions.isSubscribed(clientPeerId)
          unorderedCompare(
            wakuFilter.getSubscribedContentTopics(clientPeerId),
            contentTopicsSeq1 & contentTopicsSeq2,
          )

        # When sending a message to (pubsubTopic, contentTopic)
        let msg1 = fakeWakuMessage(contentTopic = contentTopic)
        await wakuFilter.handleMessage(pubsubTopic, msg1)

        # Then the message is pushed to the client
        check await pushHandlerFuture.withTimeout(FUTURE_TIMEOUT)
        let (pushedMsgPubsubTopic1, pushedMsg1) = pushHandlerFuture.read()
        check:
          pushedMsgPubsubTopic1 == pubsubTopic
          pushedMsg1 == msg1

        # When sending a message to (pubsubTopic, otherContentTopic1)
        pushHandlerFuture = newPushHandlerFuture() # Clear previous future
        let msg2 = fakeWakuMessage(contentTopic = otherContentTopic1)
        await wakuFilter.handleMessage(pubsubTopic, msg2)

        # Then the message is pushed to the client
        check await pushHandlerFuture.withTimeout(FUTURE_TIMEOUT)
        let (pushedMsgPubsubTopic2, pushedMsg2) = pushHandlerFuture.read()
        check:
          pushedMsgPubsubTopic2 == pubsubTopic
          pushedMsg2 == msg2

        # When sending a message to (otherPubsubTopic, contentTopic)
        pushHandlerFuture = newPushHandlerFuture() # Clear previous future
        let msg3 = fakeWakuMessage(contentTopic = contentTopic)
        await wakuFilter.handleMessage(otherPubsubTopic, msg3)

        # Then the message is pushed to the client
        check await pushHandlerFuture.withTimeout(FUTURE_TIMEOUT)
        let (pushedMsgPubsubTopic3, pushedMsg3) = pushHandlerFuture.read()
        check:
          pushedMsgPubsubTopic3 == otherPubsubTopic
          pushedMsg3 == msg3

        # When sending a message to (otherPubsubTopic, otherContentTopic2)
        pushHandlerFuture = newPushHandlerFuture() # Clear previous future
        let msg4 = fakeWakuMessage(contentTopic = otherContentTopic2)
        await wakuFilter.handleMessage(otherPubsubTopic, msg4)

        # Then the message is pushed to the client
        check await pushHandlerFuture.withTimeout(FUTURE_TIMEOUT)
        let (pushedMsgPubsubTopic4, pushedMsg4) = pushHandlerFuture.read()
        check:
          pushedMsgPubsubTopic4 == otherPubsubTopic
          pushedMsg4 == msg4

        # When selectively unsubscribing from (pubsubTopic, otherContentTopic1) and (otherPubsubTopic, contentTopic)
        let unsubscribeResponse1 = await wakuFilterClient.unsubscribe(
          serverRemotePeerInfo, pubsubTopic, @[otherContentTopic1]
        )
        let unsubscribeResponse2 = await wakuFilterClient.unsubscribe(
          serverRemotePeerInfo, otherPubsubTopic, @[contentTopic]
        )

        # Then the unsubscription is successful
        assert unsubscribeResponse1.isOk(), $unsubscribeResponse1.error
        assert unsubscribeResponse2.isOk(), $unsubscribeResponse2.error
        check:
          wakuFilter.subscriptions.subscribedPeerCount() == 1
          wakuFilter.subscriptions.isSubscribed(clientPeerId)
          unorderedCompare(
            wakuFilter.getSubscribedContentTopics(clientPeerId),
            @[contentTopic, otherContentTopic2],
          )

        # When sending a message to (pubsubTopic, contentTopic)
        pushHandlerFuture = newPushHandlerFuture() # Clear previous future
        let msg5 = fakeWakuMessage(contentTopic = contentTopic)
        await wakuFilter.handleMessage(pubsubTopic, msg5)

        # Then the message is pushed to the client
        check await pushHandlerFuture.withTimeout(FUTURE_TIMEOUT)
        let (pushedMsgPubsubTopic5, pushedMsg5) = pushHandlerFuture.read()
        check:
          pushedMsgPubsubTopic5 == pubsubTopic
          pushedMsg5 == msg5

        # When sending a message to (otherPubsubTopic, otherContentTopic2)
        pushHandlerFuture = newPushHandlerFuture() # Clear previous future
        let msg6 = fakeWakuMessage(contentTopic = otherContentTopic2)
        await wakuFilter.handleMessage(otherPubsubTopic, msg6)

        # Then the message is pushed to the client
        check await pushHandlerFuture.withTimeout(FUTURE_TIMEOUT)
        let (pushedMsgPubsubTopic6, pushedMsg6) = pushHandlerFuture.read()
        check:
          pushedMsgPubsubTopic6 == otherPubsubTopic
          pushedMsg6 == msg6

        # When sending a message to (pubsubTopic, otherContentTopic1) and (otherPubsubTopic, contentTopic)
        pushHandlerFuture = newPushHandlerFuture() # Clear previous future
        let msg7 = fakeWakuMessage(contentTopic = otherContentTopic1)
        await wakuFilter.handleMessage(pubsubTopic, msg7)
        let msg8 = fakeWakuMessage(contentTopic = contentTopic)
        await wakuFilter.handleMessage(otherPubsubTopic, msg8)

        # Then the messages are not pushed to the client
        check:
          not await pushHandlerFuture.withTimeout(FUTURE_TIMEOUT)

      asyncTest "Max Topic Size":
        # Given a topic list of 100 topics
        var topicSeq: seq[string] =
          toSeq(0 ..< MaxContentTopicsPerRequest).mapIt("topic" & $it)

        # When subscribing to that topic list
        let subscribeResponse1 =
          await wakuFilterClient.subscribe(serverRemotePeerInfo, pubsubTopic, topicSeq)

        # Then the subscription is successful
        assert subscribeResponse1.isOk(), $subscribeResponse1.error
        check:
          wakuFilter.subscriptions.subscribedPeerCount() == 1
          wakuFilter.subscriptions.isSubscribed(clientPeerId)
          wakuFilter.getSubscribedContentTopics(clientPeerId).len ==
            MaxContentTopicsPerRequest

        # When refreshing the subscription with a topic list of 100 topics
        let subscribeResponse2 =
          await wakuFilterClient.subscribe(serverRemotePeerInfo, pubsubTopic, topicSeq)

        # Then the subscription is successful
        assert subscribeResponse2.isOk(), $subscribeResponse2.error
        check:
          wakuFilter.subscriptions.subscribedPeerCount() == 1
          wakuFilter.subscriptions.isSubscribed(clientPeerId)
          wakuFilter.getSubscribedContentTopics(clientPeerId).len ==
            MaxContentTopicsPerRequest

        # When creating a subscription with a topic list of 31 topics
        let subscribeResponse3 = await wakuFilterClient.subscribe(
          serverRemotePeerInfo, pubsubTopic, topicSeq & @["topic30"]
        )

        # Then the subscription is not successful
        check:
          subscribeResponse3.isErr() # Not subscribed
          subscribeResponse3.error().kind == FilterSubscribeErrorKind.BAD_REQUEST

        # And the previous subscription is still active
        check:
          wakuFilter.subscriptions.subscribedPeerCount() == 1
          wakuFilter.subscriptions.isSubscribed(clientPeerId)
          wakuFilter.getSubscribedContentTopics(clientPeerId).len ==
            MaxContentTopicsPerRequest

      asyncTest "Max Criteria Per Subscription":
        # Given a topic list of size MaxFilterCriteriaPerPeer
        var topicSeq: seq[string] =
          toSeq(0 ..< MaxFilterCriteriaPerPeer).mapIt("topic" & $it)

        # When client service node subscribes to the topic list of size MaxFilterCriteriaPerPeer
        var subscribedTopics: seq[string] = @[]
        while topicSeq.len > 0:
          let takeNumber = min(topicSeq.len, MaxContentTopicsPerRequest)
          let topicSeqBatch = topicSeq[0 ..< takeNumber]
          let subscribeResponse = await wakuFilterClient.subscribe(
            serverRemotePeerInfo, pubsubTopic, topicSeqBatch
          )
          assert subscribeResponse.isOk(), $subscribeResponse.error
          subscribedTopics.add(topicSeqBatch)
          topicSeq.delete(0 ..< takeNumber)

        # Then the subscription is successful
        check:
          wakuFilter.subscriptions.subscribedPeerCount() == 1
          wakuFilter.subscriptions.isSubscribed(clientPeerId)
          wakuFilter.getSubscribedContentTopics(clientPeerId).len ==
            MaxFilterCriteriaPerPeer

        # When subscribing to a number of topics that exceeds MaxFilterCriteriaPerPeer
        let subscribeResponse = await wakuFilterClient.subscribe(
          serverRemotePeerInfo, pubsubTopic, @["topic1000"]
        )

        # Then the subscription is not successful
        check:
          subscribeResponse.isErr() # Not subscribed
          subscribeResponse.error().kind == FilterSubscribeErrorKind.SERVICE_UNAVAILABLE

        # And the previous subscription is still active
        check:
          wakuFilter.subscriptions.subscribedPeerCount() == 1
          wakuFilter.subscriptions.isSubscribed(clientPeerId)
          wakuFilter.getSubscribedContentTopics(clientPeerId).len == 1000

      # SKIPPED due to it takes a long while because it instances a lot of clients.
      xasyncTest "Max Total Subscriptions":
        ## TODO: Revise this, due to the nature of peer management, IP colocation
        ## and number of allowed connection may not match Filter allowed service peers number.
        ##  - Rework: as of now timeout/max peers/max subscriptions are configurable, limit the WakuFilter service to lower numbers
        ##  - Adapt this test to the new limits

        # Given a WakuFilterClient list of size MaxFilterPeers
        var clients: seq[(WakuFilterClient, Switch)] = @[]
        for i in 0 ..< MaxFilterPeers:
          let standardSwitch = newStandardSwitch()
          let wakuFilterClient = await newTestWakuFilterClient(standardSwitch)
          clients.add((wakuFilterClient, standardSwitch))

        # When initialising all of them and subscribing them to the same service
        for (wakuFilterClient, standardSwitch) in clients:
          await standardSwitch.start()
          let subscribeResponse = await wakuFilterClient.subscribe(
            serverRemotePeerInfo, pubsubTopic, contentTopicSeq
          )
          assert subscribeResponse.isOk(), $subscribeResponse.error

        # Then the service node should have MaxFilterPeers subscriptions
        check:
          wakuFilter.subscriptions.subscribedPeerCount() == MaxFilterPeers

        # When initialising a new WakuFilterClient and subscribing it to the same service
        let standardSwitch = newStandardSwitch()
        let wakuFilterClient = await newTestWakuFilterClient(standardSwitch)
        await standardSwitch.start()
        let subscribeResponse = await wakuFilterClient.subscribe(
          serverRemotePeerInfo, pubsubTopic, contentTopicSeq
        )

        # Then the subscription is not successful
        check:
          subscribeResponse.isErr() # Not subscribed
          subscribeResponse.error().kind == FilterSubscribeErrorKind.SERVICE_UNAVAILABLE

      asyncTest "Multiple Subscriptions":
        # Given a second service node
        let serverSwitch2 = newStandardSwitch()
        let wakuFilter2 = await newTestWakuFilter(serverSwitch2)
        await allFutures(serverSwitch2.start())
        let serverRemotePeerInfo2 = serverSwitch2.peerInfo.toRemotePeerInfo()

        # And a subscription to the first service node
        let subscribeResponse1 = await wakuFilterClient.subscribe(
          serverRemotePeerInfo, pubsubTopic, contentTopicSeq
        )
        assert subscribeResponse1.isOk(), $subscribeResponse1.error
        check:
          wakuFilter.subscriptions.subscribedPeerCount() == 1
          wakuFilter.subscriptions.isSubscribed(clientPeerId)
          unorderedCompare(
            wakuFilter.getSubscribedContentTopics(clientPeerId), contentTopicSeq
          )

        # When subscribing to the second service node
        let subscriptionResponse2 = await wakuFilterClient.subscribe(
          serverRemotePeerInfo2, pubsubTopic, contentTopicSeq
        )

        # Then the subscription is successful
        assert subscriptionResponse2.isOk(), $subscriptionResponse2.error
        check:
          wakuFilter2.subscriptions.subscribedPeerCount() == 1
          wakuFilter2.subscriptions.isSubscribed(clientPeerId)
          unorderedCompare(
            wakuFilter2.getSubscribedContentTopics(clientPeerId), contentTopicSeq
          )

        # And the first service node is still subscribed
        check:
          wakuFilter.subscriptions.subscribedPeerCount() == 1
          wakuFilter.subscriptions.isSubscribed(clientPeerId)
          unorderedCompare(
            wakuFilter.getSubscribedContentTopics(clientPeerId), contentTopicSeq
          )

        # When sending a message to the subscribed content topic on the first service node
        let msg1 = fakeWakuMessage(contentTopic = contentTopic)
        await wakuFilter.handleMessage(pubsubTopic, msg1)

        # Then the message is pushed to the client
        check await pushHandlerFuture.withTimeout(FUTURE_TIMEOUT)
        let (pushedMsgPubsubTopic1, pushedMsg1) = pushHandlerFuture.read()
        check:
          pushedMsgPubsubTopic1 == pubsubTopic
          pushedMsg1 == msg1

        # When sending a message to the subscribed content topic on the second service node
        pushHandlerFuture = newPushHandlerFuture() # Clear previous future
        let msg2 = fakeWakuMessage(contentTopic = contentTopic)
        await wakuFilter2.handleMessage(pubsubTopic, msg2)

        # Then the message is pushed to the client
        check await pushHandlerFuture.withTimeout(FUTURE_TIMEOUT)
        let (pushedMsgPubsubTopic2, pushedMsg2) = pushHandlerFuture.read()
        check:
          pushedMsgPubsubTopic2 == pubsubTopic
          pushedMsg2 == msg2

      asyncTest "Refreshing Subscription":
        # Given a valid subscription
        let subscribeResponse1 = await wakuFilterClient.subscribe(
          serverRemotePeerInfo, pubsubTopic, contentTopicSeq
        )
        assert subscribeResponse1.isOk(), $subscribeResponse1.error
        check:
          wakuFilter.subscriptions.subscribedPeerCount() == 1
          wakuFilter.subscriptions.isSubscribed(clientPeerId)
          unorderedCompare(
            wakuFilter.getSubscribedContentTopics(clientPeerId), contentTopicSeq
          )

        # When refreshing the subscription
        let subscribeResponse2 = await wakuFilterClient.subscribe(
          serverRemotePeerInfo, pubsubTopic, contentTopicSeq
        )

        # Then the subscription is successful
        assert subscribeResponse2.isOk(), $subscribeResponse2.error
        check:
          wakuFilter.subscriptions.subscribedPeerCount() == 1
          wakuFilter.subscriptions.isSubscribed(clientPeerId)
          unorderedCompare(
            wakuFilter.getSubscribedContentTopics(clientPeerId), contentTopicSeq
          )

        # When sending a message to the refreshed subscription
        let msg1 = fakeWakuMessage(contentTopic = contentTopic)
        await wakuFilter.handleMessage(pubsubTopic, msg1)

        # Then the message is pushed to the client
        check await pushHandlerFuture.withTimeout(FUTURE_TIMEOUT)
        let (pushedMsgPubsubTopic1, pushedMsg1) = pushHandlerFuture.read()
        check:
          pushedMsgPubsubTopic1 == pubsubTopic
          pushedMsg1 == msg1

        # And the message is not duplicated
        check:
          msgSeq.len == 1
          msgSeq[0][0] == pubsubTopic
          msgSeq[0][1] == msg1

      asyncTest "Overlapping Topic Subscription":
        # Given a set of overlapping subscriptions
        let
          subscribeResponse1 = await wakuFilterClient.subscribe(
            serverRemotePeerInfo, pubsubTopic, contentTopicSeq
          )
          subscribeResponse2 = await wakuFilterClient.subscribe(
            serverRemotePeerInfo, pubsubTopic, @["other-content-topic"]
          )
          subscribeResponse3 = await wakuFilterClient.subscribe(
            serverRemotePeerInfo, "other-pubsub-topic", contentTopicSeq
          )
        assert subscribeResponse1.isOk(), $subscribeResponse1.error
        assert subscribeResponse2.isOk(), $subscribeResponse2.error
        assert subscribeResponse3.isOk(), $subscribeResponse3.error
        check:
          wakuFilter.subscriptions.isSubscribed(clientPeerId)

        # When sending a message to the overlapping subscription 1
        let msg1 = fakeWakuMessage(contentTopic = contentTopic)
        await wakuFilter.handleMessage(pubsubTopic, msg1)

        # Then the message is pushed to the client
        check await pushHandlerFuture.withTimeout(FUTURE_TIMEOUT)
        let (pushedMsgPubsubTopic1, pushedMsg1) = pushHandlerFuture.read()
        check:
          pushedMsgPubsubTopic1 == pubsubTopic
          pushedMsg1 == msg1

        # And the message is not duplicated
        check:
          msgSeq.len == 1
          msgSeq[0][0] == pubsubTopic
          msgSeq[0][1] == msg1

        # When sending a message to the overlapping subscription 2
        pushHandlerFuture = newPushHandlerFuture() # Clear previous future
        check (not await pushHandlerFuture.withTimeout(FUTURE_TIMEOUT))
          # Check there're no duplicate messages
        pushHandlerFuture = newPushHandlerFuture() # Reset future due to timeout

        let msg2 = fakeWakuMessage(contentTopic = "other-content-topic")
        await wakuFilter.handleMessage(pubsubTopic, msg2)

        # Then the message is pushed to the client
        check await pushHandlerFuture.withTimeout(FUTURE_TIMEOUT)
        let (pushedMsgPubsubTopic2, pushedMsg2) = pushHandlerFuture.read()
        check:
          pushedMsgPubsubTopic2 == pubsubTopic
          pushedMsg2 == msg2

        # And the message is not duplicated
        check:
          msgSeq.len == 2
          msgSeq[1][0] == pubsubTopic
          msgSeq[1][1] == msg2

        # When sending a message to the overlapping subscription 3
        pushHandlerFuture = newPushHandlerFuture() # Clear previous future
        check (not await pushHandlerFuture.withTimeout(FUTURE_TIMEOUT))
          # Check there're no duplicate messages
        pushHandlerFuture = newPushHandlerFuture() # Reset future due to timeout

        let msg3 = fakeWakuMessage(contentTopic = contentTopic)
        await wakuFilter.handleMessage("other-pubsub-topic", msg3)

        # Then the message is pushed to the client
        check await pushHandlerFuture.withTimeout(FUTURE_TIMEOUT)
        let (pushedMsgPubsubTopic3, pushedMsg3) = pushHandlerFuture.read()
        check:
          pushedMsgPubsubTopic3 == "other-pubsub-topic"
          pushedMsg3 == msg3

        # And the message is not duplicated
        check:
          msgSeq.len == 3
          msgSeq[2][0] == "other-pubsub-topic"
          msgSeq[2][1] == msg3

    suite "Unsubscribe":
      ###
      # One PubSub Topic
      ###

      asyncTest "PubSub Topic with Single Content Topic":
        # Given a valid subscription
        let subscribeResponse = await wakuFilterClient.subscribe(
          serverRemotePeerInfo, pubsubTopic, contentTopicSeq
        )
        assert subscribeResponse.isOk(), $subscribeResponse.error
        check:
          wakuFilter.subscriptions.subscribedPeerCount() == 1
          wakuFilter.subscriptions.isSubscribed(clientPeerId)
          unorderedCompare(
            wakuFilter.getSubscribedContentTopics(clientPeerId), contentTopicSeq
          )

        # When unsubscribing from the subscription
        let unsubscribeResponse = await wakuFilterClient.unsubscribe(
          serverRemotePeerInfo, pubsubTopic, contentTopicSeq
        )

        # Then the unsubscription is successful
        assert unsubscribeResponse.isOk(), $unsubscribeResponse.error
        check:
          wakuFilter.subscriptions.subscribedPeerCount() == 0

      asyncTest "After refreshing a subscription with Single Content Topic":
        # Given a valid subscription
        let subscribeResponse1 = await wakuFilterClient.subscribe(
          serverRemotePeerInfo, pubsubTopic, contentTopicSeq
        )
        assert subscribeResponse1.isOk(), $subscribeResponse1.error
        check:
          wakuFilter.subscriptions.subscribedPeerCount() == 1
          wakuFilter.subscriptions.isSubscribed(clientPeerId)
          unorderedCompare(
            wakuFilter.getSubscribedContentTopics(clientPeerId), contentTopicSeq
          )

        # When refreshing the subscription
        let subscribeResponse2 = await wakuFilterClient.subscribe(
          serverRemotePeerInfo, pubsubTopic, contentTopicSeq
        )

        # Then the subscription is successful
        assert subscribeResponse2.isOk(), $subscribeResponse2.error
        check:
          wakuFilter.subscriptions.subscribedPeerCount() == 1
          wakuFilter.subscriptions.isSubscribed(clientPeerId)
          unorderedCompare(
            wakuFilter.getSubscribedContentTopics(clientPeerId), contentTopicSeq
          )

        # When unsubscribing from the subscription
        let unsubscribeResponse = await wakuFilterClient.unsubscribe(
          serverRemotePeerInfo, pubsubTopic, contentTopicSeq
        )

        # Then the unsubscription is successful
        assert unsubscribeResponse.isOk(), $unsubscribeResponse.error
        check:
          wakuFilter.subscriptions.subscribedPeerCount() == 0

      asyncTest "PubSub Topic with Multiple Content Topics, One By One":
        # Given a valid subscription
        let multipleContentTopicSeq = @[contentTopic, "other-content-topic"]
        let subscribeResponse = await wakuFilterClient.subscribe(
          serverRemotePeerInfo, pubsubTopic, multipleContentTopicSeq
        )
        assert subscribeResponse.isOk(), $subscribeResponse.error
        check:
          wakuFilter.subscriptions.subscribedPeerCount() == 1
          wakuFilter.subscriptions.isSubscribed(clientPeerId)
          unorderedCompare(
            wakuFilter.getSubscribedContentTopics(clientPeerId), multipleContentTopicSeq
          )

        # When unsubscribing from one of the content topics
        let unsubscribeResponse1 = await wakuFilterClient.unsubscribe(
          serverRemotePeerInfo, pubsubTopic, @[contentTopic]
        )

        # Then the unsubscription is successful
        assert unsubscribeResponse1.isOk(), $unsubscribeResponse1.error
        check:
          wakuFilter.subscriptions.subscribedPeerCount() == 1
          wakuFilter.subscriptions.isSubscribed(clientPeerId)
          unorderedCompare(
            wakuFilter.getSubscribedContentTopics(clientPeerId),
            @["other-content-topic"],
          )

        # When unsubscribing from the other content topic
        let unsubscribeResponse = await wakuFilterClient.unsubscribe(
          serverRemotePeerInfo, pubsubTopic, @["other-content-topic"]
        )

        # Then the unsubscription is successful
        assert unsubscribeResponse.isOk(), $unsubscribeResponse.error
        check:
          wakuFilter.subscriptions.subscribedPeerCount() == 0

      asyncTest "PubSub Topic with Multiple Content Topics, All At Once":
        # Given a valid subscription
        let multipleContentTopicSeq = @[contentTopic, "other-content-topic"]
        let subscribeResponse = await wakuFilterClient.subscribe(
          serverRemotePeerInfo, pubsubTopic, multipleContentTopicSeq
        )
        assert subscribeResponse.isOk(), $subscribeResponse.error
        check:
          wakuFilter.subscriptions.subscribedPeerCount() == 1
          wakuFilter.subscriptions.isSubscribed(clientPeerId)
          unorderedCompare(
            wakuFilter.getSubscribedContentTopics(clientPeerId), multipleContentTopicSeq
          )

        # When unsubscribing from all content topics
        let unsubscribeResponse = await wakuFilterClient.unsubscribe(
          serverRemotePeerInfo, pubsubTopic, multipleContentTopicSeq
        )

        # Then the unsubscription is successful
        assert unsubscribeResponse.isOk(), $unsubscribeResponse.error
        check:
          wakuFilter.subscriptions.subscribedPeerCount() == 0

      asyncTest "After refreshing a complete subscription with Multiple Content Topics, One By One":
        # Given a valid subscription
        let multipleContentTopicSeq = @[contentTopic, "other-content-topic"]
        let subscribeResponse1 = await wakuFilterClient.subscribe(
          serverRemotePeerInfo, pubsubTopic, multipleContentTopicSeq
        )
        assert subscribeResponse1.isOk(), $subscribeResponse1.error
        check:
          wakuFilter.subscriptions.subscribedPeerCount() == 1
          wakuFilter.subscriptions.isSubscribed(clientPeerId)
          unorderedCompare(
            wakuFilter.getSubscribedContentTopics(clientPeerId), multipleContentTopicSeq
          )

        # And a successful complete refresh of the subscription
        let subscribeResponse2 = await wakuFilterClient.subscribe(
          serverRemotePeerInfo, pubsubTopic, multipleContentTopicSeq
        )

        assert subscribeResponse2.isOk(), $subscribeResponse2.error
        check:
          wakuFilter.subscriptions.subscribedPeerCount() == 1
          wakuFilter.subscriptions.isSubscribed(clientPeerId)
          unorderedCompare(
            wakuFilter.getSubscribedContentTopics(clientPeerId), multipleContentTopicSeq
          )

        # When unsubscribing from one of the content topics
        let unsubscribeResponse1 = await wakuFilterClient.unsubscribe(
          serverRemotePeerInfo, pubsubTopic, @[contentTopic]
        )

        # Then the unsubscription is successful
        assert unsubscribeResponse1.isOk(), $unsubscribeResponse1.error
        check:
          wakuFilter.subscriptions.subscribedPeerCount() == 1
          wakuFilter.subscriptions.isSubscribed(clientPeerId)
          unorderedCompare(
            wakuFilter.getSubscribedContentTopics(clientPeerId),
            @["other-content-topic"],
          )

        # When unsubscribing from the other content topic
        let unsubscribeResponse2 = await wakuFilterClient.unsubscribe(
          serverRemotePeerInfo, pubsubTopic, @["other-content-topic"]
        )

        # Then the unsubscription is successful
        assert unsubscribeResponse2.isOk(), $unsubscribeResponse2.error
        check:
          wakuFilter.subscriptions.subscribedPeerCount() == 0

      asyncTest "After refreshing a complete subscription with Multiple Content Topics, All At Once":
        # Given a valid subscription
        let multipleContentTopicSeq = @[contentTopic, "other-content-topic"]
        let subscribeResponse1 = await wakuFilterClient.subscribe(
          serverRemotePeerInfo, pubsubTopic, multipleContentTopicSeq
        )
        assert subscribeResponse1.isOk(), $subscribeResponse1.error
        check:
          wakuFilter.subscriptions.subscribedPeerCount() == 1
          wakuFilter.subscriptions.isSubscribed(clientPeerId)
          unorderedCompare(
            wakuFilter.getSubscribedContentTopics(clientPeerId), multipleContentTopicSeq
          )

        # And a successful complete refresh of the subscription
        let subscribeResponse2 = await wakuFilterClient.subscribe(
          serverRemotePeerInfo, pubsubTopic, multipleContentTopicSeq
        )

        assert subscribeResponse2.isOk(), $subscribeResponse2.error
        check:
          wakuFilter.subscriptions.subscribedPeerCount() == 1
          wakuFilter.subscriptions.isSubscribed(clientPeerId)
          unorderedCompare(
            wakuFilter.getSubscribedContentTopics(clientPeerId), multipleContentTopicSeq
          )

        # When unsubscribing from all content topics
        let unsubscribeResponse = await wakuFilterClient.unsubscribe(
          serverRemotePeerInfo, pubsubTopic, multipleContentTopicSeq
        )

        # Then the unsubscription is successful
        assert unsubscribeResponse.isOk(), $unsubscribeResponse.error
        check:
          wakuFilter.subscriptions.subscribedPeerCount() == 0

      asyncTest "After refreshing a partial subscription with Multiple Content Topics, One By One":
        # Given a valid subscription
        let multipleContentTopicSeq = @[contentTopic, "other-content-topic"]
        let subscribeResponse1 = await wakuFilterClient.subscribe(
          serverRemotePeerInfo, pubsubTopic, multipleContentTopicSeq
        )
        assert subscribeResponse1.isOk(), $subscribeResponse1.error
        check:
          wakuFilter.subscriptions.subscribedPeerCount() == 1
          wakuFilter.subscriptions.isSubscribed(clientPeerId)
          unorderedCompare(
            wakuFilter.getSubscribedContentTopics(clientPeerId), multipleContentTopicSeq
          )

        # Unsubscribing from one content topic
        let unsubscribeResponse1 = await wakuFilterClient.unsubscribe(
          serverRemotePeerInfo, pubsubTopic, @[contentTopic]
        )
        assert unsubscribeResponse1.isOk(), $unsubscribeResponse1.error
        check:
          wakuFilter.subscriptions.subscribedPeerCount() == 1
          wakuFilter.subscriptions.isSubscribed(clientPeerId)
          unorderedCompare(
            wakuFilter.getSubscribedContentTopics(clientPeerId),
            @["other-content-topic"],
          )

        # And a successful refresh of the partial subscription
        let subscribeResponse2 = await wakuFilterClient.subscribe(
          serverRemotePeerInfo, pubsubTopic, multipleContentTopicSeq
        )
        assert subscribeResponse2.isOk(), $subscribeResponse2.error
        check:
          wakuFilter.subscriptions.subscribedPeerCount() == 1
          wakuFilter.subscriptions.isSubscribed(clientPeerId)
          unorderedCompare(
            wakuFilter.getSubscribedContentTopics(clientPeerId), multipleContentTopicSeq
          )

        # When unsubscribing from one of the content topics
        let unsubscribeResponse2 = await wakuFilterClient.unsubscribe(
          serverRemotePeerInfo, pubsubTopic, @[contentTopic]
        )

        # Then the unsubscription is successful
        assert unsubscribeResponse2.isOk(), $unsubscribeResponse2.error
        check:
          wakuFilter.subscriptions.subscribedPeerCount() == 1
          wakuFilter.subscriptions.isSubscribed(clientPeerId)
          unorderedCompare(
            wakuFilter.getSubscribedContentTopics(clientPeerId),
            @["other-content-topic"],
          )

        # When unsubscribing from the other content topic
        let unsubscribeResponse3 = await wakuFilterClient.unsubscribe(
          serverRemotePeerInfo, pubsubTopic, @["other-content-topic"]
        )

        # Then the unsubscription is successful
        assert unsubscribeResponse3.isOk(), $unsubscribeResponse3.error
        check:
          wakuFilter.subscriptions.subscribedPeerCount() == 0

      asyncTest "After refreshing a partial subscription with Multiple Content Topics, All At Once":
        # Given a valid subscription
        let multipleContentTopicSeq = @[contentTopic, "other-content-topic"]
        let subscribeResponse1 = await wakuFilterClient.subscribe(
          serverRemotePeerInfo, pubsubTopic, multipleContentTopicSeq
        )
        assert subscribeResponse1.isOk(), $subscribeResponse1.error
        check:
          wakuFilter.subscriptions.subscribedPeerCount() == 1
          wakuFilter.subscriptions.isSubscribed(clientPeerId)
          unorderedCompare(
            wakuFilter.getSubscribedContentTopics(clientPeerId), multipleContentTopicSeq
          )

        # Unsubscribing from one content topic
        let unsubscribeResponse1 = await wakuFilterClient.unsubscribe(
          serverRemotePeerInfo, pubsubTopic, @[contentTopic]
        )
        assert unsubscribeResponse1.isOk(), $unsubscribeResponse1.error
        check:
          wakuFilter.subscriptions.subscribedPeerCount() == 1
          wakuFilter.subscriptions.isSubscribed(clientPeerId)
          unorderedCompare(
            wakuFilter.getSubscribedContentTopics(clientPeerId),
            @["other-content-topic"],
          )

        # And a successful refresh of the partial subscription
        let subscribeResponse2 = await wakuFilterClient.subscribe(
          serverRemotePeerInfo, pubsubTopic, multipleContentTopicSeq
        )
        assert subscribeResponse2.isOk(), $subscribeResponse2.error
        check:
          wakuFilter.subscriptions.subscribedPeerCount() == 1
          wakuFilter.subscriptions.isSubscribed(clientPeerId)
          unorderedCompare(
            wakuFilter.getSubscribedContentTopics(clientPeerId), multipleContentTopicSeq
          )

        # When unsubscribing from all content topics
        let unsubscribeResponse2 = await wakuFilterClient.unsubscribe(
          serverRemotePeerInfo, pubsubTopic, multipleContentTopicSeq
        )

        # Then the unsubscription is successful
        assert unsubscribeResponse2.isOk(), $unsubscribeResponse2.error
        check:
          wakuFilter.subscriptions.subscribedPeerCount() == 0

      ###
      # Multiple PubSub Topics
      ###

      asyncTest "Different PubSub Topics with Single (Same) Content Topic":
        # Given two valid subscriptions with the same content topic
        let
          subscribeResponse1 = await wakuFilterClient.subscribe(
            serverRemotePeerInfo, pubsubTopic, contentTopicSeq
          )
          subscribeResponse2 = await wakuFilterClient.subscribe(
            serverRemotePeerInfo, "other-pubsub-topic", contentTopicSeq
          )

        assert subscribeResponse1.isOk(), $subscribeResponse1.error
        assert subscribeResponse2.isOk(), $subscribeResponse2.error
        check:
          wakuFilter.subscriptions.subscribedPeerCount() == 1
          wakuFilter.subscriptions.isSubscribed(clientPeerId)
          wakuFilter.getSubscribedContentTopics(clientPeerId).len == 2

        # When unsubscribing from one of the subscriptions
        let unsubscribeResponse1 = await wakuFilterClient.unsubscribe(
          serverRemotePeerInfo, pubsubTopic, contentTopicSeq
        )

        # Then the unsubscription is successful
        assert unsubscribeResponse1.isOk(), $unsubscribeResponse1.error
        check:
          wakuFilter.subscriptions.subscribedPeerCount() == 1
          wakuFilter.subscriptions.isSubscribed(clientPeerId)
          wakuFilter.getSubscribedContentTopics(clientPeerId).len == 1

        # When unsubscribing from the other subscription
        let unsubscribeResponse2 = await wakuFilterClient.unsubscribe(
          serverRemotePeerInfo, "other-pubsub-topic", contentTopicSeq
        )

        # Then the unsubscription is successful
        assert unsubscribeResponse2.isOk(), $unsubscribeResponse2.error
        check:
          wakuFilter.subscriptions.subscribedPeerCount() == 0

      asyncTest "Different PubSub Topics with Multiple (Same) Content Topics, One By One":
        # Given two valid subscriptions with the same content topics
        let
          multipleContentTopicSeq = @[contentTopic, "other-content-topic"]
          subscribeResponse1 = await wakuFilterClient.subscribe(
            serverRemotePeerInfo, pubsubTopic, multipleContentTopicSeq
          )
          subscribeResponse2 = await wakuFilterClient.subscribe(
            serverRemotePeerInfo, "other-pubsub-topic", multipleContentTopicSeq
          )

        assert subscribeResponse1.isOk(), $subscribeResponse1.error
        assert subscribeResponse2.isOk(), $subscribeResponse2.error
        check:
          wakuFilter.subscriptions.subscribedPeerCount() == 1
          wakuFilter.subscriptions.isSubscribed(clientPeerId)
          wakuFilter.getSubscribedContentTopics(clientPeerId).len == 4

        # When unsubscribing from one of the subscriptions
        let unsubscribeResponse1 = await wakuFilterClient.unsubscribe(
          serverRemotePeerInfo, pubsubTopic, @[contentTopic]
        )

        # Then the unsubscription is successful
        assert unsubscribeResponse1.isOk(), $unsubscribeResponse1.error
        check:
          wakuFilter.subscriptions.subscribedPeerCount() == 1
          wakuFilter.subscriptions.isSubscribed(clientPeerId)
          wakuFilter.getSubscribedContentTopics(clientPeerId).len == 3

        # When unsubscribing from another of the subscriptions
        let unsubscribeResponse2 = await wakuFilterClient.unsubscribe(
          serverRemotePeerInfo, "other-pubsub-topic", @["other-content-topic"]
        )

        # Then the unsubscription is successful
        assert unsubscribeResponse2.isOk(), $unsubscribeResponse2.error
        check:
          wakuFilter.subscriptions.subscribedPeerCount() == 1
          wakuFilter.subscriptions.isSubscribed(clientPeerId)
          wakuFilter.getSubscribedContentTopics(clientPeerId).len == 2

        # When unsubscribing from another of the subscriptions
        let unsubscribeResponse3 = await wakuFilterClient.unsubscribe(
          serverRemotePeerInfo, pubsubTopic, @["other-content-topic"]
        )

        # Then the unsubscription is successful
        assert unsubscribeResponse3.isOk(), $unsubscribeResponse3.error
        check:
          wakuFilter.subscriptions.subscribedPeerCount() == 1
          wakuFilter.subscriptions.isSubscribed(clientPeerId)
          wakuFilter.getSubscribedContentTopics(clientPeerId).len == 1

        # When unsubscribing from the last subscription
        let unsubscribeResponse4 = await wakuFilterClient.unsubscribe(
          serverRemotePeerInfo, "other-pubsub-topic", @[contentTopic]
        )

        # Then the unsubscription is successful
        assert unsubscribeResponse4.isOk(), $unsubscribeResponse4.error
        check:
          wakuFilter.subscriptions.subscribedPeerCount() == 0

      asyncTest "Different PubSub Topics with Multiple (Same) Content Topics, All At Once":
        # Given two valid subscriptions with the same content topics
        let
          multipleContentTopicSeq = @[contentTopic, "other-content-topic"]
          subscribeResponse1 = await wakuFilterClient.subscribe(
            serverRemotePeerInfo, pubsubTopic, multipleContentTopicSeq
          )
          subscribeResponse2 = await wakuFilterClient.subscribe(
            serverRemotePeerInfo, "other-pubsub-topic", multipleContentTopicSeq
          )

        assert subscribeResponse1.isOk(), $subscribeResponse1.error
        assert subscribeResponse2.isOk(), $subscribeResponse2.error
        check:
          wakuFilter.subscriptions.subscribedPeerCount() == 1
          wakuFilter.subscriptions.isSubscribed(clientPeerId)
          wakuFilter.getSubscribedContentTopics(clientPeerId).len == 4

        # When unsubscribing from one of the subscriptions
        let unsubscribeResponse1 = await wakuFilterClient.unsubscribe(
          serverRemotePeerInfo, pubsubTopic, multipleContentTopicSeq
        )

        # Then the unsubscription is successful
        assert unsubscribeResponse1.isOk(), $unsubscribeResponse1.error
        check:
          wakuFilter.subscriptions.subscribedPeerCount() == 1
          wakuFilter.subscriptions.isSubscribed(clientPeerId)
          wakuFilter.getSubscribedContentTopics(clientPeerId).len == 2

        # When unsubscribing from the other subscription
        let unsubscribeResponse2 = await wakuFilterClient.unsubscribe(
          serverRemotePeerInfo, "other-pubsub-topic", multipleContentTopicSeq
        )

        # Then the unsubscription is successful
        assert unsubscribeResponse2.isOk(), $unsubscribeResponse2.error
        check:
          wakuFilter.subscriptions.subscribedPeerCount() == 0

      asyncTest "After refreshing a complete subscription with different PubSub Topics and Single (Same) Content Topic":
        # Given two valid subscriptions with the same content topic
        let
          subscribeResponse1 = await wakuFilterClient.subscribe(
            serverRemotePeerInfo, pubsubTopic, contentTopicSeq
          )
          subscribeResponse2 = await wakuFilterClient.subscribe(
            serverRemotePeerInfo, "other-pubsub-topic", contentTopicSeq
          )

        assert subscribeResponse1.isOk(), $subscribeResponse1.error
        assert subscribeResponse2.isOk(), $subscribeResponse2.error
        check:
          wakuFilter.subscriptions.subscribedPeerCount() == 1
          wakuFilter.subscriptions.isSubscribed(clientPeerId)
          wakuFilter.getSubscribedContentTopics(clientPeerId).len == 2

        # And a successful complete refresh of the subscription
        let
          subscribeResponse3 = await wakuFilterClient.subscribe(
            serverRemotePeerInfo, pubsubTopic, contentTopicSeq
          )
          subscribeResponse4 = await wakuFilterClient.subscribe(
            serverRemotePeerInfo, "other-pubsub-topic", contentTopicSeq
          )

        assert subscribeResponse3.isOk(), $subscribeResponse3.error
        assert subscribeResponse4.isOk(), $subscribeResponse4.error
        check:
          wakuFilter.subscriptions.subscribedPeerCount() == 1
          wakuFilter.subscriptions.isSubscribed(clientPeerId)
          wakuFilter.getSubscribedContentTopics(clientPeerId).len == 2

        # When unsubscribing from one of the subscriptions
        let unsubscribeResponse1 = await wakuFilterClient.unsubscribe(
          serverRemotePeerInfo, pubsubTopic, contentTopicSeq
        )

        # Then the unsubscription is successful
        assert unsubscribeResponse1.isOk(), $unsubscribeResponse1.error
        check:
          wakuFilter.subscriptions.subscribedPeerCount() == 1
          wakuFilter.subscriptions.isSubscribed(clientPeerId)
          wakuFilter.getSubscribedContentTopics(clientPeerId).len == 1

        # When unsubscribing from the other subscription
        let unsubscribeResponse2 = await wakuFilterClient.unsubscribe(
          serverRemotePeerInfo, "other-pubsub-topic", contentTopicSeq
        )

        # Then the unsubscription is successful
        assert unsubscribeResponse2.isOk(), $unsubscribeResponse2.error
        check:
          wakuFilter.subscriptions.subscribedPeerCount() == 0

      asyncTest "After refreshing a complete subscription with different PubSub Topics and Multiple (Same) Content Topics, One By One":
        # Given two valid subscriptions with the same content topics
        let
          multipleContentTopicSeq = @[contentTopic, "other-content-topic"]
          subscribeResponse1 = await wakuFilterClient.subscribe(
            serverRemotePeerInfo, pubsubTopic, multipleContentTopicSeq
          )
          subscribeResponse2 = await wakuFilterClient.subscribe(
            serverRemotePeerInfo, "other-pubsub-topic", multipleContentTopicSeq
          )

        assert subscribeResponse1.isOk(), $subscribeResponse1.error
        assert subscribeResponse2.isOk(), $subscribeResponse2.error
        check:
          wakuFilter.subscriptions.subscribedPeerCount() == 1
          wakuFilter.subscriptions.isSubscribed(clientPeerId)
          wakuFilter.getSubscribedContentTopics(clientPeerId).len == 4

        # And a successful complete refresh of the subscription
        let
          subscribeResponse3 = await wakuFilterClient.subscribe(
            serverRemotePeerInfo, pubsubTopic, multipleContentTopicSeq
          )
          subscribeResponse4 = await wakuFilterClient.subscribe(
            serverRemotePeerInfo, "other-pubsub-topic", multipleContentTopicSeq
          )

        assert subscribeResponse3.isOk(), $subscribeResponse3.error
        assert subscribeResponse4.isOk(), $subscribeResponse4.error
        check:
          wakuFilter.subscriptions.subscribedPeerCount() == 1
          wakuFilter.subscriptions.isSubscribed(clientPeerId)
          wakuFilter.getSubscribedContentTopics(clientPeerId).len == 4

        # When unsubscribing from one of the subscriptions
        let unsubscribeResponse1 = await wakuFilterClient.unsubscribe(
          serverRemotePeerInfo, pubsubTopic, @[contentTopic]
        )

        # Then the unsubscription is successful
        assert unsubscribeResponse1.isOk(), $unsubscribeResponse1.error
        check:
          wakuFilter.subscriptions.subscribedPeerCount() == 1
          wakuFilter.subscriptions.isSubscribed(clientPeerId)
          wakuFilter.getSubscribedContentTopics(clientPeerId).len == 3

        # When unsubscribing from another of the subscriptions
        let unsubscribeResponse2 = await wakuFilterClient.unsubscribe(
          serverRemotePeerInfo, "other-pubsub-topic", @["other-content-topic"]
        )

        # Then the unsubscription is successful
        assert unsubscribeResponse2.isOk(), $unsubscribeResponse2.error
        check:
          wakuFilter.subscriptions.subscribedPeerCount() == 1
          wakuFilter.subscriptions.isSubscribed(clientPeerId)
          wakuFilter.getSubscribedContentTopics(clientPeerId).len == 2

        # When unsubscribing from another of the subscriptions
        let unsubscribeResponse3 = await wakuFilterClient.unsubscribe(
          serverRemotePeerInfo, pubsubTopic, @["other-content-topic"]
        )

        # Then the unsubscription is successful
        assert unsubscribeResponse3.isOk(), $unsubscribeResponse3.error
        check:
          wakuFilter.subscriptions.subscribedPeerCount() == 1
          wakuFilter.subscriptions.isSubscribed(clientPeerId)
          wakuFilter.getSubscribedContentTopics(clientPeerId).len == 1

        # When unsubscribing from the last subscription
        let unsubscribeResponse4 = await wakuFilterClient.unsubscribe(
          serverRemotePeerInfo, "other-pubsub-topic", @[contentTopic]
        )

        # Then the unsubscription is successful
        assert unsubscribeResponse4.isOk(), $unsubscribeResponse4.error
        check:
          wakuFilter.subscriptions.subscribedPeerCount() == 0

      asyncTest "After refreshing a complete subscription with different PubSub Topics and Multiple (Same) Content Topics, All At Once":
        # Given two valid subscriptions with the same content topics
        let
          multipleContentTopicSeq = @[contentTopic, "other-content-topic"]
          subscribeResponse1 = await wakuFilterClient.subscribe(
            serverRemotePeerInfo, pubsubTopic, multipleContentTopicSeq
          )
          subscribeResponse2 = await wakuFilterClient.subscribe(
            serverRemotePeerInfo, "other-pubsub-topic", multipleContentTopicSeq
          )

        assert subscribeResponse1.isOk(), $subscribeResponse1.error
        assert subscribeResponse2.isOk(), $subscribeResponse2.error
        check:
          wakuFilter.subscriptions.subscribedPeerCount() == 1
          wakuFilter.subscriptions.isSubscribed(clientPeerId)
          wakuFilter.getSubscribedContentTopics(clientPeerId).len == 4

        # And a successful complete refresh of the subscription
        let
          subscribeResponse3 = await wakuFilterClient.subscribe(
            serverRemotePeerInfo, pubsubTopic, multipleContentTopicSeq
          )
          subscribeResponse4 = await wakuFilterClient.subscribe(
            serverRemotePeerInfo, "other-pubsub-topic", multipleContentTopicSeq
          )

        assert subscribeResponse3.isOk(), $subscribeResponse3.error
        assert subscribeResponse4.isOk(), $subscribeResponse4.error
        check:
          wakuFilter.subscriptions.subscribedPeerCount() == 1
          wakuFilter.subscriptions.isSubscribed(clientPeerId)
          wakuFilter.getSubscribedContentTopics(clientPeerId).len == 4

        # When unsubscribing from one of the subscriptions
        let unsubscribeResponse1 = await wakuFilterClient.unsubscribe(
          serverRemotePeerInfo, pubsubTopic, multipleContentTopicSeq
        )

        # Then the unsubscription is successful
        assert unsubscribeResponse1.isOk(), $unsubscribeResponse1.error
        check:
          wakuFilter.subscriptions.subscribedPeerCount() == 1
          wakuFilter.subscriptions.isSubscribed(clientPeerId)
          wakuFilter.getSubscribedContentTopics(clientPeerId).len == 2

        # When unsubscribing from the other subscription
        let unsubscribeResponse2 = await wakuFilterClient.unsubscribe(
          serverRemotePeerInfo, "other-pubsub-topic", multipleContentTopicSeq
        )

        # Then the unsubscription is successful
        assert unsubscribeResponse2.isOk(), $unsubscribeResponse2.error
        check:
          wakuFilter.subscriptions.subscribedPeerCount() == 0

      asyncTest "After refreshing a partial subscription with different PubSub Topics and Multiple (Same) Content Topics, One By One":
        # Given two valid subscriptions with the same content topics
        let
          multipleContentTopicSeq = contentTopicSeq & @["other-content-topic"]
          subscribeResponse1 = await wakuFilterClient.subscribe(
            serverRemotePeerInfo, pubsubTopic, multipleContentTopicSeq
          )
          subscribeResponse2 = await wakuFilterClient.subscribe(
            serverRemotePeerInfo, "other-pubsub-topic", multipleContentTopicSeq
          )

        assert subscribeResponse1.isOk(), $subscribeResponse1.error
        assert subscribeResponse2.isOk(), $subscribeResponse2.error
        check:
          wakuFilter.subscriptions.subscribedPeerCount() == 1
          wakuFilter.subscriptions.isSubscribed(clientPeerId)
          wakuFilter.getSubscribedContentTopics(clientPeerId).len == 4

        # Unsubscribing from one of the content topics of each subscription
        let
          unsubscribeResponse1 = await wakuFilterClient.unsubscribe(
            serverRemotePeerInfo, pubsubTopic, @[contentTopic]
          )
          unsubscribeResponse2 = await wakuFilterClient.unsubscribe(
            serverRemotePeerInfo, "other-pubsub-topic", @["other-content-topic"]
          )

        assert unsubscribeResponse1.isOk(), $unsubscribeResponse1.error
        assert unsubscribeResponse2.isOk(), $unsubscribeResponse2.error
        check:
          wakuFilter.subscriptions.subscribedPeerCount() == 1
          wakuFilter.subscriptions.isSubscribed(clientPeerId)
          wakuFilter.getSubscribedContentTopics(clientPeerId).len == 2

        # And a successful refresh of the partial subscription
        let
          refreshSubscriptionResponse1 = await wakuFilterClient.subscribe(
            serverRemotePeerInfo, pubsubTopic, multipleContentTopicSeq
          )
          refreshSubscriptionResponse2 = await wakuFilterClient.subscribe(
            serverRemotePeerInfo, "other-pubsub-topic", multipleContentTopicSeq
          )

        assert refreshSubscriptionResponse1.isOk(), $refreshSubscriptionResponse1.error
        assert refreshSubscriptionResponse2.isOk(), $refreshSubscriptionResponse2.error
        check:
          wakuFilter.subscriptions.subscribedPeerCount() == 1
          wakuFilter.subscriptions.isSubscribed(clientPeerId)
          wakuFilter.getSubscribedContentTopics(clientPeerId).len == 4

        # When unsubscribing from one of the subscriptions
        let unsubscribeResponse3 = await wakuFilterClient.unsubscribe(
          serverRemotePeerInfo, pubsubTopic, @[contentTopic]
        )

        # Then the unsubscription is successful
        assert unsubscribeResponse3.isOk(), $unsubscribeResponse3.error
        check:
          wakuFilter.subscriptions.subscribedPeerCount() == 1
          wakuFilter.subscriptions.isSubscribed(clientPeerId)
          wakuFilter.getSubscribedContentTopics(clientPeerId).len == 3

        # When unsubscribing from another of the subscriptions
        let unsubscribeResponse4 = await wakuFilterClient.unsubscribe(
          serverRemotePeerInfo, "other-pubsub-topic", @["other-content-topic"]
        )

        # Then the unsubscription is successful
        assert unsubscribeResponse4.isOk(), $unsubscribeResponse4.error
        check:
          wakuFilter.subscriptions.subscribedPeerCount() == 1
          wakuFilter.subscriptions.isSubscribed(clientPeerId)
          wakuFilter.getSubscribedContentTopics(clientPeerId).len == 2

        # When unsubscribing from another of the subscriptions
        let unsubscribeResponse5 = await wakuFilterClient.unsubscribe(
          serverRemotePeerInfo, pubsubTopic, @["other-content-topic"]
        )

        # Then the unsubscription is successful
        assert unsubscribeResponse5.isOk(), $unsubscribeResponse5.error
        check:
          wakuFilter.subscriptions.subscribedPeerCount() == 1
          wakuFilter.subscriptions.isSubscribed(clientPeerId)
          wakuFilter.getSubscribedContentTopics(clientPeerId).len == 1

        # When unsubscribing from the last subscription
        let unsubscribeResponse6 = await wakuFilterClient.unsubscribe(
          serverRemotePeerInfo, "other-pubsub-topic", @[contentTopic]
        )

        # Then the unsubscription is successful
        assert unsubscribeResponse6.isOk(), $unsubscribeResponse6.error
        check:
          wakuFilter.subscriptions.subscribedPeerCount() == 0

      asyncTest "After refreshing a partial subscription with different PubSub Topics and Multiple (Same) Content Topics, All At Once":
        # Given two valid subscriptions with the same content topics
        let
          multipleContentTopicSeq = contentTopicSeq & @["other-content-topic"]
          subscribeResponse1 = await wakuFilterClient.subscribe(
            serverRemotePeerInfo, pubsubTopic, multipleContentTopicSeq
          )
          subscribeResponse2 = await wakuFilterClient.subscribe(
            serverRemotePeerInfo, "other-pubsub-topic", multipleContentTopicSeq
          )

        assert subscribeResponse1.isOk(), $subscribeResponse1.error
        assert subscribeResponse2.isOk(), $subscribeResponse2.error
        check:
          wakuFilter.subscriptions.subscribedPeerCount() == 1
          wakuFilter.subscriptions.isSubscribed(clientPeerId)
          wakuFilter.getSubscribedContentTopics(clientPeerId).len == 4

        # Unsubscribing from one of the content topics of each subscription
        let
          unsubscribeResponse1 = await wakuFilterClient.unsubscribe(
            serverRemotePeerInfo, pubsubTopic, @[contentTopic]
          )
          unsubscribeResponse2 = await wakuFilterClient.unsubscribe(
            serverRemotePeerInfo, "other-pubsub-topic", @["other-content-topic"]
          )

        assert unsubscribeResponse1.isOk(), $unsubscribeResponse1.error
        assert unsubscribeResponse2.isOk(), $unsubscribeResponse2.error
        check:
          wakuFilter.subscriptions.subscribedPeerCount() == 1
          wakuFilter.subscriptions.isSubscribed(clientPeerId)
          wakuFilter.getSubscribedContentTopics(clientPeerId).len == 2

        # And a successful refresh of the partial subscription
        let
          refreshSubscriptionResponse1 = await wakuFilterClient.subscribe(
            serverRemotePeerInfo, pubsubTopic, multipleContentTopicSeq
          )
          refreshSubscriptionResponse2 = await wakuFilterClient.subscribe(
            serverRemotePeerInfo, "other-pubsub-topic", multipleContentTopicSeq
          )

        assert refreshSubscriptionResponse1.isOk(), $refreshSubscriptionResponse1.error
        assert refreshSubscriptionResponse2.isOk(), $refreshSubscriptionResponse2.error
        check:
          wakuFilter.subscriptions.subscribedPeerCount() == 1
          wakuFilter.subscriptions.isSubscribed(clientPeerId)
          wakuFilter.getSubscribedContentTopics(clientPeerId).len == 4

        # When unsubscribing from one of the subscriptions
        let unsubscribeResponse3 = await wakuFilterClient.unsubscribe(
          serverRemotePeerInfo, pubsubTopic, multipleContentTopicSeq
        )

        # Then the unsubscription is successful
        assert unsubscribeResponse3.isOk(), $unsubscribeResponse3.error
        check:
          wakuFilter.subscriptions.subscribedPeerCount() == 1
          wakuFilter.subscriptions.isSubscribed(clientPeerId)
          wakuFilter.getSubscribedContentTopics(clientPeerId).len == 2

        # When unsubscribing from the other subscription
        let unsubscribeResponse4 = await wakuFilterClient.unsubscribe(
          serverRemotePeerInfo, "other-pubsub-topic", multipleContentTopicSeq
        )

        # Then the unsubscription is successful
        assert unsubscribeResponse4.isOk(), $unsubscribeResponse4.error
        check:
          wakuFilter.subscriptions.subscribedPeerCount() == 0

      asyncTest "Without existing subscription":
        # When unsubscribing from a non-existent subscription
        let unsubscribeResponse = await wakuFilterClient.unsubscribe(
          serverRemotePeerInfo, pubsubTopic, contentTopicSeq
        )

        # Then the unsubscription is not successful
        check:
          unsubscribeResponse.isErr() # Not subscribed
          unsubscribeResponse.error().kind == FilterSubscribeErrorKind.NOT_FOUND

      asyncTest "With non existent pubsub topic":
        # Given a valid subscription
        let subscribeResponse = await wakuFilterClient.subscribe(
          serverRemotePeerInfo, "pubsub-topic", contentTopicSeq
        )
        assert subscribeResponse.isOk(), $subscribeResponse.error
        check:
          wakuFilter.subscriptions.subscribedPeerCount() == 1
          wakuFilter.subscriptions.isSubscribed(clientPeerId)

        # When unsubscribing from a pubsub topic that does not exist
        let unsubscribeResponse = await wakuFilterClient.unsubscribe(
          serverRemotePeerInfo, "non-existent-pubsub-topic", contentTopicSeq
        )

        # Then the unsubscription is not successful
        check:
          unsubscribeResponse.isErr() # Not subscribed
          unsubscribeResponse.error().kind == FilterSubscribeErrorKind.NOT_FOUND

      asyncTest "With non existent content topic":
        # Given a valid subscription
        let subscribeResponse = await wakuFilterClient.subscribe(
          serverRemotePeerInfo, pubsubTopic, contentTopicSeq
        )
        assert subscribeResponse.isOk(), $subscribeResponse.error
        check:
          wakuFilter.subscriptions.subscribedPeerCount() == 1
          wakuFilter.subscriptions.isSubscribed(clientPeerId)

        # When unsubscribing from a content topic that does not exist
        let unsubscribeResponse = await wakuFilterClient.unsubscribe(
          serverRemotePeerInfo, pubsubTopic, @["non-existent-content-topic"]
        )

        # Then the unsubscription is not successful
        check:
          unsubscribeResponse.isErr() # Not subscribed
          unsubscribeResponse.error().kind == FilterSubscribeErrorKind.NOT_FOUND

      asyncTest "Empty content topic":
        # Given a valid subscription
        let subscribeResponse = await wakuFilterClient.subscribe(
          serverRemotePeerInfo, pubsubTopic, contentTopicSeq
        )
        assert subscribeResponse.isOk(), $subscribeResponse.error
        check:
          wakuFilter.subscriptions.subscribedPeerCount() == 1
          wakuFilter.subscriptions.isSubscribed(clientPeerId)

        # When unsubscribing from an empty content topic
<<<<<<< HEAD
        let unsubscribeResponse = await wakuFilterClient.unsubscribe(
          serverRemotePeerInfo, pubsubTopic, newSeq[ContentTopic]()
        )
=======
        let unsubscribeResponse =
          await wakuFilterClient.unsubscribe(serverRemotePeerInfo, pubsubTopic, @[])
>>>>>>> 2173fe22

        # Then the unsubscription is not successful
        check:
          unsubscribeResponse.isErr() # Not subscribed
          unsubscribeResponse.error().kind == FilterSubscribeErrorKind.BAD_REQUEST

    suite "Unsubscribe All":
      asyncTest "Unsubscribe from All Topics, One PubSub Topic":
        # Given a valid subscription
        let subscribeResponse = await wakuFilterClient.subscribe(
          serverRemotePeerInfo, pubsubTopic, contentTopicSeq
        )
        assert subscribeResponse.isOk(), $subscribeResponse.error
        check:
          wakuFilter.subscriptions.subscribedPeerCount() == 1
          wakuFilter.subscriptions.isSubscribed(clientPeerId)

        # When unsubscribing from all topics
        let unsubscribeResponse =
          await wakuFilterClient.unsubscribeAll(serverRemotePeerInfo)

        # Then the unsubscription is successful
        assert unsubscribeResponse.isOk(), $unsubscribeResponse.error
        check:
          wakuFilter.subscriptions.subscribedPeerCount() == 0

      asyncTest "Unsubscribe from All Topics, Multiple PubSub Topics":
        # Given a valid subscription
        let subscribeResponse1 = await wakuFilterClient.subscribe(
          serverRemotePeerInfo, pubsubTopic, contentTopicSeq
        )
        let subscribeResponse2 = await wakuFilterClient.subscribe(
          serverRemotePeerInfo, "other-pubsub-topic", contentTopicSeq
        )
        assert subscribeResponse1.isOk(), $subscribeResponse1.error
        assert subscribeResponse2.isOk(), $subscribeResponse2.error
        check:
          wakuFilter.subscriptions.subscribedPeerCount() == 1
          wakuFilter.subscriptions.isSubscribed(clientPeerId)

        # When unsubscribing from all topics
        let unsubscribeResponse =
          await wakuFilterClient.unsubscribeAll(serverRemotePeerInfo)

        # Then the unsubscription is successful
        assert unsubscribeResponse.isOk(), $unsubscribeResponse.error
        check:
          wakuFilter.subscriptions.subscribedPeerCount() == 0

      asyncTest "Unsubscribe from All Topics from a non-subscribed Service":
        # Given the client is not subscribed to a service
        check:
          wakuFilter.subscriptions.subscribedPeerCount() == 0

        # When unsubscribing from all topics for that client
        let unsubscribeResponse =
          await wakuFilterClient.unsubscribeAll(serverRemotePeerInfo)

        # Then the unsubscription is not successful
        check:
          unsubscribeResponse.isErr() # Not subscribed
          unsubscribeResponse.error().kind == FilterSubscribeErrorKind.NOT_FOUND

    suite "Filter-Push":
      asyncTest "Valid Payload Types":
        # Given a valid subscription
        let subscribeResponse = await wakuFilterClient.subscribe(
          serverRemotePeerInfo, pubsubTopic, contentTopicSeq
        )
        assert subscribeResponse.isOk(), $subscribeResponse.error
        check:
          wakuFilter.subscriptions.subscribedPeerCount() == 1
          wakuFilter.subscriptions.isSubscribed(clientPeerId)

        # And some extra payloads
        let
          JSON_DICTIONARY = getSampleJsonDictionary()
          JSON_LIST = getSampleJsonList()

        # And some valid messages
        let
          msg1 = fakeWakuMessage(contentTopic = contentTopic, payload = ALPHABETIC)
          msg2 = fakeWakuMessage(contentTopic = contentTopic, payload = ALPHANUMERIC)
          msg3 =
            fakeWakuMessage(contentTopic = contentTopic, payload = ALPHANUMERIC_SPECIAL)
          msg4 = fakeWakuMessage(contentTopic = contentTopic, payload = EMOJI)
          msg5 = fakeWakuMessage(contentTopic = contentTopic, payload = CODE)
          msg6 = fakeWakuMessage(contentTopic = contentTopic, payload = QUERY)
          msg7 =
            fakeWakuMessage(contentTopic = contentTopic, payload = $JSON_DICTIONARY)
          msg8 = fakeWakuMessage(contentTopic = contentTopic, payload = $JSON_LIST)
          msg9 = fakeWakuMessage(contentTopic = contentTopic, payload = TEXT_SMALL)
          msg10 = fakeWakuMessage(contentTopic = contentTopic, payload = TEXT_LARGE)

        # When sending the alphabetic message
        await wakuFilter.handleMessage(pubsubTopic, msg1)

        # Then the message is pushed to the client
        check await pushHandlerFuture.withTimeout(FUTURE_TIMEOUT)
        let (pushedMsgPubsubTopic1, pushedMsg1) = pushHandlerFuture.read()

        check:
          pushedMsgPubsubTopic1 == pubsubTopic
          pushedMsg1 == msg1
          msg1.payload.toString() == ALPHABETIC

        # When sending the alphanumeric message
        pushHandlerFuture = newPushHandlerFuture() # Clear previous future
        await wakuFilter.handleMessage(pubsubTopic, msg2)

        # Then the message is pushed to the client
        check await pushHandlerFuture.withTimeout(FUTURE_TIMEOUT)
        let (pushedMsgPubsubTopic2, pushedMsg2) = pushHandlerFuture.read()
        check:
          pushedMsgPubsubTopic2 == pubsubTopic
          pushedMsg2 == msg2
          msg2.payload.toString() == ALPHANUMERIC

        # When sending the alphanumeric special message
        pushHandlerFuture = newPushHandlerFuture() # Clear previous future
        await wakuFilter.handleMessage(pubsubTopic, msg3)

        # Then the message is pushed to the client
        check await pushHandlerFuture.withTimeout(FUTURE_TIMEOUT)
        let (pushedMsgPubsubTopic3, pushedMsg3) = pushHandlerFuture.read()
        check:
          pushedMsgPubsubTopic3 == pubsubTopic
          pushedMsg3 == msg3
          msg3.payload.toString() == ALPHANUMERIC_SPECIAL

        # When sending the emoji message
        pushHandlerFuture = newPushHandlerFuture() # Clear previous future
        await wakuFilter.handleMessage(pubsubTopic, msg4)

        # Then the message is pushed to the client
        check await pushHandlerFuture.withTimeout(FUTURE_TIMEOUT)
        let (pushedMsgPubsubTopic4, pushedMsg4) = pushHandlerFuture.read()
        check:
          pushedMsgPubsubTopic4 == pubsubTopic
          pushedMsg4 == msg4
          msg4.payload.toString() == EMOJI

        # When sending the code message
        pushHandlerFuture = newPushHandlerFuture() # Clear previous future
        await wakuFilter.handleMessage(pubsubTopic, msg5)

        # Then the message is pushed to the client
        check await pushHandlerFuture.withTimeout(FUTURE_TIMEOUT)
        let (pushedMsgPubsubTopic5, pushedMsg5) = pushHandlerFuture.read()
        check:
          pushedMsgPubsubTopic5 == pubsubTopic
          pushedMsg5 == msg5
          msg5.payload.toString() == CODE

        # When sending the query message
        pushHandlerFuture = newPushHandlerFuture() # Clear previous future
        await wakuFilter.handleMessage(pubsubTopic, msg6)

        # Then the message is pushed to the client
        check await pushHandlerFuture.withTimeout(FUTURE_TIMEOUT)
        let (pushedMsgPubsubTopic6, pushedMsg6) = pushHandlerFuture.read()
        check:
          pushedMsgPubsubTopic6 == pubsubTopic
          pushedMsg6 == msg6
          msg6.payload.toString() == QUERY

        # When sending the table message
        pushHandlerFuture = newPushHandlerFuture() # Clear previous future
        await wakuFilter.handleMessage(pubsubTopic, msg7)

        # Then the message is pushed to the client
        check await pushHandlerFuture.withTimeout(FUTURE_TIMEOUT)
        let (pushedMsgPubsubTopic7, pushedMsg7) = pushHandlerFuture.read()
        check:
          pushedMsgPubsubTopic7 == pubsubTopic
          pushedMsg7 == msg7
          msg7.payload.toString() == $JSON_DICTIONARY

        # When sending the list message
        pushHandlerFuture = newPushHandlerFuture() # Clear previous future
        await wakuFilter.handleMessage(pubsubTopic, msg8)

        # Then the message is pushed to the client
        check await pushHandlerFuture.withTimeout(FUTURE_TIMEOUT)
        let (pushedMsgPubsubTopic8, pushedMsg8) = pushHandlerFuture.read()
        check:
          pushedMsgPubsubTopic8 == pubsubTopic
          pushedMsg8 == msg8
          msg8.payload.toString() == $JSON_LIST

        # When sending the small text message
        pushHandlerFuture = newPushHandlerFuture() # Clear previous future
        await wakuFilter.handleMessage(pubsubTopic, msg9)

        # Then the message is pushed to the client
        check await pushHandlerFuture.withTimeout(FUTURE_TIMEOUT)
        let (pushedMsgPubsubTopic9, pushedMsg9) = pushHandlerFuture.read()
        check:
          pushedMsgPubsubTopic9 == pubsubTopic
          pushedMsg9 == msg9
          msg9.payload.toString() == TEXT_SMALL

        # When sending the large text message
        pushHandlerFuture = newPushHandlerFuture() # Clear previous future
        await wakuFilter.handleMessage(pubsubTopic, msg10)

        # Then the message is pushed to the client
        check await pushHandlerFuture.withTimeout(FUTURE_TIMEOUT)
        let (pushedMsgPubsubTopic10, pushedMsg10) = pushHandlerFuture.read()
        check:
          pushedMsgPubsubTopic10 == pubsubTopic
          pushedMsg10 == msg10
          msg10.payload.toString() == TEXT_LARGE

      asyncTest "Valid Payload Sizes":
        # Given a valid subscription
        let subscribeResponse = await wakuFilterClient.subscribe(
          serverRemotePeerInfo, pubsubTopic, contentTopicSeq
        )
        assert subscribeResponse.isOk(), $subscribeResponse.error
        check:
          wakuFilter.subscriptions.subscribedPeerCount() == 1
          wakuFilter.subscriptions.isSubscribed(clientPeerId)

        # Given some valid payloads
        let
<<<<<<< HEAD
          msg1 = fakeWakuMessage(contentTopic=contentTopic, payload=getByteSequence(1024)) # 1KiB
          msg2 = fakeWakuMessage(contentTopic=contentTopic, payload=getByteSequence(10*1024)) # 10KiB
          msg3 = fakeWakuMessage(contentTopic=contentTopic, payload=getByteSequence(100*1024)) # 100KiB
          msg4 = fakeWakuMessage(contentTopic=contentTopic, payload=getByteSequence(MaxPushSize - 1024)) # Max Push RPC Size (Inclusive Limit)
          msg5 = fakeWakuMessage(contentTopic=contentTopic, payload=getByteSequence(MaxPushSize)) # Max Push RPC Size (Exclusive Limit)
=======
          msg1 = fakeWakuMessage(
            contentTopic = contentTopic, payload = getByteSequence(1024)
          ) # 1KiB
          msg2 = fakeWakuMessage(
            contentTopic = contentTopic, payload = getByteSequence(10 * 1024)
          ) # 10KiB
          msg3 = fakeWakuMessage(
            contentTopic = contentTopic, payload = getByteSequence(100 * 1024)
          ) # 100KiB
          msg4 = fakeWakuMessage(
            contentTopic = contentTopic, payload = getByteSequence(MaxRpcSize - 1024)
          ) # Max Size (Inclusive Limit)
          msg5 = fakeWakuMessage(
            contentTopic = contentTopic, payload = getByteSequence(MaxRpcSize)
          ) # Max Size (Exclusive Limit)
>>>>>>> 2173fe22

        # When sending the 1KiB message
        await wakuFilter.handleMessage(pubsubTopic, msg1)

        # Then the message is pushed to the client
        check await pushHandlerFuture.withTimeout(FUTURE_TIMEOUT)
        let (pushedMsgPubsubTopic1, pushedMsg1) = pushHandlerFuture.read()
        check:
          pushedMsgPubsubTopic1 == pubsubTopic
          pushedMsg1 == msg1

        # When sending the 10KiB message
        pushHandlerFuture = newPushHandlerFuture() # Clear previous future
        await wakuFilter.handleMessage(pubsubTopic, msg2)

        # Then the message is pushed to the client
        check await pushHandlerFuture.withTimeout(FUTURE_TIMEOUT)
        let (pushedMsgPubsubTopic2, pushedMsg2) = pushHandlerFuture.read()
        check:
          pushedMsgPubsubTopic2 == pubsubTopic
          pushedMsg2 == msg2

        # When sending the 100KiB message
        pushHandlerFuture = newPushHandlerFuture() # Clear previous future
        await wakuFilter.handleMessage(pubsubTopic, msg3)

        # Then the message is pushed to the client
        check await pushHandlerFuture.withTimeout(FUTURE_TIMEOUT)
        let (pushedMsgPubsubTopic3, pushedMsg3) = pushHandlerFuture.read()
        check:
          pushedMsgPubsubTopic3 == pubsubTopic
          pushedMsg3 == msg3

        # When sending the MaxPushSize - 1024B message
        pushHandlerFuture = newPushHandlerFuture() # Clear previous future
        await wakuFilter.handleMessage(pubsubTopic, msg4)

        # Then the message is pushed to the client
        check await pushHandlerFuture.withTimeout(FUTURE_TIMEOUT)
        let (pushedMsgPubsubTopic4, pushedMsg4) = pushHandlerFuture.read()
        check:
          pushedMsgPubsubTopic4 == pubsubTopic
          pushedMsg4 == msg4

        # When sending the MaxPushSize message
        pushHandlerFuture = newPushHandlerFuture() # Clear previous future
        await wakuFilter.handleMessage(pubsubTopic, msg5)

        # Then the message is not pushed to the client
        check not await pushHandlerFuture.withTimeout(FUTURE_TIMEOUT)

    suite "Security and Privacy":
      asyncTest "Filter Client can receive messages after Client and Server reboot":
        # Given a clean client and server
        check:
          wakuFilter.subscriptions.subscribedPeerCount() == 0

        # When subscribing to a topic
        let subscribeResponse = await wakuFilterClient.subscribe(
          serverRemotePeerInfo, pubsubTopic, contentTopicSeq
        )

        # Then the subscription is successful
        assert subscribeResponse.isOk(), $subscribeResponse.error
        check:
          wakuFilter.subscriptions.subscribedPeerCount() == 1
          wakuFilter.subscriptions.isSubscribed(clientPeerId)

        # When both are stopped and started
        waitFor allFutures(wakuFilter.stop(), wakuFilterClient.stop())
        waitFor allFutures(wakuFilter.start(), wakuFilterClient.start())

        # Then the suscription is maintained
        check:
          wakuFilter.subscriptions.subscribedPeerCount() == 1

        # When sending a message to the subscription
        let msg1 = fakeWakuMessage(contentTopic = contentTopic)
        await wakuFilter.handleMessage(pubsubTopic, msg1)

        # Then the message is pushed to the client
        check await pushHandlerFuture.withTimeout(FUTURE_TIMEOUT)
        let (pushedMsgPubsubTopic, pushedMsg) = pushHandlerFuture.read()
        check:
          pushedMsgPubsubTopic == pubsubTopic
          pushedMsg == msg1

        # When refreshing the subscription after reboot
        let refreshSubscriptionResponse = await wakuFilterClient.subscribe(
          serverRemotePeerInfo, pubsubTopic, contentTopicSeq
        )

        # Then the refreshment is successful
        assert refreshSubscriptionResponse.isOk(), $refreshSubscriptionResponse.error
        check:
          wakuFilter.subscriptions.subscribedPeerCount() == 1
          wakuFilter.subscriptions.isSubscribed(clientPeerId)

        # When sending a message to the refreshed subscription
        pushHandlerFuture = newPushHandlerFuture() # Clear previous future
        let msg2 = fakeWakuMessage(contentTopic = contentTopic)
        await wakuFilter.handleMessage(pubsubTopic, msg2)

        # Then the message is pushed to the client
        check await pushHandlerFuture.withTimeout(FUTURE_TIMEOUT)
        let (pushedMsgPubsubTopic2, pushedMsg2) = pushHandlerFuture.read()
        check:
          pushedMsgPubsubTopic2 == pubsubTopic
          pushedMsg2 == msg2

      asyncTest "Filter Client can receive messages after subscribing and stopping without unsubscribing":
        # Given a valid subscription
        let subscribeResponse = await wakuFilterClient.subscribe(
          serverRemotePeerInfo, pubsubTopic, contentTopicSeq
        )
        assert subscribeResponse.isOk(), $subscribeResponse.error
        check:
          wakuFilter.subscriptions.subscribedPeerCount() == 1
          wakuFilter.subscriptions.isSubscribed(clientPeerId)

        # When the client is stopped
        await wakuFilterClient.stop()

        # Then the subscription is not removed
        check:
          wakuFilter.subscriptions.subscribedPeerCount() == 1
          wakuFilter.subscriptions.isSubscribed(clientPeerId)

        # When the server receives a message
        let msg = fakeWakuMessage(contentTopic = contentTopic)
        await wakuFilter.handleMessage(pubsubTopic, msg)

        # Then the client receives the message
        check await pushHandlerFuture.withTimeout(FUTURE_TIMEOUT)
        let (pushedMsgPubsubTopic, pushedMsg) = pushHandlerFuture.read()
        check:
          pushedMsgPubsubTopic == pubsubTopic
          pushedMsg == msg

  suite "Subscription timeout":
    var serverSwitch {.threadvar.}: Switch
    var clientSwitch {.threadvar.}: Switch
    var clientSwitch2nd {.threadvar.}: Switch
    var wakuFilter {.threadvar.}: WakuFilter
    var wakuFilterClient {.threadvar.}: WakuFilterClient
    var wakuFilterClient2nd {.threadvar.}: WakuFilterClient
    var serverRemotePeerInfo {.threadvar.}: RemotePeerInfo
    var pubsubTopic {.threadvar.}: PubsubTopic
    var contentTopic {.threadvar.}: ContentTopic
    var contentTopicSeq {.threadvar.}: seq[ContentTopic]
    var clientPeerId {.threadvar.}: PeerId
    var clientPeerId2nd {.threadvar.}: PeerId
    var messagePushHandler {.threadvar.}: FilterPushHandler
    var messagePushHandler2nd {.threadvar.}: FilterPushHandler
    var msgSeq {.threadvar.}: seq[(PubsubTopic, WakuMessage)]
    var msgSeq2nd {.threadvar.}: seq[(PubsubTopic, WakuMessage)]
    var pushHandlerFuture {.threadvar.}: Future[(PubsubTopic, WakuMessage)]
    var pushHandlerFuture2nd {.threadvar.}: Future[(PubsubTopic, WakuMessage)]

    asyncSetup:
      msgSeq = @[]
      pushHandlerFuture = newPushHandlerFuture()
      messagePushHandler = proc(
          pubsubTopic: PubsubTopic, message: WakuMessage
      ): Future[void] {.async, closure.} =
        msgSeq.add((pubsubTopic, message))
        pushHandlerFuture.complete((pubsubTopic, message))

      msgSeq2nd = @[]
      pushHandlerFuture2nd = newPushHandlerFuture()
      messagePushHandler2nd = proc(
          pubsubTopic: PubsubTopic, message: WakuMessage
      ): Future[void] {.async, closure, gcsafe.} =
        msgSeq2nd.add((pubsubTopic, message))
        pushHandlerFuture2nd.complete((pubsubTopic, message))

      pubsubTopic = DefaultPubsubTopic
      contentTopic = DefaultContentTopic
      contentTopicSeq = @[contentTopic]
      serverSwitch = newStandardSwitch()
      clientSwitch = newStandardSwitch()
      clientSwitch2nd = newStandardSwitch()
      wakuFilter = await newTestWakuFilter(serverSwitch, 2.seconds)
      wakuFilterClient = await newTestWakuFilterClient(clientSwitch)
      wakuFilterClient2nd = await newTestWakuFilterClient(clientSwitch2nd)

      await allFutures(
        serverSwitch.start(), clientSwitch.start(), clientSwitch2nd.start()
      )
      wakuFilterClient.registerPushHandler(messagePushHandler)
      wakuFilterClient2nd.registerPushHandler(messagePushHandler2nd)
      serverRemotePeerInfo = serverSwitch.peerInfo.toRemotePeerInfo()
      clientPeerId = clientSwitch.peerInfo.toRemotePeerInfo().peerId
      clientPeerId2nd = clientSwitch2nd.peerInfo.toRemotePeerInfo().peerId

    asyncTeardown:
      await allFutures(
        wakuFilter.stop(),
        wakuFilterClient.stop(),
        wakuFilterClient2nd.stop(),
        serverSwitch.stop(),
        clientSwitch.stop(),
        clientSwitch2nd.stop(),
      )

    asyncTest "client unsubscribe by timeout":
      # Given
      let subscribeResponse = await wakuFilterClient.subscribe(
        serverRemotePeerInfo, pubsubTopic, contentTopicSeq
      )
      assert subscribeResponse.isOk(), $subscribeResponse.error
      check wakuFilter.subscriptions.isSubscribed(clientPeerId)

      pushHandlerFuture = newPushHandlerFuture() # Clear previous future
      let msg1 = fakeWakuMessage(contentTopic = contentTopic)
      await wakuFilter.handleMessage(pubsubTopic, msg1)

      check await pushHandlerFuture.withTimeout(FUTURE_TIMEOUT)
      let (pushedMsgPubsubTopic1, pushedMsg1) = pushHandlerFuture.read()
      check:
        pushedMsgPubsubTopic1 == pubsubTopic
        pushedMsg1 == msg1

      await sleepAsync(2500)

      pushHandlerFuture = newPushHandlerFuture() # Clear previous future
      let msg2 = fakeWakuMessage(contentTopic = contentTopic)
      await wakuFilter.handleMessage(pubsubTopic, msg2)

      check:
        wakuFilter.subscriptions.isSubscribed(clientPeerId) == false
        not await pushHandlerFuture.withTimeout(FUTURE_TIMEOUT)

    asyncTest "client reset subscription timeout with ping":
      # Given
      let subscribeResponse = await wakuFilterClient.subscribe(
        serverRemotePeerInfo, pubsubTopic, contentTopicSeq
      )
      assert subscribeResponse.isOk(), $subscribeResponse.error
      check wakuFilter.subscriptions.isSubscribed(clientPeerId)

      pushHandlerFuture = newPushHandlerFuture() # Clear previous future
      let msg1 = fakeWakuMessage(contentTopic = contentTopic)
      await wakuFilter.handleMessage(pubsubTopic, msg1)

      check await pushHandlerFuture.withTimeout(FUTURE_TIMEOUT)
      let (pushedMsgPubsubTopic1, pushedMsg1) = pushHandlerFuture.read()
      check:
        pushedMsgPubsubTopic1 == pubsubTopic
        pushedMsg1 == msg1

      await sleepAsync(1000)

      let pingResponse = await wakuFilterClient.ping(serverRemotePeerInfo)

      assert pingResponse.isOk(), $pingResponse.error

      # wait more in sum of the timeout
      await sleepAsync(1200)

      check wakuFilter.subscriptions.isSubscribed(clientPeerId)

      pushHandlerFuture = newPushHandlerFuture() # Clear previous future
      let msg2 = fakeWakuMessage(contentTopic = contentTopic)
      await wakuFilter.handleMessage(pubsubTopic, msg2)

      check await pushHandlerFuture.withTimeout(FUTURE_TIMEOUT)
      let (pushedMsgPubsubTopic2, pushedMsg2) = pushHandlerFuture.read()
      check:
        pushedMsgPubsubTopic2 == pubsubTopic
        pushedMsg2 == msg2

    asyncTest "client reset subscription timeout with subscribe":
      # Given
      let subscribeResponse = await wakuFilterClient.subscribe(
        serverRemotePeerInfo, pubsubTopic, contentTopicSeq
      )
      assert subscribeResponse.isOk(), $subscribeResponse.error
      check wakuFilter.subscriptions.isSubscribed(clientPeerId)

      pushHandlerFuture = newPushHandlerFuture() # Clear previous future
      let msg1 = fakeWakuMessage(contentTopic = contentTopic)
      await wakuFilter.handleMessage(pubsubTopic, msg1)

      check await pushHandlerFuture.withTimeout(FUTURE_TIMEOUT)
      let (pushedMsgPubsubTopic1, pushedMsg1) = pushHandlerFuture.read()
      check:
        pushedMsgPubsubTopic1 == pubsubTopic
        pushedMsg1 == msg1

      await sleepAsync(1000)

      let contentTopic2nd = "content-topic-2nd"
      contentTopicSeq = @[contentTopic2nd]
      let subscribeResponse2nd = await wakuFilterClient.subscribe(
        serverRemotePeerInfo, pubsubTopic, contentTopicSeq
      )

      assert subscribeResponse2nd.isOk(), $subscribeResponse2nd.error

      # wait more in sum of the timeout
      await sleepAsync(1200)

      check wakuFilter.subscriptions.isSubscribed(clientPeerId)

      pushHandlerFuture = newPushHandlerFuture() # Clear previous future
      let msg2 = fakeWakuMessage(contentTopic = contentTopic2nd)
      await wakuFilter.handleMessage(pubsubTopic, msg2)

      check await pushHandlerFuture.withTimeout(FUTURE_TIMEOUT)
      let (pushedMsgPubsubTopic2, pushedMsg2) = pushHandlerFuture.read()
      check:
        pushedMsgPubsubTopic2 == pubsubTopic
        pushedMsg2 == msg2

    asyncTest "client reset subscription timeout with unsubscribe":
      # Given
      let contentTopic2nd = "content-topic-2nd"
      contentTopicSeq.add(contentTopic2nd)
      let subscribeResponse = await wakuFilterClient.subscribe(
        serverRemotePeerInfo, pubsubTopic, contentTopicSeq
      )
      assert subscribeResponse.isOk(), $subscribeResponse.error
      check wakuFilter.subscriptions.isSubscribed(clientPeerId)

      pushHandlerFuture = newPushHandlerFuture() # Clear previous future
      let msg1 = fakeWakuMessage(contentTopic = contentTopic2nd)
      await wakuFilter.handleMessage(pubsubTopic, msg1)

      check await pushHandlerFuture.withTimeout(FUTURE_TIMEOUT)
      let (pushedMsgPubsubTopic1, pushedMsg1) = pushHandlerFuture.read()
      check:
        pushedMsgPubsubTopic1 == pubsubTopic
        pushedMsg1 == msg1

      await sleepAsync(1000)

      contentTopicSeq = @[contentTopic2nd]
      let unsubscribeResponse = await wakuFilterClient.subscribe(
        serverRemotePeerInfo, pubsubTopic, contentTopicSeq
      )

      assert unsubscribeResponse.isOk(), $unsubscribeResponse.error

      # wait more in sum of the timeout
      await sleepAsync(1200)

      check wakuFilter.subscriptions.isSubscribed(clientPeerId)

      pushHandlerFuture = newPushHandlerFuture() # Clear previous future
      let msg2 = fakeWakuMessage(contentTopic = contentTopic)
      await wakuFilter.handleMessage(pubsubTopic, msg2)

      # shall still receive message on default content topic
      check await pushHandlerFuture.withTimeout(FUTURE_TIMEOUT)
      let (pushedMsgPubsubTopic2, pushedMsg2) = pushHandlerFuture.read()
      check:
        pushedMsgPubsubTopic2 == pubsubTopic
        pushedMsg2 == msg2

    asyncTest "two clients shifted subscription and timeout":
      # Given
      let contentTopic2nd = "content-topic-2nd"
      contentTopicSeq.add(contentTopic2nd)
      let subscribeResponse = await wakuFilterClient.subscribe(
        serverRemotePeerInfo, pubsubTopic, contentTopicSeq
      )
      assert subscribeResponse.isOk(), $subscribeResponse.error
      check wakuFilter.subscriptions.isSubscribed(clientPeerId)

      await sleepAsync(1000)

      let subscribeResponse2nd = await wakuFilterClient2nd.subscribe(
        serverRemotePeerInfo, pubsubTopic, contentTopicSeq
      )

      assert subscribeResponse2nd.isOk(), $subscribeResponse2nd.error
      check wakuFilter.subscriptions.isSubscribed(clientPeerId2nd)

      pushHandlerFuture = newPushHandlerFuture() # Clear previous future
      pushHandlerFuture2nd = newPushHandlerFuture() # Clear previous future
      let msg1 = fakeWakuMessage(contentTopic = contentTopic2nd)
      await wakuFilter.handleMessage(pubsubTopic, msg1)

      # both clients get messages
      check await pushHandlerFuture.withTimeout(FUTURE_TIMEOUT)
      check await pushHandlerFuture2nd.withTimeout(FUTURE_TIMEOUT)
      block:
        let (pushedMsgPubsubTopic1, pushedMsg1) = pushHandlerFuture.read()
        check:
          pushedMsgPubsubTopic1 == pubsubTopic
          pushedMsg1 == msg1
      block:
        let (pushedMsgPubsubTopic1, pushedMsg1) = pushHandlerFuture2nd.read()
        check:
          pushedMsgPubsubTopic1 == pubsubTopic
          pushedMsg1 == msg1

      await sleepAsync(1200)

      check not wakuFilter.subscriptions.isSubscribed(clientPeerId)

      pushHandlerFuture = newPushHandlerFuture() # Clear previous future
      pushHandlerFuture2nd = newPushHandlerFuture() # Clear previous future
      let msg2 = fakeWakuMessage(contentTopic = contentTopic)
      await wakuFilter.handleMessage(pubsubTopic, msg2)

      # shall still receive message on default content topic
      check not await pushHandlerFuture.withTimeout(FUTURE_TIMEOUT)
      check await pushHandlerFuture2nd.withTimeout(FUTURE_TIMEOUT)
      let (pushedMsgPubsubTopic2, pushedMsg2) = pushHandlerFuture2nd.read()
      check:
        pushedMsgPubsubTopic2 == pubsubTopic
        pushedMsg2 == msg2

      await sleepAsync(1000)

      check not wakuFilter.subscriptions.isSubscribed(clientPeerId2nd)

    asyncTest "two clients timeout maintenance":
      # Given
      let contentTopic2nd = "content-topic-2nd"
      contentTopicSeq.add(contentTopic2nd)
      let subscribeResponse = await wakuFilterClient.subscribe(
        serverRemotePeerInfo, pubsubTopic, contentTopicSeq
      )
      assert subscribeResponse.isOk(), $subscribeResponse.error
      check wakuFilter.subscriptions.isSubscribed(clientPeerId)

      let subscribeResponse2nd = await wakuFilterClient2nd.subscribe(
        serverRemotePeerInfo, pubsubTopic, contentTopicSeq
      )

      assert subscribeResponse2nd.isOk(), $subscribeResponse2nd.error
      check wakuFilter.subscriptions.isSubscribed(clientPeerId2nd)

      pushHandlerFuture = newPushHandlerFuture() # Clear previous future
      pushHandlerFuture2nd = newPushHandlerFuture() # Clear previous future
      let msg1 = fakeWakuMessage(contentTopic = contentTopic2nd)
      await wakuFilter.handleMessage(pubsubTopic, msg1)

      # both clients get messages
      check await pushHandlerFuture.withTimeout(FUTURE_TIMEOUT)
      check await pushHandlerFuture2nd.withTimeout(FUTURE_TIMEOUT)
      block:
        let (pushedMsgPubsubTopic1, pushedMsg1) = pushHandlerFuture.read()
        check:
          pushedMsgPubsubTopic1 == pubsubTopic
          pushedMsg1 == msg1
      block:
        let (pushedMsgPubsubTopic1, pushedMsg1) = pushHandlerFuture2nd.read()
        check:
          pushedMsgPubsubTopic1 == pubsubTopic
          pushedMsg1 == msg1

      await sleepAsync(2200)

      wakuFilter.maintainSubscriptions()

      check not wakuFilter.subscriptions.isSubscribed(clientPeerId)
      check not wakuFilter.subscriptions.isSubscribed(clientPeerId2nd)

      pushHandlerFuture = newPushHandlerFuture() # Clear previous future
      pushHandlerFuture2nd = newPushHandlerFuture() # Clear previous future
      let msg2 = fakeWakuMessage(contentTopic = contentTopic)
      await wakuFilter.handleMessage(pubsubTopic, msg2)

      # shall still receive message on default content topic
      check not await pushHandlerFuture.withTimeout(FUTURE_TIMEOUT)
      check not await pushHandlerFuture2nd.withTimeout(FUTURE_TIMEOUT)<|MERGE_RESOLUTION|>--- conflicted
+++ resolved
@@ -10,30 +10,9 @@
   libp2p/peerstore
 
 import
-<<<<<<< HEAD
-  ../../../waku/[
-    node/peer_manager,
-    waku_core
-  ],
-  ../../../waku/waku_filter_v2/[
-    common,
-    client,
-    subscriptions,
-    protocol,
-    rpc_codec
-  ],
-  ../testlib/[
-    wakucore,
-    testasync,
-    testutils,
-    futures,
-    sequtils
-  ],
-=======
-  ../../../waku/[node/peer_manager, waku_core, waku_filter/rpc_codec],
-  ../../../waku/waku_filter_v2/[common, client, subscriptions, protocol],
+  ../../../waku/[node/peer_manager, waku_core],
+  ../../../waku/waku_filter_v2/[common, client, subscriptions, protocol, rpc_codec],
   ../testlib/[wakucore, testasync, testutils, futures, sequtils],
->>>>>>> 2173fe22
   ./waku_filter_utils,
   ../resources/payloads
 
@@ -147,14 +126,8 @@
 
       asyncTest "Subscribing to an empty content topic":
         # When subscribing to an empty content topic
-<<<<<<< HEAD
-        let subscribeResponse = await wakuFilterClient.subscribe(
-          serverRemotePeerInfo, pubsubTopic, newSeq[ContentTopic]()
-        )
-=======
         let subscribeResponse =
-          await wakuFilterClient.subscribe(serverRemotePeerInfo, pubsubTopic, @[])
->>>>>>> 2173fe22
+          await wakuFilterClient.subscribe(serverRemotePeerInfo, pubsubTopic, newSeq[ContentTopic]())
 
         # Then the subscription is not successful
         check:
@@ -1865,14 +1838,8 @@
           wakuFilter.subscriptions.isSubscribed(clientPeerId)
 
         # When unsubscribing from an empty content topic
-<<<<<<< HEAD
-        let unsubscribeResponse = await wakuFilterClient.unsubscribe(
-          serverRemotePeerInfo, pubsubTopic, newSeq[ContentTopic]()
-        )
-=======
         let unsubscribeResponse =
-          await wakuFilterClient.unsubscribe(serverRemotePeerInfo, pubsubTopic, @[])
->>>>>>> 2173fe22
+          await wakuFilterClient.unsubscribe(serverRemotePeerInfo, pubsubTopic, newSeq[ContentTopic]())
 
         # Then the unsubscription is not successful
         check:
@@ -2099,13 +2066,6 @@
 
         # Given some valid payloads
         let
-<<<<<<< HEAD
-          msg1 = fakeWakuMessage(contentTopic=contentTopic, payload=getByteSequence(1024)) # 1KiB
-          msg2 = fakeWakuMessage(contentTopic=contentTopic, payload=getByteSequence(10*1024)) # 10KiB
-          msg3 = fakeWakuMessage(contentTopic=contentTopic, payload=getByteSequence(100*1024)) # 100KiB
-          msg4 = fakeWakuMessage(contentTopic=contentTopic, payload=getByteSequence(MaxPushSize - 1024)) # Max Push RPC Size (Inclusive Limit)
-          msg5 = fakeWakuMessage(contentTopic=contentTopic, payload=getByteSequence(MaxPushSize)) # Max Push RPC Size (Exclusive Limit)
-=======
           msg1 = fakeWakuMessage(
             contentTopic = contentTopic, payload = getByteSequence(1024)
           ) # 1KiB
@@ -2116,12 +2076,11 @@
             contentTopic = contentTopic, payload = getByteSequence(100 * 1024)
           ) # 100KiB
           msg4 = fakeWakuMessage(
-            contentTopic = contentTopic, payload = getByteSequence(MaxRpcSize - 1024)
+            contentTopic = contentTopic, payload = getByteSequence(MaxPushSize - 1024)
           ) # Max Size (Inclusive Limit)
           msg5 = fakeWakuMessage(
-            contentTopic = contentTopic, payload = getByteSequence(MaxRpcSize)
+            contentTopic = contentTopic, payload = getByteSequence(MaxPushSize)
           ) # Max Size (Exclusive Limit)
->>>>>>> 2173fe22
 
         # When sending the 1KiB message
         await wakuFilter.handleMessage(pubsubTopic, msg1)
