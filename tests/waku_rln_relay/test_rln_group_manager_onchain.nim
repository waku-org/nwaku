{.used.}

when (NimMajor, NimMinor) < (1, 4):
  {.push raises: [Defect].}
else:
  {.push raises: [].}

import
  std/[options, os, osproc, sequtils, deques, streams, strutils, tempfiles],
  stew/[results, byteutils],
  stew/shims/net as stewNet,
  testutils/unittests,
  chronos,
  chronicles,
  stint,
  web3,
  json,
  libp2p/crypto/crypto,
  eth/keys
import
  ../../../waku/waku_rln_relay/protocol_types,
  ../../../waku/waku_rln_relay/constants,
  ../../../waku/waku_rln_relay/contract,
  ../../../waku/waku_rln_relay/rln,
  ../../../waku/waku_rln_relay/conversion_utils,
  ../../../waku/waku_rln_relay/group_manager/on_chain/group_manager,
  ../testlib/common,
  ./utils

proc generateCredentials(rlnInstance: ptr RLN): IdentityCredential =
  let credRes = membershipKeyGen(rlnInstance)
  return credRes.get()

when defined(rln_v2):
  proc getRateCommitment(idCredential: IdentityCredential, userMessageLimit: UserMessageLimit): RateCommitment =
    return RateCommitment(idCommitment: idCredential.idCommitment,
                          userMessageLimit: userMessageLimit)

proc generateCredentials(rlnInstance: ptr RLN, n: int): seq[IdentityCredential] =
  var credentials: seq[IdentityCredential]
  for i in 0 ..< n:
    credentials.add(generateCredentials(rlnInstance))
  return credentials

#  a util function used for testing purposes
#  it deploys membership contract on Anvil (or any Eth client available on EthClient address)
#  must be edited if used for a different contract than membership contract
# <the difference between this and rln-v1 is that there is no need to deploy the poseidon hasher contract>
proc uploadRLNContract*(ethClientAddress: string): Future[Address] {.async.} =
  let web3 = await newWeb3(ethClientAddress)
  debug "web3 connected to", ethClientAddress

  # fetch the list of registered accounts
  let accounts = await web3.provider.eth_accounts()
  web3.defaultAccount = accounts[1]
  let add = web3.defaultAccount
  debug "contract deployer account address ", add

  let balance = await web3.provider.eth_getBalance(web3.defaultAccount, "latest")
  debug "Initial account balance: ", balance

  when defined(rln_v2):
    # deploy registry contract with its constructor inputs
    let receipt = await web3.deployContract(RegistryContractCode)
  else:
    # deploy the poseidon hash contract and gets its address
    let
      hasherReceipt = await web3.deployContract(PoseidonHasherCode)
      hasherAddress = hasherReceipt.contractAddress.get
    debug "hasher address: ", hasherAddress


    # encode registry contract inputs to 32 bytes zero-padded
    let
      hasherAddressEncoded = encode(hasherAddress).data
      # this is the contract constructor input
      contractInput = hasherAddressEncoded


    debug "encoded hasher address: ", hasherAddressEncoded
    debug "encoded contract input:", contractInput

    # deploy registry contract with its constructor inputs
    let receipt = await web3.deployContract(RegistryContractCode,
                                            contractInput = contractInput)
  
  let contractAddress = receipt.contractAddress.get()

  debug "Address of the deployed registry contract: ", contractAddress

  let registryContract = web3.contractSender(WakuRlnRegistry, contractAddress)
  when defined(rln_v2):
    let initReceipt = await registryContract.initialize().send()
    let newStorageReceipt = await registryContract.newStorage(20.u256).send()
  else:
    let newStorageReceipt = await registryContract.newStorage().send()

  debug "Receipt of the newStorage transaction: ", newStorageReceipt
  let newBalance = await web3.provider.eth_getBalance(web3.defaultAccount, "latest")
  debug "Account balance after the contract deployment: ", newBalance

  await web3.close()
  debug "disconnected from ", ethClientAddress

  return contractAddress

proc createEthAccount(): Future[(keys.PrivateKey, Address)] {.async.} =
  let web3 = await newWeb3(EthClient)
  let accounts = await web3.provider.eth_accounts()
  let gasPrice = int(await web3.provider.eth_gasPrice())
  web3.defaultAccount = accounts[0]

  let pk = keys.PrivateKey.random(rng[])
  let acc = Address(toCanonicalAddress(pk.toPublicKey()))

  var tx:EthSend
  tx.source = accounts[0]
  tx.value = some(ethToWei(10.u256))
  tx.to = some(acc)
  tx.gasPrice = some(gasPrice)

  # Send 10 eth to acc
  discard await web3.send(tx)
  let balance = await web3.provider.eth_getBalance(acc, "latest")
  assert(balance == ethToWei(10.u256))

  return (pk, acc)

proc getAnvilPath(): string =
  var anvilPath = ""
  if existsEnv("XDG_CONFIG_HOME"):
    anvilPath = joinPath(anvilPath, os.getEnv("XDG_CONFIG_HOME", ""))
  else:
    anvilPath = joinPath(anvilPath, os.getEnv("HOME", ""))
  anvilPath = joinPath(anvilPath, ".foundry/bin/anvil")
  return $anvilPath

# Runs Anvil daemon
proc runAnvil(): Process =
  # Passed options are
  # --port                            Port to listen on.
  # --gas-limit                       Sets the block gas limit in WEI.
  # --balance                         The default account balance, specified in ether.
  # --chain-id                        Chain ID of the network.
  # See anvil documentation https://book.getfoundry.sh/reference/anvil/ for more details
  try:
    let anvilPath = getAnvilPath()
    debug "Anvil path", anvilPath
    let runAnvil = startProcess(anvilPath, args = ["--port", "8540", "--gas-limit", "300000000000000", "--balance", "10000", "--chain-id", "1337"], options = {poUsePath})
    let anvilPID = runAnvil.processID

    # We read stdout from Anvil to see when daemon is ready
    var anvilStartLog: string
    var cmdline: string
    while true:
      try:
        if runAnvil.outputstream.readLine(cmdline):
          anvilStartLog.add(cmdline)
          if cmdline.contains("Listening on 127.0.0.1:8540"):
            break
      except Exception, CatchableError:
        break
    debug "Anvil daemon is running and ready", pid=anvilPID, startLog=anvilStartLog
    return runAnvil
  except:  # TODO: Fix "BareExcept" warning
    error "Anvil daemon run failed", err = getCurrentExceptionMsg()


# Stops Anvil daemon
proc stopAnvil(runAnvil: Process) {.used.} =

  let anvilPID = runAnvil.processID
  # We wait the daemon to exit
  try:
    # We terminate Anvil daemon by sending a SIGTERM signal to the runAnvil PID to trigger RPC server termination and clean-up
    kill(runAnvil)
    debug "Sent SIGTERM to Anvil", anvilPID=anvilPID
  except:
    error "Anvil daemon termination failed: ", err = getCurrentExceptionMsg()

proc setup(): Future[OnchainGroupManager] {.async.} =
  let rlnInstanceRes = createRlnInstance(tree_path = genTempPath("rln_tree", "group_manager_onchain"))
  require:
    rlnInstanceRes.isOk()

  let rlnInstance = rlnInstanceRes.get()

  let contractAddress = await uploadRLNContract(EthClient)
  # connect to the eth client
  let web3 = await newWeb3(EthClient)

  let accounts = await web3.provider.eth_accounts()
  web3.defaultAccount = accounts[0]

  var pk = none(string)
  let (privateKey, _) = await createEthAccount()
  pk = some($privateKey)

  let manager = OnchainGroupManager(ethClientUrl: EthClient,
                                    ethContractAddress: $contractAddress,
                                    ethPrivateKey: pk,
                                    rlnInstance: rlnInstance)

  return manager

suite "Onchain group manager":
  # We run Anvil
  let runAnvil {.used.} = runAnvil()

  asyncTest "should initialize successfully":
    let manager = await setup()
    await manager.init()

    check:
      manager.ethRpc.isSome()
      manager.rlnContract.isSome()
      manager.membershipFee.isSome()
      manager.initialized
      manager.rlnContractDeployedBlockNumber > 0

    await manager.stop()

  asyncTest "should error on initialization when loaded metadata does not match":
    let manager = await setup()
    await manager.init()

    let metadataSetRes = manager.setMetadata()
    assert metadataSetRes.isOk(), metadataSetRes.error
    let metadataRes = manager.rlnInstance.getMetadata()
    assert metadataRes.isOk(), metadataRes.error
    let metadata = metadataRes.get()
    require:
      metadata.chainId == 1337
      metadata.contractAddress == manager.ethContractAddress
    
    await manager.stop()

    let differentContractAddress = await uploadRLNContract(manager.ethClientUrl)
    # simulating a change in the contractAddress
    let manager2 = OnchainGroupManager(ethClientUrl: EthClient,
                                       ethContractAddress: $differentContractAddress,
                                       rlnInstance: manager.rlnInstance)
    expect(ValueError): await manager2.init()

  asyncTest "should error when keystore path and password are provided but file doesn't exist":
    let manager = await setup()
    manager.keystorePath = some("/inexistent/file")
    manager.keystorePassword = some("password")

    expect(CatchableError): await manager.init()

  asyncTest "startGroupSync: should start group sync":
    let manager = await setup()

    await manager.init()
    try:
      await manager.startGroupSync()
    except Exception, CatchableError:
      assert false, "exception raised when calling startGroupSync: " & getCurrentExceptionMsg()
    await manager.stop()

  asyncTest "startGroupSync: should guard against uninitialized state":
    let manager = await setup()

    try:
      await manager.startGroupSync()
    except CatchableError:
      assert true
    except Exception:
      assert false, "exception raised when calling startGroupSync: " & getCurrentExceptionMsg()

    await manager.stop()

  asyncTest "startGroupSync: should sync to the state of the group":
    let manager = await setup()
    let credentials = generateCredentials(manager.rlnInstance)
    await manager.init()

    let merkleRootBeforeRes = manager.rlnInstance.getMerkleRoot()
    require:
      merkleRootBeforeRes.isOk()
    let merkleRootBefore = merkleRootBeforeRes.get()

    let fut = newFuture[void]("startGroupSync")

    proc generateCallback(fut: Future[void]): OnRegisterCallback =
      proc callback(registrations: seq[Membership]): Future[void] {.async.} =
        require:
          registrations.len == 1
          registrations[0].index == 0
        when defined(rln_v2):
          require:
            registrations[0].rateCommitment == getRateCommitment(credentials, UserMessageLimit(1))
        else:
          require:
            registrations[0].idCommitment == credentials.idCommitment
        require:
          registrations[0].index == 0
        fut.complete()
      return callback

    try:
      manager.onRegister(generateCallback(fut))
      when defined(rln_v2):
        await manager.register(credentials, UserMessageLimit(1))
      else:
        await manager.register(credentials)
      await manager.startGroupSync()
    except Exception, CatchableError:
      assert false, "exception raised: " & getCurrentExceptionMsg()

    await fut

    let merkleRootAfterRes = manager.rlnInstance.getMerkleRoot()
    require:
      merkleRootAfterRes.isOk()
    let merkleRootAfter = merkleRootAfterRes.get()

    check:
      merkleRootBefore != merkleRootAfter
    await manager.stop()

  asyncTest "startGroupSync: should fetch history correctly":
    let manager = await setup()
    const credentialCount = 6
    let credentials = generateCredentials(manager.rlnInstance, credentialCount)
    await manager.init()

    let merkleRootBeforeRes = manager.rlnInstance.getMerkleRoot()
    require:
      merkleRootBeforeRes.isOk()
    let merkleRootBefore = merkleRootBeforeRes.get()

    type TestGroupSyncFuts = array[0..credentialCount - 1, Future[void]]
    var futures: TestGroupSyncFuts
    for i in 0 ..< futures.len():
      futures[i] = newFuture[void]()
    proc generateCallback(futs: TestGroupSyncFuts, credentials: seq[IdentityCredential]): OnRegisterCallback =
      var futureIndex = 0
      proc callback(registrations: seq[Membership]): Future[void] {.async.} =
        when defined(rln_v2):
          if  registrations.len == 1 and
              registrations[0].rateCommitment == getRateCommitment(credentials[futureIndex], UserMessageLimit(1)) and
              registrations[0].index == MembershipIndex(futureIndex):
            futs[futureIndex].complete()
            futureIndex += 1
        else:
          if  registrations.len == 1 and
              registrations[0].idCommitment == credentials[futureIndex].idCommitment and
              registrations[0].index == MembershipIndex(futureIndex):
            futs[futureIndex].complete()
            futureIndex += 1
      return callback

    try:
      manager.onRegister(generateCallback(futures, credentials))
      await manager.startGroupSync()

      for i in 0 ..< credentials.len():
        when defined(rln_v2):
          await manager.register(credentials[i], UserMessageLimit(1))
        else:
          await manager.register(credentials[i])
    except Exception, CatchableError:
      assert false, "exception raised: " & getCurrentExceptionMsg()

    await allFutures(futures)

    let merkleRootAfterRes = manager.rlnInstance.getMerkleRoot()
    require:
      merkleRootAfterRes.isOk()
    let merkleRootAfter = merkleRootAfterRes.get()

    check:
      merkleRootBefore != merkleRootAfter
      manager.validRootBuffer.len() == credentialCount - AcceptableRootWindowSize
    await manager.stop()

  asyncTest "register: should guard against uninitialized state":
    let manager = await setup()
    let dummyCommitment = default(IDCommitment)

    try:
      when defined(rln_v2):
        await manager.register(RateCommitment(idCommitment: dummyCommitment, 
                                              userMessageLimit: UserMessageLimit(1)))
      else:
        await manager.register(dummyCommitment)
    except CatchableError:
      assert true
    except Exception:
      assert false, "exception raised: " & getCurrentExceptionMsg()

    await manager.stop()

  asyncTest "register: should register successfully":
    let manager = await setup()
    await manager.init()
    try:
      await manager.startGroupSync()
    except Exception, CatchableError:
      assert false, "exception raised when calling startGroupSync: " & getCurrentExceptionMsg()

    let idCommitment = generateCredentials(manager.rlnInstance).idCommitment
    let merkleRootBeforeRes = manager.rlnInstance.getMerkleRoot()
    require:
        merkleRootBeforeRes.isOk()
    let merkleRootBefore = merkleRootBeforeRes.get()

    try:
      when defined(rln_v2):
        await manager.register(RateCommitment(idCommitment: idCommitment, 
                                              userMessageLimit: UserMessageLimit(1)))
      else:
        await manager.register(idCommitment)
    except Exception, CatchableError:
      assert false, "exception raised when calling register: " & getCurrentExceptionMsg()

    let merkleRootAfterRes = manager.rlnInstance.getMerkleRoot()
    require:
      merkleRootAfterRes.isOk()
    let merkleRootAfter = merkleRootAfterRes.get()
    check:
      merkleRootAfter.inHex() != merkleRootBefore.inHex()
      manager.latestIndex == 1
    await manager.stop()

  asyncTest "register: callback is called":
    let manager = await setup()

    let idCommitment = generateCredentials(manager.rlnInstance).idCommitment

    let fut = newFuture[void]()

    proc callback(registrations: seq[Membership]): Future[void] {.async.} =
      
      when defined(rln_v2):
        require:
<<<<<<< HEAD
=======
          registrations.len == 1
>>>>>>> 88ff9282
          registrations[0].rateCommitment == RateCommitment(idCommitment: idCommitment, userMessageLimit: UserMessageLimit(1))
      else:
        require:
          registrations[0].idCommitment == idCommitment
      require:
        registrations[0].index == 0
        registrations.len == 1
      fut.complete()

    manager.onRegister(callback)
    await manager.init()
    try:
      await manager.startGroupSync()
      when defined(rln_v2):
        await manager.register(RateCommitment(idCommitment: idCommitment, userMessageLimit: UserMessageLimit(1)))
      else:
        await manager.register(idCommitment)
    except Exception, CatchableError:
      assert false, "exception raised: " & getCurrentExceptionMsg()

    await fut

    check:
      manager.rlnInstance.getMetadata().get().validRoots == manager.validRoots.toSeq()
    await manager.stop()

  asyncTest "withdraw: should guard against uninitialized state":
    let manager = await setup()
    let idSecretHash = generateCredentials(manager.rlnInstance).idSecretHash

    try:
      await manager.withdraw(idSecretHash)
    except CatchableError:
      assert true
    except Exception:
      assert false, "exception raised: " & getCurrentExceptionMsg()

    await manager.stop()

  asyncTest "validateRoot: should validate good root":
    let manager = await setup()
    let credentials = generateCredentials(manager.rlnInstance)
    await manager.init()


    let fut = newFuture[void]()

    proc callback(registrations: seq[Membership]): Future[void] {.async.} =
      when defined(rln_v2):
        if registrations.len == 1 and
           registrations[0].rateCommitment == getRateCommitment(credentials, UserMessageLimit(1)) and
           registrations[0].index == 0:
          manager.idCredentials = some(credentials)
          fut.complete()
      else:
        if registrations.len == 1 and
          registrations[0].idCommitment == credentials.idCommitment and
          registrations[0].index == 0:
          manager.idCredentials = some(credentials)
          fut.complete()

    manager.onRegister(callback)

    try:
      await manager.startGroupSync()
      when defined(rln_v2):
        await manager.register(credentials, UserMessageLimit(1))
      else:
        await manager.register(credentials)
    except Exception, CatchableError:
      assert false, "exception raised: " & getCurrentExceptionMsg()

    await fut

    let messageBytes = "Hello".toBytes()

    # prepare the epoch
    let epoch = default(Epoch)
    debug "epoch in bytes", epochHex = epoch.inHex()

    # generate proof
    when defined(rln_v2):
      let validProofRes = manager.generateProof(data = messageBytes,
                                                epoch = epoch,
                                                messageId = MessageId(1))
    else:
      let validProofRes = manager.generateProof(data = messageBytes,
                                                epoch = epoch)

    require:
      validProofRes.isOk()
    let validProof = validProofRes.get()

    # validate the root (should be true)
    let validated = manager.validateRoot(validProof.merkleRoot)

    check:
      validated
    await manager.stop()

  asyncTest "validateRoot: should reject bad root":
    let manager = await setup()
    await manager.init()
    try:
      await manager.startGroupSync()
    except Exception, CatchableError:
      assert false, "exception raised when calling startGroupSync: " & getCurrentExceptionMsg()

    let credentials = generateCredentials(manager.rlnInstance)

    ## Assume the registration occured out of band
    manager.idCredentials = some(credentials)
    manager.membershipIndex = some(MembershipIndex(0))
    when defined(rln_v2):
      manager.userMessageLimit = some(UserMessageLimit(1))

    let messageBytes = "Hello".toBytes()

    # prepare the epoch
    let epoch = default(Epoch)
    debug "epoch in bytes", epochHex = epoch.inHex()

    # generate proof
    when defined(rln_v2):  
      let validProofRes = manager.generateProof(data = messageBytes,
                                                epoch = epoch,
                                                messageId = MessageId(0))
    else:
      let validProofRes = manager.generateProof(data = messageBytes,
                                                epoch = epoch)
    require:
      validProofRes.isOk()
    let validProof = validProofRes.get()

    # validate the root (should be false)
    let validated = manager.validateRoot(validProof.merkleRoot)

    check:
      validated == false
    await manager.stop()

  asyncTest "verifyProof: should verify valid proof":
    let manager = await setup()
    let credentials = generateCredentials(manager.rlnInstance)
    await manager.init()

    let fut = newFuture[void]()

    proc callback(registrations: seq[Membership]): Future[void] {.async.} =
      when defined(rln_v2):
        if registrations.len == 1 and
           registrations[0].rateCommitment == getRateCommitment(credentials, UserMessageLimit(1)) and
           registrations[0].index == 0:
          manager.idCredentials = some(credentials)
          fut.complete()
      else:
        if registrations.len == 1 and
           registrations[0].idCommitment == credentials.idCommitment and
           registrations[0].index == 0:
          manager.idCredentials = some(credentials)
          fut.complete()

    manager.onRegister(callback)

    try:
      await manager.startGroupSync()
      when defined(rln_v2):
        await manager.register(credentials, UserMessageLimit(1))
      else:
        await manager.register(credentials)
    except Exception, CatchableError:
      assert false, "exception raised: " & getCurrentExceptionMsg()
    await fut

    let messageBytes = "Hello".toBytes()

    # prepare the epoch
    let epoch = default(Epoch)
    debug "epoch in bytes", epochHex = epoch.inHex()

    # generate proof
    when defined(rln_v2):
      let validProofRes = manager.generateProof(data = messageBytes,
                                                epoch = epoch,
                                                messageId = MessageId(0))
    else:
      let validProofRes = manager.generateProof(data = messageBytes,
                                                epoch = epoch)
    require:
      validProofRes.isOk()
    let validProof = validProofRes.get()

    # verify the proof (should be true)
    let verifiedRes = manager.verifyProof(messageBytes, validProof)
    require:
      verifiedRes.isOk()

    check:
      verifiedRes.get()
    await manager.stop()

  asyncTest "verifyProof: should reject invalid proof":
    let manager = await setup()
    await manager.init()
    try:
      await manager.startGroupSync()
    except Exception, CatchableError:
      assert false, "exception raised when calling startGroupSync: " & getCurrentExceptionMsg()

    let idCredential = generateCredentials(manager.rlnInstance)

    try:
      when defined(rln_v2):
        await manager.register(getRateCommitment(idCredential, UserMessageLimit(1)))
      else:
        await manager.register(idCredential.idCommitment)
    except Exception, CatchableError:
      assert false, "exception raised when calling startGroupSync: " & getCurrentExceptionMsg()

    let idCredential2 = generateCredentials(manager.rlnInstance)

    ## Assume the registration occured out of band
    manager.idCredentials = some(idCredential2)
    manager.membershipIndex = some(MembershipIndex(0))
    when defined(rln_v2):
      manager.userMessageLimit = some(UserMessageLimit(1))

    let messageBytes = "Hello".toBytes()

    # prepare the epoch
    let epoch = default(Epoch)
    debug "epoch in bytes", epochHex = epoch.inHex()

    # generate proof
    when defined(rln_v2):
      let invalidProofRes = manager.generateProof(data = messageBytes,
                                                  epoch = epoch,
                                                  messageId = MessageId(0))
    else:
      let invalidProofRes = manager.generateProof(data = messageBytes,
                                                  epoch = epoch)

    require:
      invalidProofRes.isOk()
    let invalidProof = invalidProofRes.get()


    # verify the proof (should be false)
    let verifiedRes = manager.verifyProof(messageBytes, invalidProof)
    require:
      verifiedRes.isOk()

    check:
      verifiedRes.get() == false
    await manager.stop()

  asyncTest "backfillRootQueue: should backfill roots in event of chain reorg":
    let manager = await setup()
    const credentialCount = 6
    let credentials = generateCredentials(manager.rlnInstance, credentialCount)
    await manager.init()

    type TestBackfillFuts = array[0..credentialCount - 1, Future[void]]
    var futures: TestBackfillFuts
    for i in 0 ..< futures.len():
      futures[i] = newFuture[void]()

    proc generateCallback(futs: TestBackfillFuts, credentials: seq[IdentityCredential]): OnRegisterCallback =
      var futureIndex = 0
      proc callback(registrations: seq[Membership]): Future[void] {.async.} =
        when defined(rln_v2):
          if  registrations.len == 1 and
              registrations[0].rateCommitment == getRateCommitment(credentials[futureIndex], UserMessageLimit(1)) and
              registrations[0].index == MembershipIndex(futureIndex):
            futs[futureIndex].complete()
            futureIndex += 1
        else:
          if registrations.len == 1 and
             registrations[0].idCommitment == credentials[futureIndex].idCommitment and
             registrations[0].index == MembershipIndex(futureIndex):
            futs[futureIndex].complete()
            futureIndex += 1
      return callback

    try:
      manager.onRegister(generateCallback(futures, credentials))
      await manager.startGroupSync()
      for i in 0 ..< credentials.len():
        when defined(rln_v2):
          await manager.register(credentials[i], UserMessageLimit(1))
        else:
          await manager.register(credentials[i])
    except Exception, CatchableError:
      assert false, "exception raised: " & getCurrentExceptionMsg()

    await allFutures(futures)

    # At this point, we should have a full root queue, 5 roots, and partial buffer of 1 root
    require:
      manager.validRoots.len() == credentialCount - 1
      manager.validRootBuffer.len() == 1

    # We can now simulate a chain reorg by calling backfillRootQueue
    let expectedLastRoot = manager.validRootBuffer[0]
    try:
      await manager.backfillRootQueue(1)
    except Exception, CatchableError:
      assert false, "exception raised: " & getCurrentExceptionMsg()

    # We should now have 5 roots in the queue, and no partial buffer
    check:
      manager.validRoots.len() == credentialCount - 1
      manager.validRootBuffer.len() == 0
      manager.validRoots[credentialCount - 2] == expectedLastRoot
    await manager.stop()

  asyncTest "isReady should return false if ethRpc is none":
    let manager = await setup()
    await manager.init()

    manager.ethRpc = none(Web3)

    var isReady = true
    try:
      isReady = await manager.isReady()
    except Exception, CatchableError:
      assert false, "exception raised: " & getCurrentExceptionMsg()

    check:
      isReady == false

    await manager.stop()

  asyncTest "isReady should return false if lastSeenBlockHead > lastProcessed":
    let manager = await setup()
    await manager.init()

    var isReady = true
    try:
      isReady = await manager.isReady()
    except Exception, CatchableError:
      assert false, "exception raised: " & getCurrentExceptionMsg()

    check:
      isReady == false

    await manager.stop()

  asyncTest "isReady should return true if ethRpc is ready":
    let manager = await setup()
    await manager.init()
    # node can only be ready after group sync is done
    try:
      await manager.startGroupSync()
    except Exception, CatchableError:
      assert false, "exception raised when calling startGroupSync: " & getCurrentExceptionMsg()
    var isReady = false
    try:
      isReady = await manager.isReady()
    except Exception, CatchableError:
      assert false, "exception raised: " & getCurrentExceptionMsg()

    check:
      isReady == true

    await manager.stop()


  ################################
  ## Terminating/removing Anvil
  ################################

  # We stop Anvil daemon
  stopAnvil(runAnvil)<|MERGE_RESOLUTION|>--- conflicted
+++ resolved
@@ -433,20 +433,16 @@
     let fut = newFuture[void]()
 
     proc callback(registrations: seq[Membership]): Future[void] {.async.} =
-      
+      require:
+        registrations.len == 1
       when defined(rln_v2):
         require:
-<<<<<<< HEAD
-=======
-          registrations.len == 1
->>>>>>> 88ff9282
           registrations[0].rateCommitment == RateCommitment(idCommitment: idCommitment, userMessageLimit: UserMessageLimit(1))
       else:
         require:
           registrations[0].idCommitment == idCommitment
       require:
         registrations[0].index == 0
-        registrations.len == 1
       fut.complete()
 
     manager.onRegister(callback)
