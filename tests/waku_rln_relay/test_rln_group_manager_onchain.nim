{.used.}

when (NimMajor, NimMinor) < (1, 4):
  {.push raises: [Defect].}
else:
  {.push raises: [].}

import
  std/[options, os, osproc, sequtils, deques, streams, strutils, tempfiles],
  stew/[results, byteutils],
  stew/shims/net as stewNet,
  testutils/unittests,
  chronos,
  chronicles,
  stint,
  web3,
  json,
  libp2p/crypto/crypto,
  eth/keys
import
  ../../../waku/waku_rln_relay/protocol_types,
  ../../../waku/waku_rln_relay/constants,
  ../../../waku/waku_rln_relay/contract,
  ../../../waku/waku_rln_relay/rln,
  ../../../waku/waku_rln_relay/conversion_utils,
  ../../../waku/waku_rln_relay/group_manager/on_chain/group_manager,
  ../testlib/common,
  ./utils

proc generateCredentials(rlnInstance: ptr RLN): IdentityCredential =
  let credRes = membershipKeyGen(rlnInstance)
  return credRes.get()

when defined(rln_v2):
  proc getRateCommitment(idCredential: IdentityCredential, userMessageLimit: UserMessageLimit): RateCommitment =
    return RateCommitment(idCommitment: idCredential.idCommitment,
                          userMessageLimit: userMessageLimit)

proc generateCredentials(rlnInstance: ptr RLN, n: int): seq[IdentityCredential] =
  var credentials: seq[IdentityCredential]
  for i in 0 ..< n:
    credentials.add(generateCredentials(rlnInstance))
  return credentials

#  a util function used for testing purposes
#  it deploys membership contract on Anvil (or any Eth client available on EthClient address)
#  must be edited if used for a different contract than membership contract
# <the difference between this and rln-v1 is that there is no need to deploy the poseidon hasher contract>
proc uploadRLNContract*(ethClientAddress: string): Future[Address] {.async.} =
  let web3 = await newWeb3(ethClientAddress)
  debug "web3 connected to", ethClientAddress

  # fetch the list of registered accounts
  let accounts = await web3.provider.eth_accounts()
  web3.defaultAccount = accounts[1]
  let add = web3.defaultAccount
  debug "contract deployer account address ", add

  let balance = await web3.provider.eth_getBalance(web3.defaultAccount, "latest")
  debug "Initial account balance: ", balance

  when defined(rln_v2):
    # deploy registry contract with its constructor inputs
    let receipt = await web3.deployContract(RegistryContractCode)
  else:
    # deploy the poseidon hash contract and gets its address
    let
      hasherReceipt = await web3.deployContract(PoseidonHasherCode)
      hasherAddress = hasherReceipt.contractAddress.get
    debug "hasher address: ", hasherAddress


    # encode registry contract inputs to 32 bytes zero-padded
    let
      hasherAddressEncoded = encode(hasherAddress).data
      # this is the contract constructor input
      contractInput = hasherAddressEncoded


    debug "encoded hasher address: ", hasherAddressEncoded
    debug "encoded contract input:", contractInput

    # deploy registry contract with its constructor inputs
    let receipt = await web3.deployContract(RegistryContractCode,
                                            contractInput = contractInput)
  
  let contractAddress = receipt.contractAddress.get()

  debug "Address of the deployed registry contract: ", contractAddress

  let registryContract = web3.contractSender(WakuRlnRegistry, contractAddress)
  when defined(rln_v2):
    let initReceipt = await registryContract.initialize().send()
    let newStorageReceipt = await registryContract.newStorage(20.u256).send()
  else:
    let newStorageReceipt = await registryContract.newStorage().send()

  debug "Receipt of the newStorage transaction: ", newStorageReceipt
  let newBalance = await web3.provider.eth_getBalance(web3.defaultAccount, "latest")
  debug "Account balance after the contract deployment: ", newBalance

  await web3.close()
  debug "disconnected from ", ethClientAddress

  return contractAddress

proc createEthAccount(): Future[(keys.PrivateKey, Address)] {.async.} =
  let web3 = await newWeb3(EthClient)
  let accounts = await web3.provider.eth_accounts()
  let gasPrice = int(await web3.provider.eth_gasPrice())
  web3.defaultAccount = accounts[0]

  let pk = keys.PrivateKey.random(rng[])
  let acc = Address(toCanonicalAddress(pk.toPublicKey()))

  var tx:EthSend
  tx.source = accounts[0]
  tx.value = some(ethToWei(10.u256))
  tx.to = some(acc)
  tx.gasPrice = some(gasPrice)

  # Send 10 eth to acc
  discard await web3.send(tx)
  let balance = await web3.provider.eth_getBalance(acc, "latest")
  assert(balance == ethToWei(10.u256))

  return (pk, acc)

proc getAnvilPath(): string =
  var anvilPath = ""
  if existsEnv("XDG_CONFIG_HOME"):
    anvilPath = joinPath(anvilPath, os.getEnv("XDG_CONFIG_HOME", ""))
  else:
    anvilPath = joinPath(anvilPath, os.getEnv("HOME", ""))
  anvilPath = joinPath(anvilPath, ".foundry/bin/anvil")
  return $anvilPath

# Runs Anvil daemon
proc runAnvil(): Process =
  # Passed options are
  # --port                            Port to listen on.
  # --gas-limit                       Sets the block gas limit in WEI.
  # --balance                         The default account balance, specified in ether.
  # --chain-id                        Chain ID of the network.
  # See anvil documentation https://book.getfoundry.sh/reference/anvil/ for more details
  try:
    let anvilPath = getAnvilPath()
    debug "Anvil path", anvilPath
    let runAnvil = startProcess(anvilPath, args = ["--port", "8540", "--gas-limit", "300000000000000", "--balance", "10000", "--chain-id", "1337"], options = {poUsePath})
    let anvilPID = runAnvil.processID

    # We read stdout from Anvil to see when daemon is ready
    var anvilStartLog: string
    var cmdline: string
    while true:
      try:
        if runAnvil.outputstream.readLine(cmdline):
          anvilStartLog.add(cmdline)
          if cmdline.contains("Listening on 127.0.0.1:8540"):
            break
      except Exception, CatchableError:
        break
    debug "Anvil daemon is running and ready", pid=anvilPID, startLog=anvilStartLog
    return runAnvil
  except:  # TODO: Fix "BareExcept" warning
    error "Anvil daemon run failed", err = getCurrentExceptionMsg()


# Stops Anvil daemon
proc stopAnvil(runAnvil: Process) {.used.} =

  let anvilPID = runAnvil.processID
  # We wait the daemon to exit
  try:
    # We terminate Anvil daemon by sending a SIGTERM signal to the runAnvil PID to trigger RPC server termination and clean-up
    kill(runAnvil)
    debug "Sent SIGTERM to Anvil", anvilPID=anvilPID
  except:
    error "Anvil daemon termination failed: ", err = getCurrentExceptionMsg()

proc setup(): Future[OnchainGroupManager] {.async.} =
  let rlnInstanceRes = createRlnInstance(tree_path = genTempPath("rln_tree", "group_manager_onchain"))
  require:
    rlnInstanceRes.isOk()

  let rlnInstance = rlnInstanceRes.get()

  let contractAddress = await uploadRLNContract(EthClient)
  # connect to the eth client
  let web3 = await newWeb3(EthClient)

  let accounts = await web3.provider.eth_accounts()
  web3.defaultAccount = accounts[0]

  var pk = none(string)
  let (privateKey, _) = await createEthAccount()
  pk = some($privateKey)

  let manager = OnchainGroupManager(ethClientUrl: EthClient,
                                    ethContractAddress: $contractAddress,
                                    ethPrivateKey: pk,
                                    rlnInstance: rlnInstance)

  return manager

suite "Onchain group manager":
  # We run Anvil
  let runAnvil {.used.} = runAnvil()

  asyncTest "should initialize successfully":
    let manager = await setup()
    await manager.init()

    check:
      manager.ethRpc.isSome()
      manager.rlnContract.isSome()
      manager.membershipFee.isSome()
      manager.initialized
      manager.rlnContractDeployedBlockNumber > 0

    await manager.stop()

  asyncTest "should error on initialization when loaded metadata does not match":
    let manager = await setup()
    await manager.init()

    let metadataSetRes = manager.setMetadata()
    assert metadataSetRes.isOk(), metadataSetRes.error
    let metadataRes = manager.rlnInstance.getMetadata()
    assert metadataRes.isOk(), metadataRes.error
    let metadata = metadataRes.get()
    require:
      metadata.chainId == 1337
      metadata.contractAddress == manager.ethContractAddress
    
    await manager.stop()

    let differentContractAddress = await uploadRLNContract(manager.ethClientUrl)
    # simulating a change in the contractAddress
    let manager2 = OnchainGroupManager(ethClientUrl: EthClient,
                                       ethContractAddress: $differentContractAddress,
                                       rlnInstance: manager.rlnInstance)
    expect(ValueError): await manager2.init()

  asyncTest "should error when keystore path and password are provided but file doesn't exist":
    let manager = await setup()
    manager.keystorePath = some("/inexistent/file")
    manager.keystorePassword = some("password")

    expect(CatchableError): await manager.init()

  asyncTest "startGroupSync: should start group sync":
    let manager = await setup()

    await manager.init()
    try:
      await manager.startGroupSync()
    except Exception, CatchableError:
      assert false, "exception raised when calling startGroupSync: " & getCurrentExceptionMsg()
    await manager.stop()

  asyncTest "startGroupSync: should guard against uninitialized state":
    let manager = await setup()

    try:
      await manager.startGroupSync()
<<<<<<< HEAD
    except ValueError:
      assert true
    except Exception, CatchableError:
=======
    except CatchableError:
      assert true
    except Exception:
>>>>>>> 0def4904
      assert false, "exception raised when calling startGroupSync: " & getCurrentExceptionMsg()

    await manager.stop()

  asyncTest "startGroupSync: should sync to the state of the group":
    let manager = await setup()
    let credentials = generateCredentials(manager.rlnInstance)
    await manager.init()

    let merkleRootBeforeRes = manager.rlnInstance.getMerkleRoot()
    require:
      merkleRootBeforeRes.isOk()
    let merkleRootBefore = merkleRootBeforeRes.get()

    let fut = newFuture[void]("startGroupSync")

    proc generateCallback(fut: Future[void]): OnRegisterCallback =
      proc callback(registrations: seq[Membership]): Future[void] {.async.} =
        require:
          registrations.len == 1
          registrations[0].index == 0
        when defined(rln_v2):
          require:
            registrations[0].rateCommitment == getRateCommitment(credentials, UserMessageLimit(1))
        else:
          require:
            registrations[0].idCommitment == credentials.idCommitment
        require:
          registrations[0].index == 0
        fut.complete()
      return callback

    try:
      manager.onRegister(generateCallback(fut))
<<<<<<< HEAD
      await manager.register(credentials)
=======
      when defined(rln_v2):
        await manager.register(credentials, UserMessageLimit(1))
      else:
        await manager.register(credentials)
>>>>>>> 0def4904
      await manager.startGroupSync()
    except Exception, CatchableError:
      assert false, "exception raised: " & getCurrentExceptionMsg()

    await fut

    let merkleRootAfterRes = manager.rlnInstance.getMerkleRoot()
    require:
      merkleRootAfterRes.isOk()
    let merkleRootAfter = merkleRootAfterRes.get()

    check:
      merkleRootBefore != merkleRootAfter
    await manager.stop()

  asyncTest "startGroupSync: should fetch history correctly":
    let manager = await setup()
    const credentialCount = 6
    let credentials = generateCredentials(manager.rlnInstance, credentialCount)
    await manager.init()

    let merkleRootBeforeRes = manager.rlnInstance.getMerkleRoot()
    require:
      merkleRootBeforeRes.isOk()
    let merkleRootBefore = merkleRootBeforeRes.get()

    type TestGroupSyncFuts = array[0..credentialCount - 1, Future[void]]
    var futures: TestGroupSyncFuts
    for i in 0 ..< futures.len():
      futures[i] = newFuture[void]()
    proc generateCallback(futs: TestGroupSyncFuts, credentials: seq[IdentityCredential]): OnRegisterCallback =
      var futureIndex = 0
      proc callback(registrations: seq[Membership]): Future[void] {.async.} =
        when defined(rln_v2):
          if  registrations.len == 1 and
              registrations[0].rateCommitment == getRateCommitment(credentials[futureIndex], UserMessageLimit(1)) and
              registrations[0].index == MembershipIndex(futureIndex):
            futs[futureIndex].complete()
            futureIndex += 1
        else:
          if  registrations.len == 1 and
              registrations[0].idCommitment == credentials[futureIndex].idCommitment and
              registrations[0].index == MembershipIndex(futureIndex):
            futs[futureIndex].complete()
            futureIndex += 1
      return callback

    try:
      manager.onRegister(generateCallback(futures, credentials))
      await manager.startGroupSync()

      for i in 0 ..< credentials.len():
<<<<<<< HEAD
        await manager.register(credentials[i])
=======
        when defined(rln_v2):
          await manager.register(credentials[i], UserMessageLimit(1))
        else:
          await manager.register(credentials[i])
>>>>>>> 0def4904
    except Exception, CatchableError:
      assert false, "exception raised: " & getCurrentExceptionMsg()

    await allFutures(futures)

    let merkleRootAfterRes = manager.rlnInstance.getMerkleRoot()
    require:
      merkleRootAfterRes.isOk()
    let merkleRootAfter = merkleRootAfterRes.get()

    check:
      merkleRootBefore != merkleRootAfter
      manager.validRootBuffer.len() == credentialCount - AcceptableRootWindowSize
    await manager.stop()

  asyncTest "register: should guard against uninitialized state":
    let manager = await setup()
    let dummyCommitment = default(IDCommitment)

    try:
<<<<<<< HEAD
      await manager.register(dummyCommitment)
    except ValueError:
      assert true
    except Exception, CatchableError:
=======
      when defined(rln_v2):
        await manager.register(RateCommitment(idCommitment: dummyCommitment, 
                                              userMessageLimit: UserMessageLimit(1)))
      else:
        await manager.register(dummyCommitment)
    except CatchableError:
      assert true
    except Exception:
>>>>>>> 0def4904
      assert false, "exception raised: " & getCurrentExceptionMsg()

    await manager.stop()

  asyncTest "register: should register successfully":
    let manager = await setup()
    await manager.init()
    try:
      await manager.startGroupSync()
    except Exception, CatchableError:
      assert false, "exception raised when calling startGroupSync: " & getCurrentExceptionMsg()

    let idCommitment = generateCredentials(manager.rlnInstance).idCommitment
    let merkleRootBeforeRes = manager.rlnInstance.getMerkleRoot()
    require:
        merkleRootBeforeRes.isOk()
    let merkleRootBefore = merkleRootBeforeRes.get()

    try:
<<<<<<< HEAD
      await manager.register(idCommitment)
=======
      when defined(rln_v2):
        await manager.register(RateCommitment(idCommitment: idCommitment, 
                                              userMessageLimit: UserMessageLimit(1)))
      else:
        await manager.register(idCommitment)
>>>>>>> 0def4904
    except Exception, CatchableError:
      assert false, "exception raised when calling register: " & getCurrentExceptionMsg()

    let merkleRootAfterRes = manager.rlnInstance.getMerkleRoot()
    require:
      merkleRootAfterRes.isOk()
    let merkleRootAfter = merkleRootAfterRes.get()
    check:
      merkleRootAfter.inHex() != merkleRootBefore.inHex()
      manager.latestIndex == 1
    await manager.stop()

  asyncTest "register: callback is called":
    let manager = await setup()

    let idCommitment = generateCredentials(manager.rlnInstance).idCommitment

    let fut = newFuture[void]()

    proc callback(registrations: seq[Membership]): Future[void] {.async.} =
      require:
        registrations.len == 1
      when defined(rln_v2):
        require:
          registrations[0].rateCommitment == RateCommitment(idCommitment: idCommitment, userMessageLimit: UserMessageLimit(1))
      else:
        require:
          registrations[0].idCommitment == idCommitment
      require:
        registrations[0].index == 0
      fut.complete()

    manager.onRegister(callback)
    await manager.init()
    try:
      await manager.startGroupSync()
<<<<<<< HEAD
      await manager.register(idCommitment)
=======
      when defined(rln_v2):
        await manager.register(RateCommitment(idCommitment: idCommitment, userMessageLimit: UserMessageLimit(1)))
      else:
        await manager.register(idCommitment)
>>>>>>> 0def4904
    except Exception, CatchableError:
      assert false, "exception raised: " & getCurrentExceptionMsg()

    await fut

    check:
      manager.rlnInstance.getMetadata().get().validRoots == manager.validRoots.toSeq()
    await manager.stop()

  asyncTest "withdraw: should guard against uninitialized state":
    let manager = await setup()
    let idSecretHash = generateCredentials(manager.rlnInstance).idSecretHash

    try:
      await manager.withdraw(idSecretHash)
<<<<<<< HEAD
    except ValueError:
      assert true
    except Exception, CatchableError:
=======
    except CatchableError:
      assert true
    except Exception:
>>>>>>> 0def4904
      assert false, "exception raised: " & getCurrentExceptionMsg()

    await manager.stop()

  asyncTest "validateRoot: should validate good root":
    let manager = await setup()
    let credentials = generateCredentials(manager.rlnInstance)
    await manager.init()


    let fut = newFuture[void]()

    proc callback(registrations: seq[Membership]): Future[void] {.async.} =
      when defined(rln_v2):
        if registrations.len == 1 and
           registrations[0].rateCommitment == getRateCommitment(credentials, UserMessageLimit(1)) and
           registrations[0].index == 0:
          manager.idCredentials = some(credentials)
          fut.complete()
      else:
        if registrations.len == 1 and
          registrations[0].idCommitment == credentials.idCommitment and
          registrations[0].index == 0:
          manager.idCredentials = some(credentials)
          fut.complete()

    manager.onRegister(callback)

    try:
      await manager.startGroupSync()
<<<<<<< HEAD
      await manager.register(credentials)
=======
      when defined(rln_v2):
        await manager.register(credentials, UserMessageLimit(1))
      else:
        await manager.register(credentials)
>>>>>>> 0def4904
    except Exception, CatchableError:
      assert false, "exception raised: " & getCurrentExceptionMsg()

    await fut

    let messageBytes = "Hello".toBytes()

    # prepare the epoch
    let epoch = default(Epoch)
    debug "epoch in bytes", epochHex = epoch.inHex()

    # generate proof
    when defined(rln_v2):
      let validProofRes = manager.generateProof(data = messageBytes,
                                                epoch = epoch,
                                                messageId = MessageId(1))
    else:
      let validProofRes = manager.generateProof(data = messageBytes,
                                                epoch = epoch)

    require:
      validProofRes.isOk()
    let validProof = validProofRes.get()

    # validate the root (should be true)
    let validated = manager.validateRoot(validProof.merkleRoot)

    check:
      validated
    await manager.stop()

  asyncTest "validateRoot: should reject bad root":
    let manager = await setup()
    await manager.init()
    try:
      await manager.startGroupSync()
    except Exception, CatchableError:
      assert false, "exception raised when calling startGroupSync: " & getCurrentExceptionMsg()

    let credentials = generateCredentials(manager.rlnInstance)

    ## Assume the registration occured out of band
    manager.idCredentials = some(credentials)
    manager.membershipIndex = some(MembershipIndex(0))
    when defined(rln_v2):
      manager.userMessageLimit = some(UserMessageLimit(1))

    let messageBytes = "Hello".toBytes()

    # prepare the epoch
    let epoch = default(Epoch)
    debug "epoch in bytes", epochHex = epoch.inHex()

    # generate proof
    when defined(rln_v2):  
      let validProofRes = manager.generateProof(data = messageBytes,
                                                epoch = epoch,
                                                messageId = MessageId(0))
    else:
      let validProofRes = manager.generateProof(data = messageBytes,
                                                epoch = epoch)
    require:
      validProofRes.isOk()
    let validProof = validProofRes.get()

    # validate the root (should be false)
    let validated = manager.validateRoot(validProof.merkleRoot)

    check:
      validated == false
    await manager.stop()

  asyncTest "verifyProof: should verify valid proof":
    let manager = await setup()
    let credentials = generateCredentials(manager.rlnInstance)
    await manager.init()

    let fut = newFuture[void]()

    proc callback(registrations: seq[Membership]): Future[void] {.async.} =
      when defined(rln_v2):
        if registrations.len == 1 and
           registrations[0].rateCommitment == getRateCommitment(credentials, UserMessageLimit(1)) and
           registrations[0].index == 0:
          manager.idCredentials = some(credentials)
          fut.complete()
      else:
        if registrations.len == 1 and
           registrations[0].idCommitment == credentials.idCommitment and
           registrations[0].index == 0:
          manager.idCredentials = some(credentials)
          fut.complete()

    manager.onRegister(callback)

    try:
      await manager.startGroupSync()
<<<<<<< HEAD
      await manager.register(credentials)
=======
      when defined(rln_v2):
        await manager.register(credentials, UserMessageLimit(1))
      else:
        await manager.register(credentials)
>>>>>>> 0def4904
    except Exception, CatchableError:
      assert false, "exception raised: " & getCurrentExceptionMsg()
    await fut

    let messageBytes = "Hello".toBytes()

    # prepare the epoch
    let epoch = default(Epoch)
    debug "epoch in bytes", epochHex = epoch.inHex()

    # generate proof
    when defined(rln_v2):
      let validProofRes = manager.generateProof(data = messageBytes,
                                                epoch = epoch,
                                                messageId = MessageId(0))
    else:
      let validProofRes = manager.generateProof(data = messageBytes,
                                                epoch = epoch)
    require:
      validProofRes.isOk()
    let validProof = validProofRes.get()

    # verify the proof (should be true)
    let verifiedRes = manager.verifyProof(messageBytes, validProof)
    require:
      verifiedRes.isOk()

    check:
      verifiedRes.get()
    await manager.stop()

  asyncTest "verifyProof: should reject invalid proof":
    let manager = await setup()
    await manager.init()
    try:
      await manager.startGroupSync()
    except Exception, CatchableError:
      assert false, "exception raised when calling startGroupSync: " & getCurrentExceptionMsg()

    let idCredential = generateCredentials(manager.rlnInstance)

    try:
<<<<<<< HEAD
      await manager.register(idCredential.idCommitment)
=======
      when defined(rln_v2):
        await manager.register(getRateCommitment(idCredential, UserMessageLimit(1)))
      else:
        await manager.register(idCredential.idCommitment)
>>>>>>> 0def4904
    except Exception, CatchableError:
      assert false, "exception raised when calling startGroupSync: " & getCurrentExceptionMsg()

    let idCredential2 = generateCredentials(manager.rlnInstance)

    ## Assume the registration occured out of band
    manager.idCredentials = some(idCredential2)
    manager.membershipIndex = some(MembershipIndex(0))
    when defined(rln_v2):
      manager.userMessageLimit = some(UserMessageLimit(1))

    let messageBytes = "Hello".toBytes()

    # prepare the epoch
    let epoch = default(Epoch)
    debug "epoch in bytes", epochHex = epoch.inHex()

    # generate proof
    when defined(rln_v2):
      let invalidProofRes = manager.generateProof(data = messageBytes,
                                                  epoch = epoch,
                                                  messageId = MessageId(0))
    else:
      let invalidProofRes = manager.generateProof(data = messageBytes,
                                                  epoch = epoch)

    require:
      invalidProofRes.isOk()
    let invalidProof = invalidProofRes.get()


    # verify the proof (should be false)
    let verifiedRes = manager.verifyProof(messageBytes, invalidProof)
    require:
      verifiedRes.isOk()

    check:
      verifiedRes.get() == false
    await manager.stop()

  asyncTest "backfillRootQueue: should backfill roots in event of chain reorg":
    let manager = await setup()
    const credentialCount = 6
    let credentials = generateCredentials(manager.rlnInstance, credentialCount)
    await manager.init()

    type TestBackfillFuts = array[0..credentialCount - 1, Future[void]]
    var futures: TestBackfillFuts
    for i in 0 ..< futures.len():
      futures[i] = newFuture[void]()

    proc generateCallback(futs: TestBackfillFuts, credentials: seq[IdentityCredential]): OnRegisterCallback =
      var futureIndex = 0
      proc callback(registrations: seq[Membership]): Future[void] {.async.} =
        when defined(rln_v2):
          if  registrations.len == 1 and
              registrations[0].rateCommitment == getRateCommitment(credentials[futureIndex], UserMessageLimit(1)) and
              registrations[0].index == MembershipIndex(futureIndex):
            futs[futureIndex].complete()
            futureIndex += 1
        else:
          if registrations.len == 1 and
             registrations[0].idCommitment == credentials[futureIndex].idCommitment and
             registrations[0].index == MembershipIndex(futureIndex):
            futs[futureIndex].complete()
            futureIndex += 1
      return callback

    try:
      manager.onRegister(generateCallback(futures, credentials))
      await manager.startGroupSync()
      for i in 0 ..< credentials.len():
<<<<<<< HEAD
        await manager.register(credentials[i])
=======
        when defined(rln_v2):
          await manager.register(credentials[i], UserMessageLimit(1))
        else:
          await manager.register(credentials[i])
>>>>>>> 0def4904
    except Exception, CatchableError:
      assert false, "exception raised: " & getCurrentExceptionMsg()

    await allFutures(futures)

    # At this point, we should have a full root queue, 5 roots, and partial buffer of 1 root
    require:
      manager.validRoots.len() == credentialCount - 1
      manager.validRootBuffer.len() == 1

    # We can now simulate a chain reorg by calling backfillRootQueue
    let expectedLastRoot = manager.validRootBuffer[0]
    try:
      await manager.backfillRootQueue(1)
    except Exception, CatchableError:
      assert false, "exception raised: " & getCurrentExceptionMsg()

    # We should now have 5 roots in the queue, and no partial buffer
    check:
      manager.validRoots.len() == credentialCount - 1
      manager.validRootBuffer.len() == 0
      manager.validRoots[credentialCount - 2] == expectedLastRoot
    await manager.stop()

  asyncTest "isReady should return false if ethRpc is none":
    let manager = await setup()
    await manager.init()

    manager.ethRpc = none(Web3)

    var isReady = true
    try:
      isReady = await manager.isReady()
    except Exception, CatchableError:
      assert false, "exception raised: " & getCurrentExceptionMsg()

    check:
      isReady == false

    await manager.stop()

  asyncTest "isReady should return false if lastSeenBlockHead > lastProcessed":
    let manager = await setup()
    await manager.init()

    var isReady = true
    try:
      isReady = await manager.isReady()
    except Exception, CatchableError:
      assert false, "exception raised: " & getCurrentExceptionMsg()

    check:
      isReady == false

    await manager.stop()

  asyncTest "isReady should return true if ethRpc is ready":
    let manager = await setup()
    await manager.init()
    # node can only be ready after group sync is done
    try:
      await manager.startGroupSync()
    except Exception, CatchableError:
      assert false, "exception raised when calling startGroupSync: " & getCurrentExceptionMsg()
<<<<<<< HEAD
    
=======
>>>>>>> 0def4904
    var isReady = false
    try:
      isReady = await manager.isReady()
    except Exception, CatchableError:
      assert false, "exception raised: " & getCurrentExceptionMsg()

    check:
      isReady == true

    await manager.stop()


  ################################
  ## Terminating/removing Anvil
  ################################

  # We stop Anvil daemon
  stopAnvil(runAnvil)<|MERGE_RESOLUTION|>--- conflicted
+++ resolved
@@ -264,15 +264,9 @@
 
     try:
       await manager.startGroupSync()
-<<<<<<< HEAD
-    except ValueError:
-      assert true
-    except Exception, CatchableError:
-=======
     except CatchableError:
       assert true
     except Exception:
->>>>>>> 0def4904
       assert false, "exception raised when calling startGroupSync: " & getCurrentExceptionMsg()
 
     await manager.stop()
@@ -307,14 +301,10 @@
 
     try:
       manager.onRegister(generateCallback(fut))
-<<<<<<< HEAD
-      await manager.register(credentials)
-=======
       when defined(rln_v2):
         await manager.register(credentials, UserMessageLimit(1))
       else:
         await manager.register(credentials)
->>>>>>> 0def4904
       await manager.startGroupSync()
     except Exception, CatchableError:
       assert false, "exception raised: " & getCurrentExceptionMsg()
@@ -367,14 +357,10 @@
       await manager.startGroupSync()
 
       for i in 0 ..< credentials.len():
-<<<<<<< HEAD
-        await manager.register(credentials[i])
-=======
         when defined(rln_v2):
           await manager.register(credentials[i], UserMessageLimit(1))
         else:
           await manager.register(credentials[i])
->>>>>>> 0def4904
     except Exception, CatchableError:
       assert false, "exception raised: " & getCurrentExceptionMsg()
 
@@ -395,12 +381,6 @@
     let dummyCommitment = default(IDCommitment)
 
     try:
-<<<<<<< HEAD
-      await manager.register(dummyCommitment)
-    except ValueError:
-      assert true
-    except Exception, CatchableError:
-=======
       when defined(rln_v2):
         await manager.register(RateCommitment(idCommitment: dummyCommitment, 
                                               userMessageLimit: UserMessageLimit(1)))
@@ -409,7 +389,6 @@
     except CatchableError:
       assert true
     except Exception:
->>>>>>> 0def4904
       assert false, "exception raised: " & getCurrentExceptionMsg()
 
     await manager.stop()
@@ -429,15 +408,11 @@
     let merkleRootBefore = merkleRootBeforeRes.get()
 
     try:
-<<<<<<< HEAD
-      await manager.register(idCommitment)
-=======
       when defined(rln_v2):
         await manager.register(RateCommitment(idCommitment: idCommitment, 
                                               userMessageLimit: UserMessageLimit(1)))
       else:
         await manager.register(idCommitment)
->>>>>>> 0def4904
     except Exception, CatchableError:
       assert false, "exception raised when calling register: " & getCurrentExceptionMsg()
 
@@ -474,14 +449,10 @@
     await manager.init()
     try:
       await manager.startGroupSync()
-<<<<<<< HEAD
-      await manager.register(idCommitment)
-=======
       when defined(rln_v2):
         await manager.register(RateCommitment(idCommitment: idCommitment, userMessageLimit: UserMessageLimit(1)))
       else:
         await manager.register(idCommitment)
->>>>>>> 0def4904
     except Exception, CatchableError:
       assert false, "exception raised: " & getCurrentExceptionMsg()
 
@@ -497,15 +468,9 @@
 
     try:
       await manager.withdraw(idSecretHash)
-<<<<<<< HEAD
-    except ValueError:
-      assert true
-    except Exception, CatchableError:
-=======
     except CatchableError:
       assert true
     except Exception:
->>>>>>> 0def4904
       assert false, "exception raised: " & getCurrentExceptionMsg()
 
     await manager.stop()
@@ -536,14 +501,10 @@
 
     try:
       await manager.startGroupSync()
-<<<<<<< HEAD
-      await manager.register(credentials)
-=======
       when defined(rln_v2):
         await manager.register(credentials, UserMessageLimit(1))
       else:
         await manager.register(credentials)
->>>>>>> 0def4904
     except Exception, CatchableError:
       assert false, "exception raised: " & getCurrentExceptionMsg()
 
@@ -641,14 +602,10 @@
 
     try:
       await manager.startGroupSync()
-<<<<<<< HEAD
-      await manager.register(credentials)
-=======
       when defined(rln_v2):
         await manager.register(credentials, UserMessageLimit(1))
       else:
         await manager.register(credentials)
->>>>>>> 0def4904
     except Exception, CatchableError:
       assert false, "exception raised: " & getCurrentExceptionMsg()
     await fut
@@ -691,14 +648,10 @@
     let idCredential = generateCredentials(manager.rlnInstance)
 
     try:
-<<<<<<< HEAD
-      await manager.register(idCredential.idCommitment)
-=======
       when defined(rln_v2):
         await manager.register(getRateCommitment(idCredential, UserMessageLimit(1)))
       else:
         await manager.register(idCredential.idCommitment)
->>>>>>> 0def4904
     except Exception, CatchableError:
       assert false, "exception raised when calling startGroupSync: " & getCurrentExceptionMsg()
 
@@ -771,14 +724,10 @@
       manager.onRegister(generateCallback(futures, credentials))
       await manager.startGroupSync()
       for i in 0 ..< credentials.len():
-<<<<<<< HEAD
-        await manager.register(credentials[i])
-=======
         when defined(rln_v2):
           await manager.register(credentials[i], UserMessageLimit(1))
         else:
           await manager.register(credentials[i])
->>>>>>> 0def4904
     except Exception, CatchableError:
       assert false, "exception raised: " & getCurrentExceptionMsg()
 
@@ -843,10 +792,6 @@
       await manager.startGroupSync()
     except Exception, CatchableError:
       assert false, "exception raised when calling startGroupSync: " & getCurrentExceptionMsg()
-<<<<<<< HEAD
-    
-=======
->>>>>>> 0def4904
     var isReady = false
     try:
       isReady = await manager.isReady()
