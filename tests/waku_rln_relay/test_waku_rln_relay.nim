
{.used.}

import
  std/[options, os, sequtils, times, tempfiles],
  stew/byteutils,
  stew/shims/net as stewNet,
  testutils/unittests,
  chronos,
  chronicles,
  stint,
  libp2p/crypto/crypto
import
  ../../../waku/waku_core,
  ../../../waku/waku_rln_relay,
  ../../../waku/waku_rln_relay/rln,
  ../../../waku/waku_rln_relay/protocol_metrics,
  ../../../waku/waku_keystore,
  ../testlib/common,
  ./rln/waku_rln_relay_utils

suite "Waku rln relay":

  test "key_gen Nim Wrappers":
    let
      merkleDepth: csize_t = 20

    let rlnInstance = createRLNInstanceWrapper()
    require:
      rlnInstance.isOk()

    # keysBufferPtr will hold the generated identity credential i.e., id trapdoor, nullifier, secret hash and commitment
    var
      keysBuffer: Buffer
    let
      keysBufferPtr = addr(keysBuffer)
      done = key_gen(rlnInstance.get(), keysBufferPtr)
    require:
      # check whether the keys are generated successfully
      done

    let generatedKeys = cast[ptr array[4*32, byte]](keysBufferPtr.`ptr`)[]
    check:
      # the id trapdoor, nullifier, secert hash and commitment together are 4*32 bytes
      generatedKeys.len == 4*32
    debug "generated keys: ", generatedKeys

  test "membership Key Generation":
    # create an RLN instance
    let rlnInstance = createRLNInstanceWrapper()
    require:
      rlnInstance.isOk()

    let idCredentialsRes = membershipKeyGen(rlnInstance.get())
    require:
      idCredentialsRes.isOk()

    let idCredential = idCredentialsRes.get()
    let empty = default(array[32, byte])
    check:
      idCredential.idTrapdoor.len == 32
      idCredential.idNullifier.len == 32
      idCredential.idSecretHash.len == 32
      idCredential.idCommitment.len == 32
      idCredential.idTrapdoor != empty
      idCredential.idNullifier != empty
      idCredential.idSecretHash != empty
      idCredential.idCommitment != empty

    debug "the generated identity credential: ", idCredential

  test "getRoot Nim binding":
    # create an RLN instance which also includes an empty Merkle tree
    let rlnInstance = createRLNInstanceWrapper()
    require:
      rlnInstance.isOk()

    # read the Merkle Tree root
    let
      root1 {.noinit.}: Buffer = Buffer()
      rootPtr1 = unsafeAddr(root1)
      getRootSuccessful1 = getRoot(rlnInstance.get(), rootPtr1)
    require:
      getRootSuccessful1
      root1.len == 32

    # read the Merkle Tree root
    let
      root2 {.noinit.}: Buffer = Buffer()
      rootPtr2 = unsafeAddr(root2)
      getRootSuccessful2 = getRoot(rlnInstance.get(), rootPtr2)
    require:
      getRootSuccessful2
      root2.len == 32

    let rootValue1 = cast[ptr array[32, byte]] (root1.`ptr`)
    let rootHex1 = rootValue1[].inHex

    let rootValue2 = cast[ptr array[32, byte]] (root2.`ptr`)
    let rootHex2 = rootValue2[].inHex

    # the two roots must be identical
    check:
      rootHex1 == rootHex2
  test "getMerkleRoot utils":
    # create an RLN instance which also includes an empty Merkle tree
    let rlnInstance = createRLNInstanceWrapper()
    require:
      rlnInstance.isOk()
    let rln = rlnInstance.get()

    # read the Merkle Tree root
    let root1 = getMerkleRoot(rln)
    require:
      root1.isOk()
    let rootHex1 = root1.value().inHex

    # read the Merkle Tree root
    let root2 = getMerkleRoot(rln)
    require:
      root2.isOk()
    let rootHex2 = root2.value().inHex

    # the two roots must be identical
    check:
      rootHex1 == rootHex2

  test "update_next_member Nim Wrapper":
    # create an RLN instance which also includes an empty Merkle tree
    let rlnInstance = createRLNInstanceWrapper()
    require:
      rlnInstance.isOk()
    let rln = rlnInstance.get()
    # generate an identity credential
    let idCredentialRes = membershipKeyGen(rln)
    require:
      idCredentialRes.isOk()

    let idCredential = idCredentialRes.get()
    let pkBuffer = toBuffer(idCredential.idCommitment)
    let pkBufferPtr = unsafeAddr(pkBuffer)

    # add the member to the tree
    let memberAdded = updateNextMember(rln, pkBufferPtr)
    check:
      memberAdded

  test "getMember Nim wrapper":
      # create an RLN instance which also includes an empty Merkle tree
    let rlnInstance = createRLNInstanceWrapper()
    require:
      rlnInstance.isOk()
    let rln = rlnInstance.get()
    # generate an identity credential
    let idCredentialRes = membershipKeyGen(rln)
    require:
      idCredentialRes.isOk()

    let idCredential = idCredentialRes.get()
    let pkBuffer = toBuffer(idCredential.idCommitment)
    let pkBufferPtr = unsafeAddr(pkBuffer)

    let
      root1 {.noinit.}: Buffer = Buffer()
      rootPtr1 = unsafeAddr(root1)
      getRootSuccessful1 = getRoot(rlnInstance.get(), rootPtr1)

    # add the member to the tree
    let memberAdded = updateNextMember(rln, pkBufferPtr)
    require:
      memberAdded

    let leafRes = getMember(rln, 0)
    require:
      leafRes.isOk()
    let leaf = leafRes.get()
    let leafHex = leaf.inHex()
    check:
      leafHex == idCredential.idCommitment.inHex()

  test "delete_member Nim wrapper":
    # create an RLN instance which also includes an empty Merkle tree
    let rlnInstance = createRLNInstanceWrapper()
    require:
      rlnInstance.isOk()
    # generate an identity credential
    let rln = rlnInstance.get()
    let idCredentialRes = rln.membershipKeyGen()
    require:
      idCredentialRes.isOk()
      rln.insertMember(idCredentialRes.get().idCommitment)

    # delete the first member
    let deletedMemberIndex = MembershipIndex(0)
    let deletionSuccess = rln.deleteMember(deletedMemberIndex)
    check:
      deletionSuccess

  test "insertMembers rln utils":
    # create an RLN instance which also includes an empty Merkle tree
    let rlnInstance = createRLNInstanceWrapper()
    require:
      rlnInstance.isOk()
    let rln = rlnInstance.get()
    # generate an identity credential
    let idCredentialRes = rln.membershipKeyGen()
    require:
      idCredentialRes.isOk()
    check:
      rln.insertMembers(0, @[idCredentialRes.get().idCommitment])
      rln.leavesSet() == 1

  test "insertMember rln utils":
    # create an RLN instance which also includes an empty Merkle tree
    let rlnInstance = createRLNInstanceWrapper()
    require:
      rlnInstance.isOk()
    let rln = rlnInstance.get()
    # generate an identity credential
    let idCredentialRes = rln.membershipKeyGen()
    require:
      idCredentialRes.isOk()
    check:
      rln.insertMember(idCredentialRes.get().idCommitment)

  test "removeMember rln utils":
    # create an RLN instance which also includes an empty Merkle tree
    let rlnInstance = createRLNInstanceWrapper()
    require:
      rlnInstance.isOk()
    let rln = rlnInstance.get()

    let idCredentialRes = rln.membershipKeyGen()
    require:
      idCredentialRes.isOk()
      rln.insertMember(idCredentialRes.get().idCommitment)
    check:
      rln.removeMember(MembershipIndex(0))

  test "setMetadata rln utils":
    # create an RLN instance which also includes an empty Merkle tree
    let rlnInstance = createRLNInstanceWrapper()
    require:
      rlnInstance.isOk()
    let rln = rlnInstance.get()
    check:
      rln.setMetadata(RlnMetadata(lastProcessedBlock: 128,
                                  chainId: 1155511,
                                  contractAddress: "0x9c09146844c1326c2dbc41c451766c7138f88155")).isOk()

  test "getMetadata rln utils":
    # create an RLN instance which also includes an empty Merkle tree
    let rlnInstance = createRLNInstanceWrapper()
    require:
      rlnInstance.isOk()
    let rln = rlnInstance.get()

    require:
      rln.setMetadata(RlnMetadata(lastProcessedBlock: 128,
                                  chainId: 1155511,
                                  contractAddress: "0x9c09146844c1326c2dbc41c451766c7138f88155")).isOk()

    let metadataOpt = rln.getMetadata().valueOr:
      raiseAssert $error

    assert metadataOpt.isSome(), "metadata is not set"
    let metadata = metadataOpt.get()
    check:
      metadata.lastProcessedBlock == 128
      metadata.chainId == 1155511
      metadata.contractAddress == "0x9c09146844c1326c2dbc41c451766c7138f88155"

  test "getMetadata: empty rln metadata":
    # create an RLN instance which also includes an empty Merkle tree
    let rln = createRLNInstanceWrapper().valueOr:
      raiseAssert $error
    let metadata = rln.getMetadata().valueOr:
      raiseAssert $error

    check:
      metadata.isNone()

  test "Merkle tree consistency check between deletion and insertion":
    # create an RLN instance
    let rlnInstance = createRLNInstanceWrapper()
    require:
      rlnInstance.isOk()

    let rln = rlnInstance.get()

    # read the Merkle Tree root
    let
      root1 {.noinit.}: Buffer = Buffer()
      rootPtr1 = unsafeAddr(root1)
      getRootSuccessful1 = getRoot(rln, rootPtr1)
    require:
      getRootSuccessful1
      root1.len == 32

    # generate an identity credential
    let idCredentialRes = membershipKeyGen(rln)
    require:
      idCredentialRes.isOk()

    let idCredential = idCredentialRes.get()
    let pkBuffer = toBuffer(idCredential.idCommitment)
    let pkBufferPtr = unsafeAddr(pkBuffer)

    # add the member to the tree
    let memberAdded = updateNextMember(rln, pkBufferPtr)
    require:
      memberAdded

    # read the Merkle Tree root after insertion
    let
      root2 {.noinit.}: Buffer = Buffer()
      rootPtr2 = unsafeAddr(root2)
      getRootSuccessful = getRoot(rln, rootPtr2)
    require:
      getRootSuccessful
      root2.len == 32

    # delete the first member
    let deletedMemberIndex = MembershipIndex(0)
    let deletionSuccess = deleteMember(rln, deletedMemberIndex)
    require:
      deletionSuccess

    # read the Merkle Tree root after the deletion
    let
      root3 {.noinit.}: Buffer = Buffer()
      rootPtr3 = unsafeAddr(root3)
      getRootSuccessful3 = getRoot(rln, rootPtr3)
    require:
      getRootSuccessful3
      root3.len == 32

    let rootValue1 = cast[ptr array[32, byte]] (root1.`ptr`)
    let rootHex1 = rootValue1[].inHex
    debug "The initial root", rootHex1

    let rootValue2 = cast[ptr array[32, byte]] (root2.`ptr`)
    let rootHex2 = rootValue2[].inHex
    debug "The root after insertion", rootHex2

    let rootValue3 = cast[ptr array[32, byte]] (root3.`ptr`)
    let rootHex3 = rootValue3[].inHex
    debug "The root after deletion", rootHex3

    # the root must change after the insertion
    check:
      not(rootHex1 == rootHex2)

    ## The initial root of the tree (empty tree) must be identical to
    ## the root of the tree after one insertion followed by a deletion
    check:
      rootHex1 == rootHex3

  test "Merkle tree consistency check between deletion and insertion using rln utils":
    # create an RLN instance
    let rlnInstance = createRLNInstanceWrapper()
    require:
      rlnInstance.isOk()

    let rln = rlnInstance.get()

    # read the Merkle Tree root
    let root1 = rln.getMerkleRoot()
    require:
      root1.isOk()
    let rootHex1 = root1.value().inHex()

    # generate an identity credential
    let idCredentialRes = rln.membershipKeyGen()
    require:
      idCredentialRes.isOk()
    let memberInserted = rln.insertMembers(0, @[idCredentialRes.get().idCommitment])
    require:
      memberInserted

    # read the Merkle Tree root after insertion
    let root2 = rln.getMerkleRoot()
    require:
      root2.isOk()
    let rootHex2 = root2.value().inHex()


    # delete the first member
    let deletedMemberIndex = MembershipIndex(0)
    let deletionSuccess = rln.removeMember(deletedMemberIndex)
    require:
      deletionSuccess

    # read the Merkle Tree root after the deletion
    let root3 = rln.getMerkleRoot()
    require:
      root3.isOk()
    let rootHex3 = root3.value().inHex()


    debug "The initial root", rootHex1
    debug "The root after insertion", rootHex2
    debug "The root after deletion", rootHex3

    # the root must change after the insertion
    check:
      not(rootHex1 == rootHex2)

    ## The initial root of the tree (empty tree) must be identical to
    ## the root of the tree after one insertion followed by a deletion
    check:
      rootHex1 == rootHex3

  test "hash Nim Wrappers":
    # create an RLN instance
    let rlnInstance = createRLNInstanceWrapper()
    require:
      rlnInstance.isOk()

    # prepare the input
    let
      msg = "Hello".toBytes()
      hashInput = encodeLengthPrefix(msg)
      hashInputBuffer = toBuffer(hashInput)

    # prepare other inputs to the hash function
    let outputBuffer = default(Buffer)

    let hashSuccess = sha256(unsafeAddr hashInputBuffer,
                             unsafeAddr outputBuffer)
    require:
      hashSuccess
    let outputArr = cast[ptr array[32, byte]](outputBuffer.`ptr`)[]

    check:
      "1e32b3ab545c07c8b4a7ab1ca4f46bc31e4fdc29ac3b240ef1d54b4017a26e4c" ==
        outputArr.inHex()

    let
      hashOutput = cast[ptr array[32, byte]] (outputBuffer.`ptr`)[]
      hashOutputHex = hashOutput.toHex()

    debug "hash output", hashOutputHex

  test "sha256 hash utils":
    # create an RLN instance
    let rlnInstance = createRLNInstanceWrapper()
    require:
      rlnInstance.isOk()
    let rln = rlnInstance.get()

    # prepare the input
    let msg = "Hello".toBytes()

    let hashRes = sha256(msg)

    check:
      hashRes.isOk()
      "1e32b3ab545c07c8b4a7ab1ca4f46bc31e4fdc29ac3b240ef1d54b4017a26e4c" ==
        hashRes.get().inHex()

  test "poseidon hash utils":
    # create an RLN instance
    let rlnInstance = createRLNInstanceWrapper()
    require:
      rlnInstance.isOk()
    let rln = rlnInstance.get()

    # prepare the input
    let msg = @["126f4c026cd731979365f79bd345a46d673c5a3f6f588bdc718e6356d02b6fdc".toBytes(),
                "1f0e5db2b69d599166ab16219a97b82b662085c93220382b39f9f911d3b943b1".toBytes()]

    let hashRes = poseidon(msg)

    # Value taken from zerokit
    check:
      hashRes.isOk()
      "28a15a991fe3d2a014485c7fa905074bfb55c0909112f865ded2be0a26a932c3" ==
        hashRes.get().inHex()

  test "create a list of membership keys and construct a Merkle tree based on the list":
    let rlnInstance = createRLNInstanceWrapper()
    require:
      rlnInstance.isOk()
    let rln = rlnInstance.get()

    let
      groupSize = 100
      memListRes = rln.createMembershipList(groupSize)

    require:
      memListRes.isOk()

    let (list, root) = memListRes.get()

    debug "created membership key list", list
    debug "the Merkle tree root", root

    check:
      list.len == groupSize # check the number of keys
      root.len == HashHexSize # check the size of the calculated tree root

  test "check correctness of toIdentityCredentials":
    let groupKeys = StaticGroupKeys

    # create a set of IdentityCredentials objects from groupKeys
    let groupIdCredentialsRes = groupKeys.toIdentityCredentials()
    require:
      groupIdCredentialsRes.isOk()

    let groupIdCredentials = groupIdCredentialsRes.get()
    # extract the id commitments
    let groupIDCommitments = groupIdCredentials.mapIt(it.idCommitment)
    # calculate the Merkle tree root out of the extracted id commitments
    let rlnInstance = createRLNInstanceWrapper()
    require:
      rlnInstance.isOk()
    let rln = rlnInstance.get()

    # create a Merkle tree
    when defined(rln_v2):
      let rateCommitments = groupIDCommitments.mapIt(RateCommitment(idCommitment: it, 
                                                                    userMessageLimit: 20))
      let leaves = rateCommitments.toLeaves().valueOr:
        raiseAssert $error
      let membersAdded = rln.insertMembers(0, leaves)
    else:
      let membersAdded = rln.insertMembers(0, groupIDCommitments)
    
    assert membersAdded, "members should be added"
    let rawRoot = rln.getMerkleRoot().valueOr:
      raiseAssert $error

    let root = rawRoot.inHex()

    debug "groupIdCredentials", groupIdCredentials
    debug "groupIDCommitments", groupIDCommitments = groupIDCommitments.mapIt(it.inHex())
    debug "root", root

    check:
      # check that the correct number of identity credentials is created
      groupIdCredentials.len == StaticGroupSize
      # compare the calculated root against the correct root
      root == StaticGroupMerkleRoot

  test "RateLimitProof Protobuf encode/init test":
    var
      proof: ZKSNARK
      merkleRoot: MerkleNode
      epoch: Epoch
      shareX: MerkleNode
      shareY: MerkleNode
      nullifier: Nullifier
      rlnIdentifier: RlnIdentifier

    # populate fields with dummy values
    for x in proof.mitems: x = 1
    for x in merkleRoot.mitems: x = 2
    for x in epoch.mitems: x = 3
    for x in shareX.mitems: x = 4
    for x in shareY.mitems: x = 5
    for x in nullifier.mitems: x = 6
    for x in rlnIdentifier.mitems: x = 7

    let
      rateLimitProof = RateLimitProof(proof: proof,
                          merkleRoot: merkleRoot,
                          epoch: epoch,
                          shareX: shareX,
                          shareY: shareY,
                          nullifier: nullifier,
                          rlnIdentifier: rlnIdentifier)
      protobuf = rateLimitProof.encode()
      decodednsp = RateLimitProof.init(protobuf.buffer)

    require:
      decodednsp.isOk()
    check:
      decodednsp.value == rateLimitProof

  test "toEpoch and fromEpoch consistency check":
    # check edge cases
    let
      epoch = uint64.high # rln epoch
      epochBytes = epoch.toEpoch()
      decodedEpoch = epochBytes.fromEpoch()
    check:
      epoch == decodedEpoch
    debug "encoded and decode time", epoch = epoch, epochBytes = epochBytes,
      decodedEpoch = decodedEpoch

  test "Epoch comparison, epoch1 > epoch2":
    # check edge cases
    let
      time1 = uint64.high
      time2 = uint64.high - 1
      epoch1 = time1.toEpoch()
      epoch2 = time2.toEpoch()
    check:
      absDiff(epoch1, epoch2) == uint64(1)
      absDiff(epoch2, epoch1) == uint64(1)

  test "updateLog and hasDuplicate tests":
    let
      wakuRlnRelay = WakuRLNRelay()
      epoch = wakuRlnRelay.getCurrentEpoch()

    #  create some dummy nullifiers and secret shares
    var nullifier1: Nullifier
    for index, x in nullifier1.mpairs: nullifier1[index] = 1
    var shareX1: MerkleNode
    for index, x in shareX1.mpairs: shareX1[index] = 1
    let shareY1 = shareX1

    var nullifier2: Nullifier
    for index, x in nullifier2.mpairs: nullifier2[index] = 2
    var shareX2: MerkleNode
    for index, x in shareX2.mpairs: shareX2[index] = 2
    let shareY2 = shareX2

    let nullifier3 = nullifier1
    var shareX3: MerkleNode
    for index, x in shareX3.mpairs: shareX3[index] = 3
    let shareY3 = shareX3

    proc encodeAndGetBuf(proof: RateLimitProof): seq[byte] =
      return proof.encode().buffer

    let
      proof1 = RateLimitProof(epoch: epoch,
                              nullifier: nullifier1,
                              shareX: shareX1,
                              shareY: shareY1)
      wm1 = WakuMessage(proof: proof1.encodeAndGetBuf())
      proof2 = RateLimitProof(epoch: epoch,
                              nullifier: nullifier2,
                              shareX: shareX2,
                              shareY: shareY2)
      wm2 = WakuMessage(proof: proof2.encodeAndGetBuf())
      proof3 = RateLimitProof(epoch: epoch,
                              nullifier: nullifier3,
                              shareX: shareX3,
                              shareY: shareY3)
      wm3 = WakuMessage(proof: proof3.encodeAndGetBuf())

    # check whether hasDuplicate correctly finds records with the same nullifiers but different secret shares
    # no duplicate for proof1 should be found, since the log is empty
<<<<<<< HEAD
    let proofMetadata1 = proof1.extractMetadata().tryGet()
    let isDuplicate1 = wakuRlnRelay.hasDuplicate(epoch, proofMetadata1).valueOr:
      raiseAssert $error
    assert isDuplicate1 == false, "no duplicate should be found"
    #  add it to the log
    discard wakuRlnRelay.updateLog(epoch, proofMetadata1)

    # no duplicate for proof2 should be found, its nullifier differs from proof1
    let proofMetadata2 = proof2.extractMetadata().tryGet()
    let isDuplicate2 = wakuRlnRelay.hasDuplicate(epoch, proofMetadata2).valueOr:
      raiseAssert $error
    # no duplicate is found
    assert isDuplicate2 == false, "no duplicate should be found"
    #  add it to the log
    discard wakuRlnRelay.updateLog(epoch, proofMetadata2)

    #  proof3 has the same nullifier as proof1 but different secret shares, it should be detected as duplicate
    let isDuplicate3 = wakuRlnRelay.hasDuplicate(epoch, proof3.extractMetadata().tryGet()).valueOr:
      raiseAssert $error
    # it is a duplicate
    assert isDuplicate3, "duplicate should be found"
=======
    let result1 = wakurlnrelay.hasDuplicate(epoch, proof1.extractMetadata().tryGet())
    assert result1.isOk(), $result1.error
    assert result1.value == false, "no duplicate should be found"
    #  add it to the log
    discard wakurlnrelay.updateLog(epoch, proof1.extractMetadata().tryGet())

    # no duplicate for proof2 should be found, its nullifier differs from proof1
    let result2 = wakurlnrelay.hasDuplicate(epoch, proof2.extractMetadata().tryGet())
    assert result2.isOk(), $result2.error
    # no duplicate is found
    assert result2.value == false, "no duplicate should be found"
    #  add it to the log
    discard wakurlnrelay.updateLog(epoch, proof2.extractMetadata().tryGet())

    #  proof3 has the same nullifier as proof1 but different secret shares, it should be detected as duplicate
    let result3 = wakurlnrelay.hasDuplicate(epoch, proof3.extractMetadata().tryGet())
    assert result3.isOk(), $result3.error
    # it is a duplicate
    assert result3.value, "duplicate should be found"
>>>>>>> 1274b15d

  asyncTest "validateMessageAndUpdateLog test":
    let index = MembershipIndex(5)

    when defined(rln_v2):
      let wakuRlnConfig = WakuRlnConfig(rlnRelayDynamic: false,
                                        rlnRelayCredIndex: some(index),
                                        rlnRelayUserMessageLimit: 1,
                                        rlnEpochSizeSec: 1,
                                        rlnRelayTreePath: genTempPath("rln_tree", "waku_rln_relay_2"))
    else:
      let wakuRlnConfig = WakuRlnConfig(rlnRelayDynamic: false,
                                        rlnRelayCredIndex: some(index),
                                        rlnEpochSizeSec: 1,
                                        rlnRelayTreePath: genTempPath("rln_tree", "waku_rln_relay_2"))
    let wakuRlnRelay = (await WakuRlnRelay.new(wakuRlnConfig)).valueOr:
      raiseAssert $error

    # get the current epoch time
    let time = epochTime()

    #  create some messages from the same peer and append rln proof to them, except wm4
    var
      wm1 = WakuMessage(payload: "Valid message".toBytes())
      # another message in the same epoch as wm1, it will break the messaging rate limit
      wm2 = WakuMessage(payload: "Spam".toBytes())
      #  wm3 points to the next epoch
      wm3 = WakuMessage(payload: "Valid message".toBytes())
      wm4 = WakuMessage(payload: "Invalid message".toBytes())

    wakuRlnRelay.unsafeAppendRLNProof(wm1, time).isOkOr:
      raiseAssert $error
    wakuRlnRelay.unsafeAppendRLNProof(wm2, time).isOkOr:
      raiseAssert $error
    wakuRlnRelay.unsafeAppendRLNProof(wm3, time+float64(wakuRlnRelay.rlnEpochSizeSec)).isOkOr:
      raiseAssert $error

    # validate messages
    # validateMessage proc checks the validity of the message fields and adds it to the log (if valid)
    let
      msgValidate1 = wakuRlnRelay.validateMessageAndUpdateLog(wm1, some(time))
      # wm2 is published within the same Epoch as wm1 and should be found as spam
      msgValidate2 = wakuRlnRelay.validateMessageAndUpdateLog(wm2, some(time))
      # a valid message should be validated successfully
      msgValidate3 = wakuRlnRelay.validateMessageAndUpdateLog(wm3, some(time))
      # wm4 has no rln proof and should not be validated
      msgValidate4 = wakuRlnRelay.validateMessageAndUpdateLog(wm4, some(time))


    check:
      msgValidate1 == MessageValidationResult.Valid
      msgValidate2 == MessageValidationResult.Spam
      msgValidate3 == MessageValidationResult.Valid
      msgValidate4 == MessageValidationResult.Invalid

  asyncTest "validateMessageAndUpdateLog: multiple senders with same external nullifier":
    let index1 = MembershipIndex(5)
    let index2 = MembershipIndex(6)

<<<<<<< HEAD
    when defined(rln_v2):
      let rlnConf1 = WakuRlnConfig(rlnRelayDynamic: false,
                                   rlnRelayCredIndex: some(index1),
                                   rlnRelayUserMessageLimit: 1,
                                   rlnEpochSizeSec: 1,
                                   rlnRelayTreePath: genTempPath("rln_tree", "waku_rln_relay_3"))
    else:
      let rlnConf1 = WakuRlnConfig(rlnRelayDynamic: false,
                                  rlnRelayCredIndex: some(index1),
                                  rlnEpochSizeSec: 1,
                                  rlnRelayTreePath: genTempPath("rln_tree", "waku_rln_relay_3"))
          
    let wakuRlnRelay1 = (await WakuRlnRelay.new(rlnConf1)).valueOr:
      raiseAssert "failed to create waku rln relay: " & $error

    when defined(rln_v2):
      let rlnConf2 = WakuRlnConfig(rlnRelayDynamic: false,
                                   rlnRelayCredIndex: some(index2),
                                   rlnRelayUserMessageLimit: 1,
                                   rlnEpochSizeSec: 1,
                                   rlnRelayTreePath: genTempPath("rln_tree", "waku_rln_relay_4"))
    else:
      let rlnConf2 = WakuRlnConfig(rlnRelayDynamic: false,
                                  rlnRelayCredIndex: some(index2),
                                  rlnEpochSizeSec: 1,
                                  rlnRelayTreePath: genTempPath("rln_tree", "waku_rln_relay_4"))
=======
    let rlnConf1 = WakuRlnConfig(rlnRelayDynamic: false,
                                 rlnRelayCredIndex: some(index1),
                                 rlnEpochSizeSec: 1,
                                 rlnRelayTreePath: genTempPath("rln_tree", "waku_rln_relay_3"))
    let wakuRlnRelay1 = (await WakuRlnRelay.new(rlnConf1)).valueOr:
      raiseAssert "failed to create waku rln relay: " & $error

    let rlnConf2 = WakuRlnConfig(rlnRelayDynamic: false,
                                 rlnRelayCredIndex: some(index2),
                                 rlnEpochSizeSec: 1,
                                 rlnRelayTreePath: genTempPath("rln_tree", "waku_rln_relay_4"))
>>>>>>> 1274b15d
    let wakuRlnRelay2 = (await WakuRlnRelay.new(rlnConf2)).valueOr:
      raiseAssert "failed to create waku rln relay: " & $error
    # get the current epoch time
    let time = epochTime()

    #  create messages from different peers and append rln proofs to them
    var
      wm1 = WakuMessage(payload: "Valid message from sender 1".toBytes())
      # another message in the same epoch as wm1, it will break the messaging rate limit
      wm2 = WakuMessage(payload: "Valid message from sender 2".toBytes())


<<<<<<< HEAD
    wakuRlnRelay1.appendRLNProof(wm1, time).isOkOr:
      raiseAssert $error
    wakuRlnRelay2.appendRLNProof(wm2, time).isOkOr:
      raiseAssert $error
=======
    let
      proofAdded1 = wakuRlnRelay1.appendRLNProof(wm1, time)
      proofAdded2 = wakuRlnRelay2.appendRLNProof(wm2, time)

    # ensure proofs are added
    assert proofAdded1.isOk(), "failed to append rln proof: " & $proofAdded1.error
    assert proofAdded2.isOk(), "failed to append rln proof: " & $proofAdded2.error
>>>>>>> 1274b15d

    # validate messages
    # validateMessage proc checks the validity of the message fields and adds it to the log (if valid)
    let
      msgValidate1 = wakuRlnRelay1.validateMessageAndUpdateLog(wm1, some(time))
      # since this message is from a different sender, it should be validated successfully
      msgValidate2 = wakuRlnRelay1.validateMessageAndUpdateLog(wm2, some(time))

    check:
      msgValidate1 == MessageValidationResult.Valid
      msgValidate2 == MessageValidationResult.Valid

  test "toIDCommitment and toUInt256":
    # create an instance of rln
    let rlnInstance = createRLNInstanceWrapper()
    require:
      rlnInstance.isOk()

    let rln = rlnInstance.get()

    # create an idendity credential
    let idCredentialRes = rln.membershipKeyGen()
    require:
      idCredentialRes.isOk()

    let idCredential = idCredentialRes.get()

    # convert the idCommitment to UInt256
    let idCUInt = idCredential.idCommitment.toUInt256()
    # convert the UInt256 back to ICommitment
    let idCommitment = toIDCommitment(idCUInt)

    # check that the conversion has not distorted the original value
    check:
      idCredential.idCommitment == idCommitment

  test "Read/Write RLN credentials":
    # create an RLN instance
    let rlnInstance = createRLNInstanceWrapper()
    require:
      rlnInstance.isOk()

    let idCredentialRes = membershipKeyGen(rlnInstance.get())
    require:
      idCredentialRes.isOk()

    let idCredential = idCredentialRes.get()
    let empty = default(array[32, byte])
    require:
      idCredential.idTrapdoor.len == 32
      idCredential.idNullifier.len == 32
      idCredential.idSecretHash.len == 32
      idCredential.idCommitment.len == 32
      idCredential.idTrapdoor != empty
      idCredential.idNullifier != empty
      idCredential.idSecretHash != empty
      idCredential.idCommitment != empty

    debug "the generated identity credential: ", idCredential

    let index = MembershipIndex(1)

    let keystoreMembership = KeystoreMembership(
      membershipContract: MembershipContract(
        chainId: "5",
        address: "0x0123456789012345678901234567890123456789"
      ),
      treeIndex: index,
      identityCredential: idCredential,
    )
    let password = "%m0um0ucoW%"

    let filepath = "./testRLNCredentials.txt"
    defer: removeFile(filepath)

    # Write RLN credentials
    require:
      addMembershipCredentials(path = filepath,
                               membership = keystoreMembership,
                               password = password,
                               appInfo = RLNAppInfo).isOk()

    let readKeystoreRes = getMembershipCredentials(path = filepath,
                                                         password = password,
                                                         # here the query would not include
                                                         # the identityCredential,
                                                         # since it is not part of the query
                                                         # but have used the same value
                                                         # to avoid re-declaration
                                                         query = keystoreMembership,
                                                         appInfo = RLNAppInfo)
    assert readKeystoreRes.isOk(), $readKeystoreRes.error

    # getMembershipCredentials returns the credential in the keystore which matches
    # the query, in this case the query is =
    # chainId = "5" and
    # address = "0x0123456789012345678901234567890123456789" and
    # treeIndex = 1
    let readKeystoreMembership = readKeystoreRes.get()
    check:
      readKeystoreMembership == keystoreMembership

  test "histogram static bucket generation":
    let buckets = generateBucketsForHistogram(10)

    check:
      buckets.len == 5
      buckets == [2.0, 4.0, 6.0, 8.0, 10.0]<|MERGE_RESOLUTION|>--- conflicted
+++ resolved
@@ -645,7 +645,6 @@
 
     # check whether hasDuplicate correctly finds records with the same nullifiers but different secret shares
     # no duplicate for proof1 should be found, since the log is empty
-<<<<<<< HEAD
     let proofMetadata1 = proof1.extractMetadata().tryGet()
     let isDuplicate1 = wakuRlnRelay.hasDuplicate(epoch, proofMetadata1).valueOr:
       raiseAssert $error
@@ -667,27 +666,6 @@
       raiseAssert $error
     # it is a duplicate
     assert isDuplicate3, "duplicate should be found"
-=======
-    let result1 = wakurlnrelay.hasDuplicate(epoch, proof1.extractMetadata().tryGet())
-    assert result1.isOk(), $result1.error
-    assert result1.value == false, "no duplicate should be found"
-    #  add it to the log
-    discard wakurlnrelay.updateLog(epoch, proof1.extractMetadata().tryGet())
-
-    # no duplicate for proof2 should be found, its nullifier differs from proof1
-    let result2 = wakurlnrelay.hasDuplicate(epoch, proof2.extractMetadata().tryGet())
-    assert result2.isOk(), $result2.error
-    # no duplicate is found
-    assert result2.value == false, "no duplicate should be found"
-    #  add it to the log
-    discard wakurlnrelay.updateLog(epoch, proof2.extractMetadata().tryGet())
-
-    #  proof3 has the same nullifier as proof1 but different secret shares, it should be detected as duplicate
-    let result3 = wakurlnrelay.hasDuplicate(epoch, proof3.extractMetadata().tryGet())
-    assert result3.isOk(), $result3.error
-    # it is a duplicate
-    assert result3.value, "duplicate should be found"
->>>>>>> 1274b15d
 
   asyncTest "validateMessageAndUpdateLog test":
     let index = MembershipIndex(5)
@@ -747,7 +725,6 @@
     let index1 = MembershipIndex(5)
     let index2 = MembershipIndex(6)
 
-<<<<<<< HEAD
     when defined(rln_v2):
       let rlnConf1 = WakuRlnConfig(rlnRelayDynamic: false,
                                    rlnRelayCredIndex: some(index1),
@@ -774,19 +751,6 @@
                                   rlnRelayCredIndex: some(index2),
                                   rlnEpochSizeSec: 1,
                                   rlnRelayTreePath: genTempPath("rln_tree", "waku_rln_relay_4"))
-=======
-    let rlnConf1 = WakuRlnConfig(rlnRelayDynamic: false,
-                                 rlnRelayCredIndex: some(index1),
-                                 rlnEpochSizeSec: 1,
-                                 rlnRelayTreePath: genTempPath("rln_tree", "waku_rln_relay_3"))
-    let wakuRlnRelay1 = (await WakuRlnRelay.new(rlnConf1)).valueOr:
-      raiseAssert "failed to create waku rln relay: " & $error
-
-    let rlnConf2 = WakuRlnConfig(rlnRelayDynamic: false,
-                                 rlnRelayCredIndex: some(index2),
-                                 rlnEpochSizeSec: 1,
-                                 rlnRelayTreePath: genTempPath("rln_tree", "waku_rln_relay_4"))
->>>>>>> 1274b15d
     let wakuRlnRelay2 = (await WakuRlnRelay.new(rlnConf2)).valueOr:
       raiseAssert "failed to create waku rln relay: " & $error
     # get the current epoch time
@@ -799,20 +763,10 @@
       wm2 = WakuMessage(payload: "Valid message from sender 2".toBytes())
 
 
-<<<<<<< HEAD
     wakuRlnRelay1.appendRLNProof(wm1, time).isOkOr:
       raiseAssert $error
     wakuRlnRelay2.appendRLNProof(wm2, time).isOkOr:
       raiseAssert $error
-=======
-    let
-      proofAdded1 = wakuRlnRelay1.appendRLNProof(wm1, time)
-      proofAdded2 = wakuRlnRelay2.appendRLNProof(wm2, time)
-
-    # ensure proofs are added
-    assert proofAdded1.isOk(), "failed to append rln proof: " & $proofAdded1.error
-    assert proofAdded2.isOk(), "failed to append rln proof: " & $proofAdded2.error
->>>>>>> 1274b15d
 
     # validate messages
     # validateMessage proc checks the validity of the message fields and adds it to the log (if valid)
