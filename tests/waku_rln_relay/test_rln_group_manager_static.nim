{.used.}

when (NimMajor, NimMinor) < (1, 4):
  {.push raises: [Defect].}
else:
  {.push raises: [].}

import
  testutils/unittests,
  stew/results,
  options,
  ../../../waku/waku_rln_relay/protocol_types,
  ../../../waku/waku_rln_relay/rln,
  ../../../waku/waku_rln_relay/conversion_utils,
  ../../../waku/waku_rln_relay/group_manager/static/group_manager

import
  stew/shims/net,
  chronos,
  libp2p/crypto/crypto,
  eth/keys,
  dnsdisc/builder

import
  std/tempfiles

proc generateCredentials(rlnInstance: ptr RLN): IdentityCredential =
  let credRes = membershipKeyGen(rlnInstance)
  return credRes.get()

proc generateCredentials(rlnInstance: ptr RLN, n: int): seq[IdentityCredential] =
  var credentials: seq[IdentityCredential]
  for i in 0 ..< n:
    credentials.add(generateCredentials(rlnInstance))
  return credentials

suite "Static group manager":
  setup:
    let rlnInstanceRes = createRlnInstance(tree_path = genTempPath("rln_tree", "group_manager_static"))
    require:
      rlnInstanceRes.isOk()

    let rlnInstance = rlnInstanceRes.get()
    let credentials = generateCredentials(rlnInstance, 10)

    let manager {.used.} = StaticGroupManager(rlnInstance: rlnInstance,
                                              groupSize: 10,
                                              membershipIndex: some(MembershipIndex(5)),
                                              groupKeys: credentials)

  asyncTest "should initialize successfully":
    let merkleRootBeforeRes = manager.rlnInstance.getMerkleRoot()
    require:
      merkleRootBeforeRes.isOk()
    let merkleRootBefore = merkleRootBeforeRes.get()

    await manager.init()
    let merkleRootAfterRes = manager.rlnInstance.getMerkleRoot()
    require:
      merkleRootAfterRes.isOk()
    let merkleRootAfter = merkleRootAfterRes.get()
    check:
      manager.idCredentials.isSome()
      manager.groupKeys.len == 10
      manager.groupSize == 10
      manager.membershipIndex == some(MembershipIndex(5))
      manager.groupKeys[5] == manager.idCredentials.get()
      manager.latestIndex == 9
      merkleRootAfter.inHex() != merkleRootBefore.inHex()

  asyncTest "startGroupSync: should start group sync":
    await manager.init()
    require:
      manager.validRoots.len() == 1
      manager.rlnInstance.getMerkleRoot().get() == manager.validRoots[0]

    try:
      await manager.startGroupSync()
    except Exception, CatchableError:
      assert false, "exception raised when calling startGroupSync: " & getCurrentExceptionMsg()

  asyncTest "startGroupSync: should guard against uninitialized state":
    let manager = StaticGroupManager(groupSize: 0,
                                     membershipIndex: some(MembershipIndex(0)),
                                     groupKeys: @[],
                                     rlnInstance: rlnInstance)
    try:
      await manager.startGroupSync()
    except ValueError:
      assert true
    except Exception, CatchableError:
      assert false, "exception raised when calling startGroupSync: " & getCurrentExceptionMsg()

  asyncTest "register: should guard against uninitialized state":
    let manager = StaticGroupManager(groupSize: 0,
                                     membershipIndex: some(MembershipIndex(0)),
                                     groupKeys: @[],
                                     rlnInstance: rlnInstance)

    let dummyCommitment = default(IDCommitment)

    try:
<<<<<<< HEAD
      await manager.register(dummyCommitment)
=======
      when defined(rln_v2):
        await manager.register(RateCommitment(idCommitment: dummyCommitment, 
                                              userMessageLimit: DefaultUserMessageLimit))
      else:
        await manager.register(dummyCommitment)
>>>>>>> 0def4904
    except ValueError:
      assert true
    except Exception, CatchableError:
      assert false, "exception raised: " & getCurrentExceptionMsg()

  asyncTest "register: should register successfully":
    await manager.init()
    try:
      await manager.startGroupSync()
    except Exception, CatchableError:
      assert false, "exception raised: " & getCurrentExceptionMsg()

    let idCommitment = generateCredentials(manager.rlnInstance).idCommitment
    let merkleRootBeforeRes = manager.rlnInstance.getMerkleRoot()
    require:
        merkleRootBeforeRes.isOk()
    let merkleRootBefore = merkleRootBeforeRes.get()
    try:
<<<<<<< HEAD
      await manager.register(idCommitment)
=======
      when defined(rln_v2):
        await manager.register(RateCommitment(idCommitment: idCommitment, 
                                              userMessageLimit: DefaultUserMessageLimit))
      else:
        await manager.register(idCommitment)
>>>>>>> 0def4904
    except Exception, CatchableError:
        assert false, "exception raised: " & getCurrentExceptionMsg()
    let merkleRootAfterRes = manager.rlnInstance.getMerkleRoot()
    require:
      merkleRootAfterRes.isOk()
    let merkleRootAfter = merkleRootAfterRes.get()
    check:
      merkleRootAfter.inHex() != merkleRootBefore.inHex()
      manager.latestIndex == 10

  asyncTest "register: callback is called":
    var callbackCalled = false
    let idCommitment = generateCredentials(manager.rlnInstance).idCommitment

    let fut = newFuture[void]()

    proc callback(registrations: seq[Membership]): Future[void] {.async.} =
      require:
        registrations.len == 1
        registrations[0].index == 10
      when defined(rln_v2):
        require:
          registrations[0].rateCommitment == RateCommitment(idCommitment: idCommitment, userMessageLimit: DefaultUserMessageLimit)
      else:
        require:
          registrations[0].idCommitment == idCommitment
      callbackCalled = true
      fut.complete()

    try:
      manager.onRegister(callback)
      await manager.init()
      await manager.startGroupSync()
<<<<<<< HEAD
      await manager.register(idCommitment)
=======
      when defined(rln_v2):
        await manager.register(RateCommitment(idCommitment: idCommitment, 
                                              userMessageLimit: DefaultUserMessageLimit))
      else:
        await manager.register(idCommitment)
>>>>>>> 0def4904
    except Exception, CatchableError:
      assert false, "exception raised: " & getCurrentExceptionMsg()

    await fut
    check:
      callbackCalled

  asyncTest "withdraw: should guard against uninitialized state":
    let idSecretHash = credentials[0].idSecretHash

    try:
      await manager.withdraw(idSecretHash)
    except ValueError:
      assert true
    except Exception, CatchableError:
      assert false, "exception raised: " & getCurrentExceptionMsg()

  asyncTest "withdraw: should withdraw successfully":
    await manager.init()
    try:
      await manager.startGroupSync()
    except Exception, CatchableError:
      assert false, "exception raised: " & getCurrentExceptionMsg()

    let idSecretHash = credentials[0].idSecretHash
    let merkleRootBeforeRes = manager.rlnInstance.getMerkleRoot()
    require:
      merkleRootBeforeRes.isOk()
    let merkleRootBefore = merkleRootBeforeRes.get()
    try:
      await manager.withdraw(idSecretHash)
    except Exception, CatchableError:
      assert false, "exception raised: " & getCurrentExceptionMsg()
    let merkleRootAfterRes = manager.rlnInstance.getMerkleRoot()
    require:
      merkleRootAfterRes.isOk()
    let merkleRootAfter = merkleRootAfterRes.get()
    check:
      merkleRootAfter.inHex() != merkleRootBefore.inHex()

  asyncTest "withdraw: callback is called":
    var callbackCalled = false
    let idSecretHash = credentials[0].idSecretHash
    let idCommitment = credentials[0].idCommitment
    let fut = newFuture[void]()

    proc callback(withdrawals: seq[Membership]): Future[void] {.async.} =
      require:
        withdrawals.len == 1
        withdrawals[0].index == 0
      when defined(rln_v2):
        require:
          withdrawals[0].rateCommitment == RateCommitment(idCommitment: idCommitment, userMessageLimit: DefaultUserMessageLimit)
      else:
        require:
          withdrawals[0].idCommitment == idCommitment
      callbackCalled = true
      fut.complete()

    try:
      manager.onWithdraw(callback)
      await manager.init()
      await manager.startGroupSync()

      await manager.withdraw(idSecretHash)
    except Exception, CatchableError:
      assert false, "exception raised: " & getCurrentExceptionMsg()

    await fut
    check:
      callbackCalled<|MERGE_RESOLUTION|>--- conflicted
+++ resolved
@@ -100,15 +100,11 @@
     let dummyCommitment = default(IDCommitment)
 
     try:
-<<<<<<< HEAD
-      await manager.register(dummyCommitment)
-=======
       when defined(rln_v2):
         await manager.register(RateCommitment(idCommitment: dummyCommitment, 
                                               userMessageLimit: DefaultUserMessageLimit))
       else:
         await manager.register(dummyCommitment)
->>>>>>> 0def4904
     except ValueError:
       assert true
     except Exception, CatchableError:
@@ -127,15 +123,11 @@
         merkleRootBeforeRes.isOk()
     let merkleRootBefore = merkleRootBeforeRes.get()
     try:
-<<<<<<< HEAD
-      await manager.register(idCommitment)
-=======
       when defined(rln_v2):
         await manager.register(RateCommitment(idCommitment: idCommitment, 
                                               userMessageLimit: DefaultUserMessageLimit))
       else:
         await manager.register(idCommitment)
->>>>>>> 0def4904
     except Exception, CatchableError:
         assert false, "exception raised: " & getCurrentExceptionMsg()
     let merkleRootAfterRes = manager.rlnInstance.getMerkleRoot()
@@ -169,15 +161,11 @@
       manager.onRegister(callback)
       await manager.init()
       await manager.startGroupSync()
-<<<<<<< HEAD
-      await manager.register(idCommitment)
-=======
       when defined(rln_v2):
         await manager.register(RateCommitment(idCommitment: idCommitment, 
                                               userMessageLimit: DefaultUserMessageLimit))
       else:
         await manager.register(idCommitment)
->>>>>>> 0def4904
     except Exception, CatchableError:
       assert false, "exception raised: " & getCurrentExceptionMsg()
 
