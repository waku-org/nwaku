{.used.}

import
  std/[sequtils, tempfiles],
  stew/byteutils,
  stew/shims/net as stewNet,
  testutils/unittests,
  chronicles,
  chronos,
  libp2p/switch,
  libp2p/protocols/pubsub/pubsub
import
  waku/[waku_core, waku_node, waku_rln_relay],
  ../testlib/[wakucore, futures, wakunode, testutils],
  ./rln/waku_rln_relay_utils

from std/times import epochTime

proc buildWakuRlnConfig(
    credIndex: uint,
    epochSizeSec: uint64,
    treeFilename: string,
    userMessageLimit: uint64 = 1,
): WakuRlnConfig =
  let treePath = genTempPath("rln_tree", treeFilename)
  # Off-chain
  return WakuRlnConfig(
    rlnRelayDynamic: false,
    rlnRelayCredIndex: some(credIndex.uint),
    rlnRelayUserMessageLimit: userMessageLimit,
    rlnEpochSizeSec: epochSizeSec,
    rlnRelayTreePath: treePath,
  )

proc waitForNullifierLog(node: WakuNode, expectedLen: int): Future[bool] {.async.} =
  ## Helper function
  for i in 0 .. 100: # Try for up to 50 seconds (100 * 500ms)
    if node.wakuRlnRelay.nullifierLog.len() == expectedLen:
      return true
    await sleepAsync(500.millis)
  return false

procSuite "WakuNode - RLN relay":
  # NOTE: we set the rlnRelayUserMessageLimit to 1 to make the tests easier to reason about
  asyncTest "testing rln-relay with valid proof":
    let
      # publisher node
      nodeKey1 = generateSecp256k1Key()
      node1 = newTestWakuNode(nodeKey1, parseIpAddress("0.0.0.0"), Port(0))
      # Relay node
      nodeKey2 = generateSecp256k1Key()
      node2 = newTestWakuNode(nodeKey2, parseIpAddress("0.0.0.0"), Port(0))
      # Subscriber
      nodeKey3 = generateSecp256k1Key()
      node3 = newTestWakuNode(nodeKey3, parseIpAddress("0.0.0.0"), Port(0))

      contentTopic = ContentTopic("/waku/2/default-content/proto")

    # set up three nodes
    # node1
    await node1.mountRelay(@[DefaultRelayShard])

    # mount rlnrelay in off-chain mode
    let wakuRlnConfig1 = WakuRlnConfig(
      rlnRelayDynamic: false,
      rlnRelayCredIndex: some(1.uint),
      rlnRelayUserMessageLimit: 1,
      rlnEpochSizeSec: 1,
      rlnRelayTreePath: genTempPath("rln_tree", "wakunode"),
    )

    await node1.mountRlnRelay(wakuRlnConfig1)

    await node1.start()

    # node 2
    await node2.mountRelay(@[DefaultRelayShard])
    # mount rlnrelay in off-chain mode
    let wakuRlnConfig2 = WakuRlnConfig(
      rlnRelayDynamic: false,
      rlnRelayCredIndex: some(2.uint),
      rlnRelayUserMessageLimit: 1,
      rlnEpochSizeSec: 1,
      rlnRelayTreePath: genTempPath("rln_tree", "wakunode_2"),
    )

    await node2.mountRlnRelay(wakuRlnConfig2)

    await node2.start()

    # node 3
    await node3.mountRelay(@[DefaultRelayShard])

    let wakuRlnConfig3 = WakuRlnConfig(
      rlnRelayDynamic: false,
      rlnRelayCredIndex: some(3.uint),
      rlnRelayUserMessageLimit: 1,
      rlnEpochSizeSec: 1,
      rlnRelayTreePath: genTempPath("rln_tree", "wakunode_3"),
    )

    await node3.mountRlnRelay(wakuRlnConfig3)

    await node3.start()

    # connect them together
    await node1.connectToNodes(@[node2.switch.peerInfo.toRemotePeerInfo()])
    await node3.connectToNodes(@[node2.switch.peerInfo.toRemotePeerInfo()])

    var completionFut = newFuture[bool]()
    proc relayHandler(
        topic: PubsubTopic, msg: WakuMessage
    ): Future[void] {.async, gcsafe.} =
      debug "The received topic:", topic
      if topic == DefaultPubsubTopic:
        completionFut.complete(true)

    # mount the relay handler
    node3.subscribe((kind: PubsubSub, topic: DefaultPubsubTopic), some(relayHandler))
    await sleepAsync(2000.millis)

    # prepare the message payload
    let payload = "Hello".toBytes()

    # prepare the epoch
    var message = WakuMessage(payload: @payload, contentTopic: contentTopic)
    doAssert(node1.wakuRlnRelay.unsafeAppendRLNProof(message, epochTime()).isOk())

    ## node1 publishes a message with a rate limit proof, the message is then relayed to node2 which in turn
    ## verifies the rate limit proof of the message and relays the message to node3
    ## verification at node2 occurs inside a topic validator which is installed as part of the waku-rln-relay mount proc
    discard await node1.publish(some(DefaultPubsubTopic), message)
    await sleepAsync(2000.millis)

    check:
      (await completionFut.withTimeout(10.seconds)) == true

    await node1.stop()
    await node2.stop()
    await node3.stop()

  asyncTest "testing rln-relay is applied in all rln shards/content topics":
    # create 3 nodes
    let nodes = toSeq(0 ..< 3).mapIt(
        newTestWakuNode(generateSecp256k1Key(), parseIpAddress("0.0.0.0"), Port(0))
      )
    await allFutures(nodes.mapIt(it.start()))

    let shards =
      @[RelayShard(clusterId: 0, shardId: 0), RelayShard(clusterId: 0, shardId: 1)]
    let contentTopics =
      @[
        ContentTopic("/waku/2/content-topic-a/proto"),
        ContentTopic("/waku/2/content-topic-b/proto"),
      ]

    # set up three nodes
    await allFutures(nodes.mapIt(it.mountRelay(shards)))

    # mount rlnrelay in off-chain mode
    for index, node in nodes:
      let wakuRlnConfig = WakuRlnConfig(
        rlnRelayDynamic: false,
        rlnRelayCredIndex: some(index.uint + 1),
        rlnRelayUserMessageLimit: 1,
        rlnEpochSizeSec: 1,
        rlnRelayTreePath: genTempPath("rln_tree", "wakunode_" & $(index + 1)),
      )

      await node.mountRlnRelay(wakuRlnConfig)

    # start them
    await allFutures(nodes.mapIt(it.start()))

    # connect them together
    await nodes[0].connectToNodes(@[nodes[1].switch.peerInfo.toRemotePeerInfo()])
    await nodes[2].connectToNodes(@[nodes[1].switch.peerInfo.toRemotePeerInfo()])

    var rxMessagesTopic1 = 0
    var rxMessagesTopic2 = 0
    proc relayHandler(
        topic: PubsubTopic, msg: WakuMessage
    ): Future[void] {.async, gcsafe.} =
      info "relayHandler. The received topic:", topic
      if topic == $shards[0]:
        rxMessagesTopic1 = rxMessagesTopic1 + 1
      elif topic == $shards[1]:
        rxMessagesTopic2 = rxMessagesTopic2 + 1

    # mount the relay handlers
    nodes[2].subscribe((kind: PubsubSub, topic: $shards[0]), some(relayHandler))
    nodes[2].subscribe((kind: PubsubSub, topic: $shards[1]), some(relayHandler))
    await sleepAsync(1000.millis)

    # generate some messages with rln proofs first. generating
    # the proof takes some time, so this is done before publishing
    # to avoid blocking the test
    var messages1: seq[WakuMessage] = @[]
    var messages2: seq[WakuMessage] = @[]

    let epochTime = epochTime()

    for i in 0 ..< 3:
      var message = WakuMessage(
        payload: ("Payload_" & $i).toBytes(), contentTopic: contentTopics[0]
      )
      nodes[0].wakuRlnRelay.unsafeAppendRLNProof(message, epochTime).isOkOr:
        raiseAssert $error
      messages1.add(message)

    for i in 0 ..< 3:
      var message = WakuMessage(
        payload: ("Payload_" & $i).toBytes(), contentTopic: contentTopics[1]
      )
      nodes[1].wakuRlnRelay.unsafeAppendRLNProof(message, epochTime).isOkOr:
        raiseAssert $error
      messages2.add(message)

    # publish 3 messages from node[0] (last 2 are spam, window is 10 secs)
    # publish 3 messages from node[1] (last 2 are spam, window is 10 secs)
    for msg in messages1:
      discard await nodes[0].publish(some($shards[0]), msg)
    for msg in messages2:
      discard await nodes[1].publish(some($shards[1]), msg)

    # wait for gossip to propagate
    await sleepAsync(5000.millis)

    # check that node[2] got messages from both topics
    # and that rln was applied (just 1 msg is rx, rest are spam)
    check:
      rxMessagesTopic1 == 1
      rxMessagesTopic2 == 1

    await allFutures(nodes.mapIt(it.stop()))

  asyncTest "testing rln-relay with invalid proof":
    let
      # publisher node
      nodeKey1 = generateSecp256k1Key()
      node1 = newTestWakuNode(nodeKey1, parseIpAddress("0.0.0.0"), Port(0))
      # Relay node
      nodeKey2 = generateSecp256k1Key()
      node2 = newTestWakuNode(nodeKey2, parseIpAddress("0.0.0.0"), Port(0))
      # Subscriber
      nodeKey3 = generateSecp256k1Key()
      node3 = newTestWakuNode(nodeKey3, parseIpAddress("0.0.0.0"), Port(0))

      contentTopic = ContentTopic("/waku/2/default-content/proto")

    # set up three nodes
    # node1
    await node1.mountRelay(@[DefaultRelayShard])

    # mount rlnrelay in off-chain mode
    let wakuRlnConfig1 = WakuRlnConfig(
      rlnRelayDynamic: false,
      rlnRelayCredIndex: some(1.uint),
      rlnRelayUserMessageLimit: 1,
      rlnEpochSizeSec: 1,
      rlnRelayTreePath: genTempPath("rln_tree", "wakunode_4"),
    )

    await node1.mountRlnRelay(wakuRlnConfig1)

    await node1.start()

    # node 2
    await node2.mountRelay(@[DefaultRelayShard])
    # mount rlnrelay in off-chain mode
    let wakuRlnConfig2 = WakuRlnConfig(
      rlnRelayDynamic: false,
      rlnRelayCredIndex: some(2.uint),
      rlnRelayUserMessageLimit: 1,
      rlnEpochSizeSec: 1,
      rlnRelayTreePath: genTempPath("rln_tree", "wakunode_5"),
    )

    await node2.mountRlnRelay(wakuRlnConfig2)

    await node2.start()

    # node 3
    await node3.mountRelay(@[DefaultRelayShard])

    let wakuRlnConfig3 = WakuRlnConfig(
      rlnRelayDynamic: false,
      rlnRelayCredIndex: some(3.uint),
      rlnRelayUserMessageLimit: 1,
      rlnEpochSizeSec: 1,
      rlnRelayTreePath: genTempPath("rln_tree", "wakunode_6"),
    )

    await node3.mountRlnRelay(wakuRlnConfig3)
    await node3.start()

    # connect them together
    await node1.connectToNodes(@[node2.switch.peerInfo.toRemotePeerInfo()])
    await node3.connectToNodes(@[node2.switch.peerInfo.toRemotePeerInfo()])

    # define a custom relay handler
    var completionFut = newFuture[bool]()
    proc relayHandler(
        topic: PubsubTopic, msg: WakuMessage
    ): Future[void] {.async, gcsafe.} =
      debug "The received topic:", topic
      if topic == DefaultPubsubTopic:
        completionFut.complete(true)

    # mount the relay handler
    node3.subscribe((kind: PubsubSub, topic: DefaultPubsubTopic), some(relayHandler))
    await sleepAsync(2000.millis)

    # prepare the message payload
    let payload = "Hello".toBytes()

    # prepare the epoch
    let epoch = node1.wakuRlnRelay.getCurrentEpoch()

    # prepare the proof
    let
      contentTopicBytes = contentTopic.toBytes
      input = concat(payload, contentTopicBytes)
      extraBytes: seq[byte] = @[byte(1), 2, 3]

    let nonceManager = node1.wakuRlnRelay.nonceManager
    let rateLimitProofRes = node1.wakuRlnRelay.groupManager.generateProof(
      concat(input, extraBytes), epoch, MessageId(0)
    )

    assert rateLimitProofRes.isOk(), $rateLimitProofRes.error
      # check the proof is generated correctly outside when block to avoid duplication
    let rateLimitProof = rateLimitProofRes.get().encode().buffer

    let message =
      WakuMessage(payload: @payload, contentTopic: contentTopic, proof: rateLimitProof)

    ## node1 publishes a message with an invalid rln proof, the message is then relayed to node2 which in turn
    ## attempts to verify the rate limit proof and fails hence does not relay the message to node3, thus the relayHandler of node3
    ## never gets called
    ## verification at node2 occurs inside a topic validator which is installed as part of the waku-rln-relay mount proc
    discard await node1.publish(some(DefaultPubsubTopic), message)
    await sleepAsync(2000.millis)

    check:
      # the relayHandler of node3 never gets called
      (await completionFut.withTimeout(10.seconds)) == false

    await node1.stop()
    await node2.stop()
    await node3.stop()

  asyncTest "testing rln-relay double-signaling detection":
    let
      # publisher node
      nodeKey1 = generateSecp256k1Key()
      node1 = newTestWakuNode(nodeKey1, parseIpAddress("0.0.0.0"), Port(0))
      # Relay node
      nodeKey2 = generateSecp256k1Key()
      node2 = newTestWakuNode(nodeKey2, parseIpAddress("0.0.0.0"), Port(0))
      # Subscriber
      nodeKey3 = generateSecp256k1Key()
      node3 = newTestWakuNode(nodeKey3, parseIpAddress("0.0.0.0"), Port(0))

      contentTopic = ContentTopic("/waku/2/default-content/proto")

    # set up three nodes
    # node1
    await node1.mountRelay(@[DefaultRelayShard])

    # mount rlnrelay in off-chain mode
    let wakuRlnConfig1 = WakuRlnConfig(
      rlnRelayDynamic: false,
      rlnRelayCredIndex: some(1.uint),
      rlnRelayUserMessageLimit: 1,
      rlnEpochSizeSec: 1,
      rlnRelayTreePath: genTempPath("rln_tree", "wakunode_7"),
    )

    await node1.mountRlnRelay(wakuRlnConfig1)

    await node1.start()

    # node 2
    await node2.mountRelay(@[DefaultRelayShard])

    # mount rlnrelay in off-chain mode
    let wakuRlnConfig2 = WakuRlnConfig(
      rlnRelayDynamic: false,
      rlnRelayCredIndex: some(2.uint),
      rlnRelayUserMessageLimit: 1,
      rlnEpochSizeSec: 1,
      rlnRelayTreePath: genTempPath("rln_tree", "wakunode_8"),
    )

    await node2.mountRlnRelay(wakuRlnConfig2)
    await node2.start()

    # node 3
    await node3.mountRelay(@[DefaultRelayShard])

    # mount rlnrelay in off-chain mode
    let wakuRlnConfig3 = WakuRlnConfig(
      rlnRelayDynamic: false,
      rlnRelayCredIndex: some(3.uint),
      rlnRelayUserMessageLimit: 1,
      rlnEpochSizeSec: 1,
      rlnRelayTreePath: genTempPath("rln_tree", "wakunode_9"),
    )

    await node3.mountRlnRelay(wakuRlnConfig3)

    await node3.start()

    # connect the nodes together node1 <-> node2 <-> node3
    await node1.connectToNodes(@[node2.switch.peerInfo.toRemotePeerInfo()])
    await node3.connectToNodes(@[node2.switch.peerInfo.toRemotePeerInfo()])

    # get the current epoch time
    let time = epochTime()
    #  create some messages with rate limit proofs
    var
      wm1 = WakuMessage(payload: "message 1".toBytes(), contentTopic: contentTopic)
      # another message in the same epoch as wm1, it will break the messaging rate limit
      wm2 = WakuMessage(payload: "message 2".toBytes(), contentTopic: contentTopic)
      #  wm3 points to the next epoch
      wm3 = WakuMessage(payload: "message 3".toBytes(), contentTopic: contentTopic)
      wm4 = WakuMessage(payload: "message 4".toBytes(), contentTopic: contentTopic)

    node3.wakuRlnRelay.unsafeAppendRLNProof(wm1, time).isOkOr:
      raiseAssert $error
    node3.wakuRlnRelay.unsafeAppendRLNProof(wm2, time).isOkOr:
      raiseAssert $error

    node3.wakuRlnRelay.unsafeAppendRLNProof(
      wm3, time + float64(node3.wakuRlnRelay.rlnEpochSizeSec)
    ).isOkOr:
      raiseAssert $error

    #  relay handler for node3
    var completionFut1 = newFuture[bool]()
    var completionFut2 = newFuture[bool]()
    var completionFut3 = newFuture[bool]()
    var completionFut4 = newFuture[bool]()
    proc relayHandler(
        topic: PubsubTopic, msg: WakuMessage
    ): Future[void] {.async, gcsafe.} =
      debug "The received topic:", topic
      if topic == DefaultPubsubTopic:
        if msg == wm1:
          completionFut1.complete(true)
        if msg == wm2:
          completionFut2.complete(true)
        if msg.payload == wm3.payload:
          completionFut3.complete(true)
        if msg.payload == wm4.payload:
          completionFut4.complete(true)

    # mount the relay handler for node3
    node3.subscribe((kind: PubsubSub, topic: DefaultPubsubTopic), some(relayHandler))
    await sleepAsync(2000.millis)

    ## node1 publishes and relays 4 messages to node2
    ## verification at node2 occurs inside a topic validator which is installed as part of the waku-rln-relay mount proc
    ## node2 relays either of wm1 or wm2 to node3, depending on which message arrives at node2 first
    ## node2 should detect either of wm1 or wm2 as spam and not relay it
    ## node2 should relay wm3 to node3
    ## node2 should not relay wm4 because it has no valid rln proof
    discard await node1.publish(some(DefaultPubsubTopic), wm1)
    discard await node1.publish(some(DefaultPubsubTopic), wm2)
    discard await node1.publish(some(DefaultPubsubTopic), wm3)
    discard await node1.publish(some(DefaultPubsubTopic), wm4)
    await sleepAsync(2000.millis)

    let
      res1 = await completionFut1.withTimeout(10.seconds)
      res2 = await completionFut2.withTimeout(10.seconds)

    check:
      (res1 and res2) == false
        # either of the wm1 and wm2 is found as spam hence not relayed
      (await completionFut3.withTimeout(10.seconds)) == true
      (await completionFut4.withTimeout(10.seconds)) == false

    await node1.stop()
    await node2.stop()
    await node3.stop()

  xasyncTest "clearNullifierLog: should clear epochs > MaxEpochGap":
<<<<<<< HEAD
=======
    ## This is skipped because is flaky and made CI randomly fail but is useful to run manually
<<<<<<< HEAD
<<<<<<< HEAD
>>>>>>> deprecate_sync_strategy
=======
>>>>>>> deprecate_sync_strategy
=======
>>>>>>> 5a91d4c2
    # Given two nodes
    let
      contentTopic = ContentTopic("/waku/2/default-content/proto")
      shardSeq = @[DefaultRelayShard]
      nodeKey1 = generateSecp256k1Key()
      node1 = newTestWakuNode(nodeKey1, parseIpAddress("0.0.0.0"), Port(0))
      nodeKey2 = generateSecp256k1Key()
      node2 = newTestWakuNode(nodeKey2, parseIpAddress("0.0.0.0"), Port(0))
      epochSizeSec: uint64 = 5 # This means rlnMaxEpochGap = 4

    # Given both nodes mount relay and rlnrelay
    await node1.mountRelay(shardSeq)
    let wakuRlnConfig1 = buildWakuRlnConfig(1, epochSizeSec, "wakunode_10")
    await node1.mountRlnRelay(wakuRlnConfig1)

    # Mount rlnrelay in node2 in off-chain mode
    await node2.mountRelay(@[DefaultRelayShard])
    let wakuRlnConfig2 = buildWakuRlnConfig(2, epochSizeSec, "wakunode_11")
    await node2.mountRlnRelay(wakuRlnConfig2)

    # Given the two nodes are started and connected
    waitFor allFutures(node1.start(), node2.start())
    await node1.connectToNodes(@[node2.switch.peerInfo.toRemotePeerInfo()])

    # Given some messages
    var
      wm1 = WakuMessage(payload: "message 1".toBytes(), contentTopic: contentTopic)
      wm2 = WakuMessage(payload: "message 2".toBytes(), contentTopic: contentTopic)
      wm3 = WakuMessage(payload: "message 3".toBytes(), contentTopic: contentTopic)
      wm4 = WakuMessage(payload: "message 4".toBytes(), contentTopic: contentTopic)
      wm5 = WakuMessage(payload: "message 5".toBytes(), contentTopic: contentTopic)
      wm6 = WakuMessage(payload: "message 6".toBytes(), contentTopic: contentTopic)

    # And node2 mounts a relay handler that completes the respective future when a message is received
    var
      completionFut1 = newFuture[bool]()
      completionFut2 = newFuture[bool]()
      completionFut3 = newFuture[bool]()
      completionFut4 = newFuture[bool]()
      completionFut5 = newFuture[bool]()
      completionFut6 = newFuture[bool]()
    proc relayHandler(
        topic: PubsubTopic, msg: WakuMessage
    ): Future[void] {.async, gcsafe.} =
      debug "The received topic:", topic
      if topic == DefaultPubsubTopic:
        if msg == wm1:
          completionFut1.complete(true)
        if msg == wm2:
          completionFut2.complete(true)
        if msg == wm3:
          completionFut3.complete(true)
        if msg == wm4:
          completionFut4.complete(true)
        if msg == wm5:
          completionFut5.complete(true)
        if msg == wm6:
          completionFut6.complete(true)

    node2.subscribe((kind: PubsubSub, topic: DefaultPubsubTopic), some(relayHandler))

    # Given all messages have an rln proof and are published by the node 1
    let publishSleepDuration: Duration = 5000.millis
    let startTime = epochTime()

    # Epoch 1
    node1.wakuRlnRelay.unsafeAppendRLNProof(wm1, startTime).isOkOr:
      raiseAssert $error

    # Message wm2 is published in the same epoch as wm1, so it'll be considered spam
    node1.wakuRlnRelay.unsafeAppendRLNProof(wm2, startTime).isOkOr:
      raiseAssert $error

    discard await node1.publish(some(DefaultPubsubTopic), wm1)
    discard await node1.publish(some(DefaultPubsubTopic), wm2)
    await sleepAsync(publishSleepDuration)
    check:
      await node1.waitForNullifierLog(0)
      await node2.waitForNullifierLog(1)

    # Epoch 2

    node1.wakuRlnRelay.unsafeAppendRLNProof(wm3, startTime + float(1 * epochSizeSec)).isOkOr:
      raiseAssert $error

    discard await node1.publish(some(DefaultPubsubTopic), wm3)

    await sleepAsync(publishSleepDuration)

    check:
      await node1.waitForNullifierLog(0)
      await node2.waitForNullifierLog(2)

    # Epoch 3
    node1.wakuRlnRelay.unsafeAppendRLNProof(wm4, startTime + float(2 * epochSizeSec)).isOkOr:
      raiseAssert $error

    discard await node1.publish(some(DefaultPubsubTopic), wm4)
    await sleepAsync(publishSleepDuration)
    check:
      await node1.waitForNullifierLog(0)
      await node2.waitForNullifierLog(3)

    # Epoch 4
    node1.wakuRlnRelay.unsafeAppendRLNProof(wm5, startTime + float(3 * epochSizeSec)).isOkOr:
      raiseAssert $error

    discard await node1.publish(some(DefaultPubsubTopic), wm5)
    await sleepAsync(publishSleepDuration)
    check:
      await node1.waitForNullifierLog(0)
      await node2.waitForNullifierLog(4)

    # Epoch 5
    node1.wakuRlnRelay.unsafeAppendRLNProof(wm6, startTime + float(4 * epochSizeSec)).isOkOr:
      raiseAssert $error

    discard await node1.publish(some(DefaultPubsubTopic), wm6)
    await sleepAsync(publishSleepDuration)
    check:
      await node1.waitForNullifierLog(0)
      await node2.waitForNullifierLog(4)

    # Then the node 2 should have cleared the nullifier log for epochs > MaxEpochGap
    # Therefore, with 4 max epochs, the first 4 messages will be published (except wm2, which shares epoch with wm1)
    check:
      (await completionFut1.waitForResult()).value() == true
      (await completionFut2.waitForResult()).isErr()
      (await completionFut3.waitForResult()).value() == true
      (await completionFut4.waitForResult()).value() == true
      (await completionFut5.waitForResult()).value() == true
      (await completionFut6.waitForResult()).value() == true

    # Cleanup
    waitFor allFutures(node1.stop(), node2.stop())

  asyncTest "Spam Detection and Slashing (currently gossipsub score decrease)":
    # Given two nodes
    let
      contentTopic = ContentTopic("/waku/2/default-content/proto")
      shardSeq = @[DefaultRelayShard]
      nodeKey1 = generateSecp256k1Key()
      node1 = newTestWakuNode(nodeKey1, parseIpAddress("0.0.0.0"), Port(0))
      nodeKey2 = generateSecp256k1Key()
      node2 = newTestWakuNode(nodeKey2, parseIpAddress("0.0.0.0"), Port(0))
      epochSizeSec: uint64 = 5 # This means rlnMaxEpochGap = 4

    # Given both nodes mount relay and rlnrelay
    # Mount rlnrelay in node1 in off-chain mode
    await node1.mountRelay(shardSeq)
    let wakuRlnConfig1 = buildWakuRlnConfig(1, epochSizeSec, "wakunode_10")
    await node1.mountRlnRelay(wakuRlnConfig1)

    # Mount rlnrelay in node2 in off-chain mode
    await node2.mountRelay(@[DefaultRelayShard])
    let wakuRlnConfig2 = buildWakuRlnConfig(2, epochSizeSec, "wakunode_11")
    await node2.mountRlnRelay(wakuRlnConfig2)

    # Given the two nodes are started and connected
    waitFor allFutures(node1.start(), node2.start())
    await node1.connectToNodes(@[node2.switch.peerInfo.toRemotePeerInfo()])

    # Given some messages with rln proofs
    let time = epochTime()
    var
      msg1 = WakuMessage(payload: "message 1".toBytes(), contentTopic: contentTopic)
      msg2 = WakuMessage(payload: "message 2".toBytes(), contentTopic: contentTopic)

    node1.wakuRlnRelay.unsafeAppendRLNProof(msg1, time).isOkOr:
      raiseAssert $error
    # Message wm2 is published in the same epoch as wm1, so it'll be considered spam
    node1.wakuRlnRelay.unsafeAppendRLNProof(msg2, time).isOkOr:
      raiseAssert $error

    # When publishing the first message (valid)
    discard await node1.publish(some(DefaultPubsubTopic), msg1)
    await sleepAsync(FUTURE_TIMEOUT_SCORING) # Wait for scoring

    # Then the score of node2 should increase
    check:
      node1.wakuRelay.peerStats[node2.switch.peerInfo.peerId].score == 0.1
      node2.wakuRelay.peerStats[node1.switch.peerInfo.peerId].score == 1.1

    # When publishing the second message (spam)
    discard await node1.publish(some(DefaultPubsubTopic), msg2)
    await sleepAsync(FUTURE_TIMEOUT_SCORING)

    # Then the score of node2 should decrease
    check:
      node1.wakuRelay.peerStats[node2.switch.peerInfo.peerId].score == 0.1
      node2.wakuRelay.peerStats[node1.switch.peerInfo.peerId].score == -99.4

    await node1.stop()
    await node2.stop()<|MERGE_RESOLUTION|>--- conflicted
+++ resolved
@@ -487,16 +487,6 @@
     await node3.stop()
 
   xasyncTest "clearNullifierLog: should clear epochs > MaxEpochGap":
-<<<<<<< HEAD
-=======
-    ## This is skipped because is flaky and made CI randomly fail but is useful to run manually
-<<<<<<< HEAD
-<<<<<<< HEAD
->>>>>>> deprecate_sync_strategy
-=======
->>>>>>> deprecate_sync_strategy
-=======
->>>>>>> 5a91d4c2
     # Given two nodes
     let
       contentTopic = ContentTopic("/waku/2/default-content/proto")
