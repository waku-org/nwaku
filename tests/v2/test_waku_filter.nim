{.used.}

<<<<<<< HEAD
import unittest, options, tables, sets, sequtils
import chronos, chronicles
import utils,
       libp2p/errors,
       libp2p/switch,
       libp2p/protobuf/minprotobuf,
       libp2p/stream/[bufferstream, connection],
       libp2p/crypto/crypto,
       libp2p/protocols/pubsub/floodsub,
       libp2p/protocols/pubsub/rpc/message,
       libp2p/multistream,
       libp2p/transports/transport,
       libp2p/transports/tcptransport
import ../../waku/protocol/v2/[waku_relay, waku_filter, filter]

import ../test_helpers
=======
import
  std/[unittest, options, sets],
  chronos, chronicles,
  utils,
  ../../waku/protocol/v2/waku_filter, ../test_helpers
>>>>>>> fd2bb36b

procSuite "Waku Filter":

  test "encoding and decoding FilterRPC":
    let rpc = FilterRPC(filters: @[ContentFilter(topics: @["foo", "bar"])])

    let buf = rpc.encode()

    let decode = FilterRPC.init(buf.buffer)

    check:
      decode.isErr == false
      decode.value == rpc<|MERGE_RESOLUTION|>--- conflicted
+++ resolved
@@ -1,29 +1,10 @@
 {.used.}
 
-<<<<<<< HEAD
-import unittest, options, tables, sets, sequtils
-import chronos, chronicles
-import utils,
-       libp2p/errors,
-       libp2p/switch,
-       libp2p/protobuf/minprotobuf,
-       libp2p/stream/[bufferstream, connection],
-       libp2p/crypto/crypto,
-       libp2p/protocols/pubsub/floodsub,
-       libp2p/protocols/pubsub/rpc/message,
-       libp2p/multistream,
-       libp2p/transports/transport,
-       libp2p/transports/tcptransport
-import ../../waku/protocol/v2/[waku_relay, waku_filter, filter]
-
-import ../test_helpers
-=======
 import
   std/[unittest, options, sets],
   chronos, chronicles,
   utils,
   ../../waku/protocol/v2/waku_filter, ../test_helpers
->>>>>>> fd2bb36b
 
 procSuite "Waku Filter":
 
