{.used.}

import
  std/[unittest, options, tables, sets],
  chronos, chronicles,
  libp2p/switch,
  libp2p/protobuf/minprotobuf,
  libp2p/stream/[bufferstream, connection],
  libp2p/crypto/crypto,
  libp2p/multistream,
  libp2p/transports/transport,
  libp2p/transports/tcptransport,
  ../../waku/protocol/v2/[waku_relay, waku_filter, message_notifier],
  ../../waku/node/v2/waku_types,
  ../test_helpers, ./utils

procSuite "Waku Filter":

  asyncTest "handle filter":

    let
      key = PrivateKey.random(ECDSA, rng[]).get()
      peer = PeerInfo.init(key)
      post = WakuMessage(payload: @[byte 1, 2, 3], contentTopic: "pew2")

    var dialSwitch = newStandardSwitch()
    discard await dialSwitch.start()

    var listenSwitch = newStandardSwitch(some(key))
    discard await listenSwitch.start()

    var completionFut = newFuture[bool]()
    proc handle(msg: MessagePush) {.async, gcsafe, closure.} =
      check:
        msg.messages.len() == 1
        msg.messages[0] == post
      completionFut.complete(true)

    let
      proto = WakuFilter.init(dialSwitch, handle)
      rpc = FilterRequest(contentFilter: @[ContentFilter(topics: @["pew", "pew2"])], topic: "topic")

    dialSwitch.mount(proto)

    proc emptyHandle(msg: MessagePush) {.async, gcsafe, closure.} =
      discard

    let 
      proto2 = WakuFilter.init(listenSwitch, emptyHandle)
      subscription = proto2.subscription()

    var subscriptions = newTable[string, MessageNotificationSubscription]()
    subscriptions["test"] = subscription
    listenSwitch.mount(proto2)

    await proto.subscribe(listenSwitch.peerInfo, rpc)

    await sleepAsync(2.seconds)

<<<<<<< HEAD
    await subscriptions.notify("topic", msg)
    await subscriptions.notify("topic", msg2)
    
    var message = await conn.readLp(64*1024)
=======
    await subscriptions.notify("topic", post)
>>>>>>> e1414ac9

    check:
      (await completionFut.withTimeout(5.seconds)) == true<|MERGE_RESOLUTION|>--- conflicted
+++ resolved
@@ -57,14 +57,7 @@
 
     await sleepAsync(2.seconds)
 
-<<<<<<< HEAD
-    await subscriptions.notify("topic", msg)
-    await subscriptions.notify("topic", msg2)
-    
-    var message = await conn.readLp(64*1024)
-=======
     await subscriptions.notify("topic", post)
->>>>>>> e1414ac9
 
     check:
       (await completionFut.withTimeout(5.seconds)) == true