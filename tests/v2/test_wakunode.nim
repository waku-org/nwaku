--- conflicted
+++ resolved
@@ -669,17 +669,6 @@
       # prepare the epoch
       let epoch = getCurrentEpoch()    
 
-<<<<<<< HEAD
-      # prepare the proof
-      # let rateLimitProofRes = node1.wakuRlnRelay.rlnInstance.proofGen(data = payload, 
-      #                                                           memKeys = node1.wakuRlnRelay.membershipKeyPair, 
-      #                                                           memIndex = node1.wakuRlnRelay.membershipIndex, 
-      #                                                           epoch = epoch)
-      # doAssert(rateLimitProofRes.isOk())
-      # let rateLimitProof = rateLimitProofRes.value     
-
-=======
->>>>>>> 0cbab6c8
       var message = WakuMessage(payload: @payload, 
                                 contentTopic: contentTopic)
       doAssert(node1.wakuRlnRelay.appendRLNProof(message, epochTime()))
