--- conflicted
+++ resolved
@@ -186,11 +186,7 @@
         msg == message
       completionFut.complete(true)
 
-<<<<<<< HEAD
-    await node1.subscribe(FilterRequest(topic: "waku", contentFilters: @[ContentFilter(topics: @[contentTopic])], subscribe: true), handler)
-=======
-    await node1.subscribe(FilterRequest(topic: "/waku/2/default-waku/proto", contentFilters: @[ContentFilter(topics: @[contentTopic])]), handler)
->>>>>>> 8c5fed85
+    await node1.subscribe(FilterRequest(topic: "/waku/2/default-waku/proto", contentFilters: @[ContentFilter(topics: @[contentTopic])], subscribe: true), handler)
 
     await sleepAsync(2000.millis)
 
