{.used.}

import
<<<<<<< HEAD
  std/[unittest, os],
  confutils, chronicles, chronos, stew/shims/net as stewNet,
  json_rpc/[rpcclient, rpcserver],
  libp2p/crypto/crypto,
  libp2p/crypto/secp,
  eth/keys,
  ../../waku/node/v2/[config, wakunode2, waku_types],
=======
  std/unittest,
  chronicles, chronos, stew/shims/net as stewNet, stew/byteutils,
  libp2p/crypto/crypto,
  libp2p/crypto/secp,
  eth/keys,
  ../../waku/node/v2/[wakunode2, waku_types],
>>>>>>> 67a964be
  ../test_helpers

procSuite "WakuNode":
  asyncTest "Message published with content filter is retrievable":
    let
      rng = keys.newRng()
      nodeKey = crypto.PrivateKey.random(Secp256k1, rng[])[]
      node = WakuNode.init(nodeKey, ValidIpAddress.init("0.0.0.0"),
        Port(60000))

    await node.start()

    let
      topic = "foobar"
      message = ("hello world").toBytes
    node.publish(topic, ContentFilter(contentTopic: topic), message)

    let response = node.query(HistoryQuery(topics: @[topic]))
    check:
      response.messages.len == 1
      response.messages[0] == message<|MERGE_RESOLUTION|>--- conflicted
+++ resolved
@@ -1,22 +1,12 @@
 {.used.}
 
 import
-<<<<<<< HEAD
-  std/[unittest, os],
-  confutils, chronicles, chronos, stew/shims/net as stewNet,
-  json_rpc/[rpcclient, rpcserver],
-  libp2p/crypto/crypto,
-  libp2p/crypto/secp,
-  eth/keys,
-  ../../waku/node/v2/[config, wakunode2, waku_types],
-=======
   std/unittest,
   chronicles, chronos, stew/shims/net as stewNet, stew/byteutils,
   libp2p/crypto/crypto,
   libp2p/crypto/secp,
   eth/keys,
   ../../waku/node/v2/[wakunode2, waku_types],
->>>>>>> 67a964be
   ../test_helpers
 
 procSuite "WakuNode":
