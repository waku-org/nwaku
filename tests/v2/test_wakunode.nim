{.used.}

import
  testutils/unittests,
  chronicles, chronos, stew/shims/net as stewNet, stew/byteutils,
  libp2p/crypto/crypto,
  libp2p/crypto/secp,
  libp2p/peerid,
  libp2p/multiaddress,
  libp2p/switch,
  libp2p/protocols/pubsub/rpc/messages,
  libp2p/protocols/pubsub/pubsub,
  libp2p/protocols/pubsub/gossipsub,
  eth/keys,
  ../../waku/v2/protocol/[waku_relay, waku_message, message_notifier],
  ../../waku/v2/protocol/waku_store/waku_store,
  ../../waku/v2/protocol/waku_filter/waku_filter,
  ../../waku/v2/protocol/waku_lightpush/waku_lightpush,
  ../../waku/v2/node/peer_manager/peer_manager,
  ../../waku/v2/utils/peers,
  ../../waku/v2/node/wakunode2,
  ../test_helpers

procSuite "WakuNode":
  let rng = keys.newRng()
  asyncTest "Message published with content filter is retrievable":
    let
      nodeKey = crypto.PrivateKey.random(Secp256k1, rng[])[]
      node = WakuNode.init(nodeKey, ValidIpAddress.init("0.0.0.0"),
        Port(60000))
      pubSubTopic = "chat"
      contentTopic = ContentTopic("/waku/2/default-content/proto")
      filterRequest = FilterRequest(pubSubTopic: pubSubTopic, contentFilters: @[ContentFilter(contentTopics: @[contentTopic])], subscribe: true)
      message = WakuMessage(payload: "hello world".toBytes(),
        contentTopic: contentTopic)

    # This could/should become a more fixed handler (at least default) that
    # would be enforced on WakuNode level.
    proc relayHandler(topic: string, data: seq[byte]) {.async, gcsafe.} =
      let msg = WakuMessage.init(data)
      if msg.isOk():
        check:
          topic == "chat"
        node.filters.notify(msg.value(), topic)

    var completionFut = newFuture[bool]()

    # This would be the actual application handler
    proc contentHandler(msg: WakuMessage) {.gcsafe, closure.} =
      let message = string.fromBytes(msg.payload)
      check:
        message == "hello world"
      completionFut.complete(true)

    await node.start()

    node.mountRelay()

    # Subscribe our node to the pubSubTopic where all chat data go onto.
    node.subscribe(pubSubTopic, relayHandler)

    # Subscribe a contentFilter to trigger a specific application handler when
    # WakuMessages with that content are received
    await node.subscribe(filterRequest, contentHandler)

    await sleepAsync(2000.millis)

    await node.publish(pubSubTopic, message)

    check:
      (await completionFut.withTimeout(5.seconds)) == true

    await node.stop()

  asyncTest "Content filtered publishing over network":
    let
      nodeKey1 = crypto.PrivateKey.random(Secp256k1, rng[])[]
      node1 = WakuNode.init(nodeKey1, ValidIpAddress.init("0.0.0.0"),
        Port(60000))
      nodeKey2 = crypto.PrivateKey.random(Secp256k1, rng[])[]
      node2 = WakuNode.init(nodeKey2, ValidIpAddress.init("0.0.0.0"),
        Port(60002))
      pubSubTopic = "chat"
      contentTopic = ContentTopic("/waku/2/default-content/proto")
      filterRequest = FilterRequest(pubSubTopic: pubSubTopic, contentFilters: @[ContentFilter(contentTopics: @[contentTopic])], subscribe: true)
      message = WakuMessage(payload: "hello world".toBytes(),
        contentTopic: contentTopic)

    var completionFut = newFuture[bool]()

    # This could/should become a more fixed handler (at least default) that
    # would be enforced on WakuNode level.
    proc relayHandler(topic: string, data: seq[byte]) {.async, gcsafe.} =
      let msg = WakuMessage.init(data)
      if msg.isOk():
        check:
          topic == "chat"
        node1.filters.notify(msg.value(), topic)

    # This would be the actual application handler
    proc contentHandler(msg: WakuMessage) {.gcsafe, closure.} =
      let message = string.fromBytes(msg.payload)
      check:
        message == "hello world"
      completionFut.complete(true)

    await allFutures([node1.start(), node2.start()])

    node1.mountRelay()
    node2.mountRelay()

    node1.mountFilter()
    node2.mountFilter()

    # Subscribe our node to the pubSubTopic where all chat data go onto.
    node1.subscribe(pubSubTopic, relayHandler)
    # Subscribe a contentFilter to trigger a specific application handler when
    # WakuMessages with that content are received
    node1.wakuFilter.setPeer(node2.peerInfo)
    await node1.subscribe(filterRequest, contentHandler)
    await sleepAsync(2000.millis)

    # Connect peers by dialing from node2 to node1
    let conn = await node2.switch.dial(node1.peerInfo.peerId, node1.peerInfo.addrs, WakuRelayCodec)

    # We need to sleep to allow the subscription to go through
    info "Going to sleep to allow subscribe to go through"
    await sleepAsync(2000.millis)

    info "Waking up and publishing"
    await node2.publish(pubSubTopic, message)

    check:
      (await completionFut.withTimeout(5.seconds)) == true
    await node1.stop() 
    await node2.stop()
  
  asyncTest "Can receive filtered messages published on both default and other topics":
    let
      nodeKey1 = crypto.PrivateKey.random(Secp256k1, rng[])[]
      node1 = WakuNode.init(nodeKey1, ValidIpAddress.init("0.0.0.0"), Port(60000))
      nodeKey2 = crypto.PrivateKey.random(Secp256k1, rng[])[]
      node2 = WakuNode.init(nodeKey2, ValidIpAddress.init("0.0.0.0"), Port(60002))
      defaultTopic = "/waku/2/default-waku/proto"
      otherTopic = "/non/waku/formatted"
      defaultContentTopic = "defaultCT"
      otherContentTopic = "otherCT"
      defaultPayload = @[byte 1]
      otherPayload = @[byte 9]
      defaultMessage = WakuMessage(payload: defaultPayload, contentTopic: defaultContentTopic)
      otherMessage = WakuMessage(payload: otherPayload, contentTopic: otherContentTopic)
      defaultFR = FilterRequest(contentFilters: @[ContentFilter(contentTopics: @[defaultContentTopic])], subscribe: true)
      otherFR = FilterRequest(contentFilters: @[ContentFilter(contentTopics: @[otherContentTopic])], subscribe: true)

    await node1.start()
    node1.mountRelay()
    node1.mountFilter()

    await node2.start()
    node2.mountRelay()
    node2.mountFilter()
    node2.wakuFilter.setPeer(node1.peerInfo)

    var defaultComplete = newFuture[bool]()
    var otherComplete = newFuture[bool]()

    # Subscribe nodes 1 and 2 to otherTopic
    proc emptyHandler(topic: string, data: seq[byte]) {.async, gcsafe.} =
      # Do not notify filters or subscriptions here. This should be default behaviour for all topics
      discard
    
    node1.subscribe(otherTopic, emptyHandler)
    node2.subscribe(otherTopic, emptyHandler)

    await sleepAsync(2000.millis)

    proc defaultHandler(msg: WakuMessage) {.gcsafe, closure.} =
      check:
        msg.payload == defaultPayload
        msg.contentTopic == defaultContentTopic
      defaultComplete.complete(true)
    
    proc otherHandler(msg: WakuMessage) {.gcsafe, closure.} =
      check:
        msg.payload == otherPayload
        msg.contentTopic == otherContentTopic
      otherComplete.complete(true)

    # Subscribe a contentFilter to trigger a specific application handler when
    # WakuMessages with that content are received
    await node2.subscribe(defaultFR, defaultHandler)

    await sleepAsync(2000.millis)

    # Let's check that content filtering works on the default topic
    await node1.publish(defaultTopic, defaultMessage)

    check:
      (await defaultComplete.withTimeout(5.seconds)) == true

    # Now check that content filtering works on other topics
    await node2.subscribe(otherFR, otherHandler)

    await sleepAsync(2000.millis)

    await node1.publish(otherTopic,otherMessage)
    
    check:
      (await otherComplete.withTimeout(5.seconds)) == true

    await node1.stop()
    await node2.stop()

  asyncTest "Store protocol returns expected message":
    let
      nodeKey1 = crypto.PrivateKey.random(Secp256k1, rng[])[]
      node1 = WakuNode.init(nodeKey1, ValidIpAddress.init("0.0.0.0"),
        Port(60000))
      nodeKey2 = crypto.PrivateKey.random(Secp256k1, rng[])[]
      node2 = WakuNode.init(nodeKey2, ValidIpAddress.init("0.0.0.0"),
        Port(60002))
      contentTopic = ContentTopic("/waku/2/default-content/proto")
      message = WakuMessage(payload: "hello world".toBytes(), contentTopic: contentTopic)

    var completionFut = newFuture[bool]()

    await node1.start()
    node1.mountStore()
    await node2.start()
    node2.mountStore()

    await node2.subscriptions.notify("/waku/2/default-waku/proto", message)

    await sleepAsync(2000.millis)

    node1.wakuStore.setPeer(node2.peerInfo)

    proc storeHandler(response: HistoryResponse) {.gcsafe, closure.} =
      check:
        response.messages[0] == message
      completionFut.complete(true)

    
    await node1.query(HistoryQuery(contentFilters: @[HistoryContentFilter(contentTopic: contentTopic)]), storeHandler)

    
    check:
      (await completionFut.withTimeout(5.seconds)) == true
    await node1.stop()
    await node2.stop()

  asyncTest "Filter protocol returns expected message":
    let
      nodeKey1 = crypto.PrivateKey.random(Secp256k1, rng[])[]
      node1 = WakuNode.init(nodeKey1, ValidIpAddress.init("0.0.0.0"),
        Port(60000))
      nodeKey2 = crypto.PrivateKey.random(Secp256k1, rng[])[]
      node2 = WakuNode.init(nodeKey2, ValidIpAddress.init("0.0.0.0"),
        Port(60002))
      contentTopic = ContentTopic("/waku/2/default-content/proto")
      message = WakuMessage(payload: "hello world".toBytes(), contentTopic: contentTopic)

    var completionFut = newFuture[bool]()

    await node1.start()
    node1.mountFilter()
    await node2.start()
    node2.mountFilter()

    node1.wakuFilter.setPeer(node2.peerInfo)

    proc handler(msg: WakuMessage) {.gcsafe, closure.} =
      check:
        msg == message
      completionFut.complete(true)

    await node1.subscribe(FilterRequest(pubSubTopic: "/waku/2/default-waku/proto", contentFilters: @[ContentFilter(contentTopics: @[contentTopic])], subscribe: true), handler)

    await sleepAsync(2000.millis)

    await node2.subscriptions.notify("/waku/2/default-waku/proto", message)

    await sleepAsync(2000.millis)

    check:
      (await completionFut.withTimeout(5.seconds)) == true
    await node1.stop()
    await node2.stop()

  asyncTest "Messages are correctly relayed":
    let
      nodeKey1 = crypto.PrivateKey.random(Secp256k1, rng[])[]
      node1 = WakuNode.init(nodeKey1, ValidIpAddress.init("0.0.0.0"),
        Port(60000))
      nodeKey2 = crypto.PrivateKey.random(Secp256k1, rng[])[]
      node2 = WakuNode.init(nodeKey2, ValidIpAddress.init("0.0.0.0"),
        Port(60002))
      nodeKey3 = crypto.PrivateKey.random(Secp256k1, rng[])[]
      node3 = WakuNode.init(nodeKey3, ValidIpAddress.init("0.0.0.0"),
        Port(60003))
      pubSubTopic = "test"
      contentTopic = ContentTopic("/waku/2/default-content/proto")
      payload = "hello world".toBytes()
      message = WakuMessage(payload: payload, contentTopic: contentTopic)

    await node1.start()
    node1.mountRelay(@[pubSubTopic])

    await node2.start()
    node2.mountRelay(@[pubSubTopic])

    await node3.start()
    node3.mountRelay(@[pubSubTopic])

    await node1.connectToNodes(@[node2.peerInfo])
    await node3.connectToNodes(@[node2.peerInfo])

    var completionFut = newFuture[bool]()
    proc relayHandler(topic: string, data: seq[byte]) {.async, gcsafe.} =
      let msg = WakuMessage.init(data)
      if msg.isOk():
        let val = msg.value()
        check:
          topic == pubSubTopic
          val.contentTopic == contentTopic
          val.payload == payload
      completionFut.complete(true)

    node3.subscribe(pubSubTopic, relayHandler)
    await sleepAsync(2000.millis)

    await node1.publish(pubSubTopic, message)
    await sleepAsync(2000.millis)

    check:
      (await completionFut.withTimeout(5.seconds)) == true
    await node1.stop()
    await node2.stop()
    await node3.stop()

  asyncTest "Peer info parses correctly":
    ## This is such an important utility function for wakunode2
    ## that it deserves its own test :)
    
    # First test the `happy path` expected case
    let
      addrStr = "/ip4/127.0.0.1/tcp/60002/p2p/16Uuu2HBmAcHvhLqQKwSSbX6BG5JLWUDRcaLVrehUVqpw7fz1hbYc"
      peerInfo = parsePeerInfo(addrStr)
    
    check:
      $(peerInfo.peerId) == "16Uuu2HBmAcHvhLqQKwSSbX6BG5JLWUDRcaLVrehUVqpw7fz1hbYc"
      $(peerInfo.addrs[0][0].tryGet()) == "/ip4/127.0.0.1"
      $(peerInfo.addrs[0][1].tryGet()) == "/tcp/60002"
    
    # Now test some common corner cases
    expect ValueError:
      # gibberish
      discard parsePeerInfo("/p2p/$UCH GIBBER!SH")

    expect ValueError:
      # leading whitespace
      discard parsePeerInfo(" /ip4/127.0.0.1/tcp/60002/p2p/16Uuu2HBmAcHvhLqQKwSSbX6BG5JLWUDRcaLVrehUVqpw7fz1hbYc")

    expect ValueError:
      # trailing whitespace
      discard parsePeerInfo("/ip4/127.0.0.1/tcp/60002/p2p/16Uuu2HBmAcHvhLqQKwSSbX6BG5JLWUDRcaLVrehUVqpw7fz1hbYc ")

    expect ValueError:
      # invalid IP address
      discard parsePeerInfo("/ip4/127.0.0.0.1/tcp/60002/p2p/16Uuu2HBmAcHvhLqQKwSSbX6BG5JLWUDRcaLVrehUVqpw7fz1hbYc")
    
    expect ValueError:
      # no PeerID
      discard parsePeerInfo("/ip4/127.0.0.1/tcp/60002")
    
    expect ValueError:
      # unsupported transport
      discard parsePeerInfo("/ip4/127.0.0.1/udp/60002/p2p/16Uuu2HBmAcHvhLqQKwSSbX6BG5JLWUDRcaLVrehUVqpw7fz1hbYc")
  
  asyncTest "filtering relayed messages  using topic validators":
    ## test scenario: 
    ## node1 and node3 set node2 as their relay node
    ## node3 publishes two messages with two different contentTopics but on the same pubsub topic 
    ## node1 is also subscribed  to the same pubsub topic 
    ## node2 sets a validator for the same pubsub topic
    ## only one of the messages gets delivered to  node1 because the validator only validates one of the content topics

    let
      # publisher node
      nodeKey1 = crypto.PrivateKey.random(Secp256k1, rng[])[]
      node1 = WakuNode.init(nodeKey1, ValidIpAddress.init("0.0.0.0"), Port(60000))
      # Relay node
      nodeKey2 = crypto.PrivateKey.random(Secp256k1, rng[])[]
      node2 = WakuNode.init(nodeKey2, ValidIpAddress.init("0.0.0.0"), Port(60002))
      # Subscriber
      nodeKey3 = crypto.PrivateKey.random(Secp256k1, rng[])[]
      node3 = WakuNode.init(nodeKey3, ValidIpAddress.init("0.0.0.0"), Port(60003))

      pubSubTopic = "test"
      contentTopic1 = ContentTopic("/waku/2/default-content/proto")
      payload = "hello world".toBytes()
      message1 = WakuMessage(payload: payload, contentTopic: contentTopic1)

      payload2 = "you should not see this message!".toBytes()
      contentTopic2 = ContentTopic("2")
      message2 = WakuMessage(payload: payload2, contentTopic: contentTopic2)

    # start all the nodes
    await node1.start()
    node1.mountRelay(@[pubSubTopic])

    await node2.start()
    node2.mountRelay(@[pubSubTopic])

    await node3.start()
    node3.mountRelay(@[pubSubTopic])

    await node1.connectToNodes(@[node2.peerInfo])
    await node3.connectToNodes(@[node2.peerInfo])


    var completionFutValidatorAcc = newFuture[bool]()
    var completionFutValidatorRej = newFuture[bool]()

    proc validator(topic: string, message: messages.Message): Future[ValidationResult] {.async.} =
      ## the validator that only allows messages with contentTopic1 to be relayed
      check:
        topic == pubSubTopic
      let msg = WakuMessage.init(message.data) 
      if msg.isOk():
        # only relay messages with contentTopic1
        if msg.value().contentTopic  == contentTopic1:
          result = ValidationResult.Accept
          completionFutValidatorAcc.complete(true)
        else:
          result = ValidationResult.Reject
          completionFutValidatorRej.complete(true)

    # set a topic validator for pubSubTopic 
    let pb  = PubSub(node2.wakuRelay)
    pb.addValidator(pubSubTopic, validator)

    var completionFut = newFuture[bool]()
    proc relayHandler(topic: string, data: seq[byte]) {.async, gcsafe.} =
      debug "relayed pubsub topic:", topic
      let msg = WakuMessage.init(data)
      if msg.isOk():
        let val = msg.value()
        check:
          topic == pubSubTopic
          # check that only messages with contentTopic1 is relayed (but not contentTopic2)
          val.contentTopic == contentTopic1
      # relay handler is called
      completionFut.complete(true)
  

    node3.subscribe(pubSubTopic, relayHandler)
    await sleepAsync(2000.millis)

    await node1.publish(pubSubTopic, message1)
    await sleepAsync(2000.millis)
    
    # message2 never gets relayed because of the validator
    await node1.publish(pubSubTopic, message2)
    await sleepAsync(2000.millis)

    check:
      (await completionFut.withTimeout(10.seconds)) == true
      # check that validator is called for message1
      (await completionFutValidatorAcc.withTimeout(10.seconds)) == true
      # check that validator is called for message2
      (await completionFutValidatorRej.withTimeout(10.seconds)) == true

    
    await node1.stop()
    await node2.stop()
    await node3.stop()
  
  asyncTest "testing rln-relay with mocked zkp":
    
    let
      # publisher node
      nodeKey1 = crypto.PrivateKey.random(Secp256k1, rng[])[]
      node1 = WakuNode.init(nodeKey1, ValidIpAddress.init("0.0.0.0"), Port(60000))
      # Relay node
      nodeKey2 = crypto.PrivateKey.random(Secp256k1, rng[])[]
      node2 = WakuNode.init(nodeKey2, ValidIpAddress.init("0.0.0.0"), Port(60002))
      # Subscriber
      nodeKey3 = crypto.PrivateKey.random(Secp256k1, rng[])[]
      node3 = WakuNode.init(nodeKey3, ValidIpAddress.init("0.0.0.0"), Port(60003))

      pubSubTopic = "defaultTopic"
      contentTopic1 = ContentTopic("/waku/2/default-content/proto")
      payload = "hello world".toBytes()
      message1 = WakuMessage(payload: payload, contentTopic: contentTopic1)

    # start all the nodes
    await node1.start()
    node1.mountRelay(@[pubSubTopic])

    await node2.start()
    node2.mountRelay(@[pubSubTopic])
    node2.addRLNRelayValidator(pubSubTopic)

    await node3.start()
    node3.mountRelay(@[pubSubTopic])

    await node1.connectToNodes(@[node2.peerInfo])
    await node3.connectToNodes(@[node2.peerInfo])

    var completionFut = newFuture[bool]()
    proc relayHandler(topic: string, data: seq[byte]) {.async, gcsafe.} =
      let msg = WakuMessage.init(data)
      if msg.isOk():
        let val = msg.value()
        debug "The received topic:", topic
        if topic == pubSubTopic:
          completionFut.complete(true)


    node3.subscribe(pubSubTopic, relayHandler)
    await sleepAsync(2000.millis)

    await node1.publish(pubSubTopic, message1, rlnRelayEnabled = true)
    await sleepAsync(2000.millis)


    check:
      (await completionFut.withTimeout(10.seconds)) == true
    
    await node1.stop()
    await node2.stop()
    await node3.stop()

  asyncTest "Relay protocol is started correctly":
    let
      nodeKey1 = crypto.PrivateKey.random(Secp256k1, rng[])[]
      node1 = WakuNode.init(nodeKey1, ValidIpAddress.init("0.0.0.0"),
        Port(60000))

    # Relay protocol starts if mounted after node start

    await node1.start()

    node1.mountRelay()

    check:
      GossipSub(node1.wakuRelay).heartbeatFut.isNil == false

    # Relay protocol starts if mounted before node start

    let
      nodeKey2 = crypto.PrivateKey.random(Secp256k1, rng[])[]
      node2 = WakuNode.init(nodeKey2, ValidIpAddress.init("0.0.0.0"),
        Port(60002))

    node2.mountRelay()

    check:
      # Relay has not yet started as node has not yet started
      GossipSub(node2.wakuRelay).heartbeatFut.isNil
    
    await node2.start()

    check:
      # Relay started on node start
      GossipSub(node2.wakuRelay).heartbeatFut.isNil == false
    
    await allFutures([node1.stop(), node2.stop()])

<<<<<<< HEAD
  asyncTest "Lightpush message return success":
    let
      nodeKey1 = crypto.PrivateKey.random(Secp256k1, rng[])[]
      node1 = WakuNode.init(nodeKey1, ValidIpAddress.init("0.0.0.0"),
        Port(60000))
      nodeKey2 = crypto.PrivateKey.random(Secp256k1, rng[])[]
      node2 = WakuNode.init(nodeKey2, ValidIpAddress.init("0.0.0.0"),
        Port(60002))
      nodeKey3 = crypto.PrivateKey.random(Secp256k1, rng[])[]
      node3 = WakuNode.init(nodeKey3, ValidIpAddress.init("0.0.0.0"),
        Port(60003))
      pubSubTopic = "test"
      contentTopic = ContentTopic("/waku/2/default-content/proto")
      payload = "hello world".toBytes()
      message = WakuMessage(payload: payload, contentTopic: contentTopic)

    # Light node, only lightpush
    await node1.start()
    node1.mountLightPush()

    # Intermediate node
    await node2.start()
    node2.mountRelay(@[pubSubTopic])
    node2.mountLightPush()

    # Receiving node
    await node3.start()
    node3.mountRelay(@[pubSubTopic])

    discard await node1.peerManager.dialPeer(node2.peerInfo, WakuLightPushCodec)
    await sleepAsync(5.seconds)
    await node3.connectToNodes(@[node2.peerInfo])

    var completionFutLightPush = newFuture[bool]()
    var completionFutRelay = newFuture[bool]()
    proc relayHandler(topic: string, data: seq[byte]) {.async, gcsafe.} =
      let msg = WakuMessage.init(data)
      if msg.isOk():
        let val = msg.value()
        check:
          topic == pubSubTopic
          val.contentTopic == contentTopic
          val.payload == payload
      completionFutRelay.complete(true)

    node3.subscribe(pubSubTopic, relayHandler)
    await sleepAsync(2000.millis)

    proc handler(response: PushResponse) {.gcsafe, closure.} =
      debug "push response handler, expecting true"
      check:
        response.isSuccess == true
      completionFutLightPush.complete(true)

    # Publishing with lightpush
    await node1.lightpush(pubSubTopic, message, handler)
    await sleepAsync(2000.millis)

    check:
      (await completionFutRelay.withTimeout(5.seconds)) == true
      (await completionFutLightPush.withTimeout(5.seconds)) == true
    await node1.stop()
    await node2.stop()
    await node3.stop()
=======
  # asyncTest "Lightpush message return success":
  #   let
  #     nodeKey1 = crypto.PrivateKey.random(Secp256k1, rng[])[]
  #     node1 = WakuNode.init(nodeKey1, ValidIpAddress.init("0.0.0.0"),
  #       Port(60000))
  #     nodeKey2 = crypto.PrivateKey.random(Secp256k1, rng[])[]
  #     node2 = WakuNode.init(nodeKey2, ValidIpAddress.init("0.0.0.0"),
  #       Port(60002))
  #     nodeKey3 = crypto.PrivateKey.random(Secp256k1, rng[])[]
  #     node3 = WakuNode.init(nodeKey3, ValidIpAddress.init("0.0.0.0"),
  #       Port(60003))
  #     pubSubTopic = "test"
  #     contentTopic = ContentTopic("/waku/2/default-content/proto")
  #     payload = "hello world".toBytes()
  #     message = WakuMessage(payload: payload, contentTopic: contentTopic)

  #   # Light node, only lightpush
  #   await node1.start()
  #   node1.mountLightPush()

  #   # Intermediate node
  #   await node2.start()
  #   node2.mountRelay(@[pubSubTopic])
  #   node2.mountLightPush()

  #   # Receiving node
  #   await node3.start()
  #   node3.mountRelay(@[pubSubTopic])

  #   discard await node1.peerManager.dialPeer(node2.peerInfo, WakuLightPushCodec)
  #   await sleepAsync(5.seconds)
  #   await node3.connectToNodes(@[node2.peerInfo])

  #   var completionFutLightPush = newFuture[bool]()
  #   var completionFutRelay = newFuture[bool]()
  #   proc relayHandler(topic: string, data: seq[byte]) {.async, gcsafe.} =
  #     let msg = WakuMessage.init(data)
  #     if msg.isOk():
  #       let val = msg.value()
  #       check:
  #         topic == pubSubTopic
  #         val.contentTopic == contentTopic
  #         val.payload == payload
  #     completionFutRelay.complete(true)

  #   node3.subscribe(pubSubTopic, relayHandler)
  #   await sleepAsync(2000.millis)

  #   proc handler(response: PushResponse) {.gcsafe, closure.} =
  #     debug "push response handler, expecting true"
  #     check:
  #       response.isSuccess == true
  #     completionFutLightPush.complete(true)

  #   # Publishing with lightpush
  #   await node1.lightpush(pubSubTopic, message, handler)
  #   await sleepAsync(2000.millis)

  #   check:
  #     (await completionFutRelay.withTimeout(5.seconds)) == true
  #     (await completionFutLightPush.withTimeout(5.seconds)) == true
  #   await node1.stop()
  #   await node2.stop()
  #   await node3.stop()
>>>>>>> c22c1e05
<|MERGE_RESOLUTION|>--- conflicted
+++ resolved
@@ -568,72 +568,6 @@
     
     await allFutures([node1.stop(), node2.stop()])
 
-<<<<<<< HEAD
-  asyncTest "Lightpush message return success":
-    let
-      nodeKey1 = crypto.PrivateKey.random(Secp256k1, rng[])[]
-      node1 = WakuNode.init(nodeKey1, ValidIpAddress.init("0.0.0.0"),
-        Port(60000))
-      nodeKey2 = crypto.PrivateKey.random(Secp256k1, rng[])[]
-      node2 = WakuNode.init(nodeKey2, ValidIpAddress.init("0.0.0.0"),
-        Port(60002))
-      nodeKey3 = crypto.PrivateKey.random(Secp256k1, rng[])[]
-      node3 = WakuNode.init(nodeKey3, ValidIpAddress.init("0.0.0.0"),
-        Port(60003))
-      pubSubTopic = "test"
-      contentTopic = ContentTopic("/waku/2/default-content/proto")
-      payload = "hello world".toBytes()
-      message = WakuMessage(payload: payload, contentTopic: contentTopic)
-
-    # Light node, only lightpush
-    await node1.start()
-    node1.mountLightPush()
-
-    # Intermediate node
-    await node2.start()
-    node2.mountRelay(@[pubSubTopic])
-    node2.mountLightPush()
-
-    # Receiving node
-    await node3.start()
-    node3.mountRelay(@[pubSubTopic])
-
-    discard await node1.peerManager.dialPeer(node2.peerInfo, WakuLightPushCodec)
-    await sleepAsync(5.seconds)
-    await node3.connectToNodes(@[node2.peerInfo])
-
-    var completionFutLightPush = newFuture[bool]()
-    var completionFutRelay = newFuture[bool]()
-    proc relayHandler(topic: string, data: seq[byte]) {.async, gcsafe.} =
-      let msg = WakuMessage.init(data)
-      if msg.isOk():
-        let val = msg.value()
-        check:
-          topic == pubSubTopic
-          val.contentTopic == contentTopic
-          val.payload == payload
-      completionFutRelay.complete(true)
-
-    node3.subscribe(pubSubTopic, relayHandler)
-    await sleepAsync(2000.millis)
-
-    proc handler(response: PushResponse) {.gcsafe, closure.} =
-      debug "push response handler, expecting true"
-      check:
-        response.isSuccess == true
-      completionFutLightPush.complete(true)
-
-    # Publishing with lightpush
-    await node1.lightpush(pubSubTopic, message, handler)
-    await sleepAsync(2000.millis)
-
-    check:
-      (await completionFutRelay.withTimeout(5.seconds)) == true
-      (await completionFutLightPush.withTimeout(5.seconds)) == true
-    await node1.stop()
-    await node2.stop()
-    await node3.stop()
-=======
   # asyncTest "Lightpush message return success":
   #   let
   #     nodeKey1 = crypto.PrivateKey.random(Secp256k1, rng[])[]
@@ -697,5 +631,4 @@
   #     (await completionFutLightPush.withTimeout(5.seconds)) == true
   #   await node1.stop()
   #   await node2.stop()
-  #   await node3.stop()
->>>>>>> c22c1e05
+  #   await node3.stop()