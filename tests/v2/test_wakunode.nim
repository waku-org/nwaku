{.used.}

import
  testutils/unittests,
  chronicles, chronos, stew/shims/net as stewNet, stew/byteutils, std/os,
  libp2p/crypto/crypto,
  libp2p/crypto/secp,
  libp2p/peerid,
  libp2p/multiaddress,
  libp2p/switch,
  libp2p/protocols/pubsub/rpc/messages,
  libp2p/protocols/pubsub/pubsub,
  libp2p/protocols/pubsub/gossipsub,
  libp2p/nameresolving/mockresolver,
  eth/keys,
  ../../waku/v2/node/storage/sqlite,
  ../../waku/v2/node/storage/message/waku_message_store,
  ../../waku/v2/protocol/[waku_relay, waku_message],
  ../../waku/v2/protocol/waku_store/waku_store,
  ../../waku/v2/protocol/waku_filter/waku_filter,
  ../../waku/v2/protocol/waku_lightpush/waku_lightpush,
  ../../waku/v2/node/peer_manager/peer_manager,
  ../../waku/v2/utils/peers,
  ../../waku/v2/utils/time,
  ../../waku/v2/node/wakunode2

when defined(rln):
  import std/sequtils
  import 
    ../../waku/v2/protocol/waku_rln_relay/[waku_rln_relay_utils, waku_rln_relay_types]
  from times import epochTime
  
const RLNRELAY_PUBSUB_TOPIC = "waku/2/rlnrelay/proto"
template sourceDir: string = currentSourcePath.parentDir()
const KEY_PATH = sourceDir / "resources/test_key.pem"
const CERT_PATH = sourceDir / "resources/test_cert.pem"

procSuite "WakuNode":
  let rng = keys.newRng()
 
  asyncTest "Message published with content filter is retrievable":
    let
      nodeKey = crypto.PrivateKey.random(Secp256k1, rng[])[]
      node = WakuNode.new(nodeKey, ValidIpAddress.init("0.0.0.0"),
        Port(60000))
      pubSubTopic = "chat"
      contentTopic = ContentTopic("/waku/2/default-content/proto")
      filterRequest = FilterRequest(pubSubTopic: pubSubTopic, contentFilters: @[ContentFilter(contentTopic: contentTopic)], subscribe: true)
      message = WakuMessage(payload: "hello world".toBytes(),
        contentTopic: contentTopic)

    # This could/should become a more fixed handler (at least default) that
    # would be enforced on WakuNode level.
    proc relayHandler(topic: string, data: seq[byte]) {.async, gcsafe.} =
      let msg = WakuMessage.init(data)
      if msg.isOk():
        check:
          topic == "chat"
        node.filters.notify(msg.value(), topic)

    var completionFut = newFuture[bool]()

    # This would be the actual application handler
    proc contentHandler(msg: WakuMessage) {.gcsafe, closure.} =
      let message = string.fromBytes(msg.payload)
      check:
        message == "hello world"
      completionFut.complete(true)

    await node.start()

    node.mountRelay()

    # Subscribe our node to the pubSubTopic where all chat data go onto.
    node.subscribe(pubSubTopic, relayHandler)

    # Subscribe a contentFilter to trigger a specific application handler when
    # WakuMessages with that content are received
    await node.subscribe(filterRequest, contentHandler)

    await sleepAsync(2000.millis)

    await node.publish(pubSubTopic, message)

    check:
      (await completionFut.withTimeout(5.seconds)) == true

    await node.stop()

  asyncTest "Content filtered publishing over network":
    let
      nodeKey1 = crypto.PrivateKey.random(Secp256k1, rng[])[]
      node1 = WakuNode.new(nodeKey1, ValidIpAddress.init("0.0.0.0"),
        Port(60000))
      nodeKey2 = crypto.PrivateKey.random(Secp256k1, rng[])[]
      node2 = WakuNode.new(nodeKey2, ValidIpAddress.init("0.0.0.0"),
        Port(60002))
      pubSubTopic = "chat"
      contentTopic = ContentTopic("/waku/2/default-content/proto")
      filterRequest = FilterRequest(pubSubTopic: pubSubTopic, contentFilters: @[ContentFilter(contentTopic: contentTopic)], subscribe: true)
      message = WakuMessage(payload: "hello world".toBytes(),
        contentTopic: contentTopic)

    var completionFut = newFuture[bool]()

    # This could/should become a more fixed handler (at least default) that
    # would be enforced on WakuNode level.
    proc relayHandler(topic: string, data: seq[byte]) {.async, gcsafe.} =
      let msg = WakuMessage.init(data)
      if msg.isOk():
        check:
          topic == "chat"
        node1.filters.notify(msg.value(), topic)

    # This would be the actual application handler
    proc contentHandler(msg: WakuMessage) {.gcsafe, closure.} =
      let message = string.fromBytes(msg.payload)
      check:
        message == "hello world"
      completionFut.complete(true)

    await allFutures([node1.start(), node2.start()])

    node1.mountRelay()
    node2.mountRelay()

    node1.mountFilter()
    node2.mountFilter()

    # Subscribe our node to the pubSubTopic where all chat data go onto.
    node1.subscribe(pubSubTopic, relayHandler)
    # Subscribe a contentFilter to trigger a specific application handler when
    # WakuMessages with that content are received
    node1.wakuFilter.setPeer(node2.switch.peerInfo.toRemotePeerInfo())
    await node1.subscribe(filterRequest, contentHandler)
    await sleepAsync(2000.millis)

    # Connect peers by dialing from node2 to node1
    let conn = await node2.switch.dial(node1.switch.peerInfo.peerId, node1.switch.peerInfo.addrs, WakuRelayCodec)

    # We need to sleep to allow the subscription to go through
    info "Going to sleep to allow subscribe to go through"
    await sleepAsync(2000.millis)

    info "Waking up and publishing"
    await node2.publish(pubSubTopic, message)

    check:
      (await completionFut.withTimeout(5.seconds)) == true
    await node1.stop() 
    await node2.stop()
  
  asyncTest "Can receive filtered messages published on both default and other topics":
    let
      nodeKey1 = crypto.PrivateKey.random(Secp256k1, rng[])[]
      node1 = WakuNode.new(nodeKey1, ValidIpAddress.init("0.0.0.0"), Port(60000))
      nodeKey2 = crypto.PrivateKey.random(Secp256k1, rng[])[]
      node2 = WakuNode.new(nodeKey2, ValidIpAddress.init("0.0.0.0"), Port(60002))
      defaultTopic = "/waku/2/default-waku/proto"
      otherTopic = "/non/waku/formatted"
      defaultContentTopic = "defaultCT"
      otherContentTopic = "otherCT"
      defaultPayload = @[byte 1]
      otherPayload = @[byte 9]
      defaultMessage = WakuMessage(payload: defaultPayload, contentTopic: defaultContentTopic)
      otherMessage = WakuMessage(payload: otherPayload, contentTopic: otherContentTopic)
      defaultFR = FilterRequest(contentFilters: @[ContentFilter(contentTopic: defaultContentTopic)], subscribe: true)
      otherFR = FilterRequest(contentFilters: @[ContentFilter(contentTopic: otherContentTopic)], subscribe: true)

    await node1.start()
    node1.mountRelay()
    node1.mountFilter()

    await node2.start()
    node2.mountRelay()
    node2.mountFilter()
    node2.wakuFilter.setPeer(node1.switch.peerInfo.toRemotePeerInfo())

    var defaultComplete = newFuture[bool]()
    var otherComplete = newFuture[bool]()

    # Subscribe nodes 1 and 2 to otherTopic
    proc emptyHandler(topic: string, data: seq[byte]) {.async, gcsafe.} =
      # Do not notify filters or subscriptions here. This should be default behaviour for all topics
      discard
    
    node1.subscribe(otherTopic, emptyHandler)
    node2.subscribe(otherTopic, emptyHandler)

    await sleepAsync(2000.millis)

    proc defaultHandler(msg: WakuMessage) {.gcsafe, closure.} =
      check:
        msg.payload == defaultPayload
        msg.contentTopic == defaultContentTopic
      defaultComplete.complete(true)
    
    proc otherHandler(msg: WakuMessage) {.gcsafe, closure.} =
      check:
        msg.payload == otherPayload
        msg.contentTopic == otherContentTopic
      otherComplete.complete(true)

    # Subscribe a contentFilter to trigger a specific application handler when
    # WakuMessages with that content are received
    await node2.subscribe(defaultFR, defaultHandler)

    await sleepAsync(2000.millis)

    # Let's check that content filtering works on the default topic
    await node1.publish(defaultTopic, defaultMessage)

    check:
      (await defaultComplete.withTimeout(5.seconds)) == true

    # Now check that content filtering works on other topics
    await node2.subscribe(otherFR, otherHandler)

    await sleepAsync(2000.millis)

    await node1.publish(otherTopic,otherMessage)
    
    check:
      (await otherComplete.withTimeout(5.seconds)) == true

    await node1.stop()
    await node2.stop()
  
  asyncTest "Filter protocol works on node without relay capability":
    let
      nodeKey1 = crypto.PrivateKey.random(Secp256k1, rng[])[]
      node1 = WakuNode.new(nodeKey1, ValidIpAddress.init("0.0.0.0"), Port(60000))
      nodeKey2 = crypto.PrivateKey.random(Secp256k1, rng[])[]
      node2 = WakuNode.new(nodeKey2, ValidIpAddress.init("0.0.0.0"), Port(60002))
      defaultTopic = "/waku/2/default-waku/proto"
      contentTopic = "defaultCT"
      payload = @[byte 1]
      message = WakuMessage(payload: payload, contentTopic: contentTopic)
      filterRequest = FilterRequest(contentFilters: @[ContentFilter(contentTopic: contentTopic)], subscribe: true)

    await node1.start()
    node1.mountRelay()
    node1.mountFilter()

    await node2.start()
    node2.mountRelay(relayMessages=false) # Do not start WakuRelay or subscribe to any topics
    node2.mountFilter()
    node2.wakuFilter.setPeer(node1.switch.peerInfo.toRemotePeerInfo())

    check:
      node1.wakuRelay.isNil == false # Node1 is a full node
      node2.wakuRelay.isNil == true # Node 2 is a light node

    var completeFut = newFuture[bool]()

    proc filterHandler(msg: WakuMessage) {.gcsafe, closure.} =
      check:
        msg.payload == payload
        msg.contentTopic == contentTopic
      completeFut.complete(true)

    # Subscribe a contentFilter to trigger a specific application handler when
    # WakuMessages with that content are received
    await node2.subscribe(filterRequest, filterHandler)

    await sleepAsync(2000.millis)

    # Let's check that content filtering works on the default topic
    await node1.publish(defaultTopic, message)

    check:
      (await completeFut.withTimeout(5.seconds)) == true

    await node1.stop()
    await node2.stop()

  asyncTest "Store protocol returns expected message":
    let
      nodeKey1 = crypto.PrivateKey.random(Secp256k1, rng[])[]
      node1 = WakuNode.new(nodeKey1, ValidIpAddress.init("0.0.0.0"),
        Port(60000))
      nodeKey2 = crypto.PrivateKey.random(Secp256k1, rng[])[]
      node2 = WakuNode.new(nodeKey2, ValidIpAddress.init("0.0.0.0"),
        Port(60002))
      contentTopic = ContentTopic("/waku/2/default-content/proto")
      message = WakuMessage(payload: "hello world".toBytes(), contentTopic: contentTopic)

    var completionFut = newFuture[bool]()

    await node1.start()
    node1.mountStore(persistMessages = true)
    await node2.start()
    node2.mountStore(persistMessages = true)

    await node2.wakuStore.handleMessage("/waku/2/default-waku/proto", message)

    await sleepAsync(2000.millis)

    node1.wakuStore.setPeer(node2.switch.peerInfo.toRemotePeerInfo())

    proc storeHandler(response: HistoryResponse) {.gcsafe, closure.} =
      check:
        response.messages[0] == message
      completionFut.complete(true)

    await node1.query(HistoryQuery(contentFilters: @[HistoryContentFilter(contentTopic: contentTopic)]), storeHandler)

    check:
      (await completionFut.withTimeout(5.seconds)) == true
    await node1.stop()
    await node2.stop()

  asyncTest "Filter protocol returns expected message":
    let
      nodeKey1 = crypto.PrivateKey.random(Secp256k1, rng[])[]
      node1 = WakuNode.new(nodeKey1, ValidIpAddress.init("0.0.0.0"),
        Port(60000))
      nodeKey2 = crypto.PrivateKey.random(Secp256k1, rng[])[]
      node2 = WakuNode.new(nodeKey2, ValidIpAddress.init("0.0.0.0"),
        Port(60002))
      contentTopic = ContentTopic("/waku/2/default-content/proto")
      message = WakuMessage(payload: "hello world".toBytes(), contentTopic: contentTopic)

    var completionFut = newFuture[bool]()

    await node1.start()
    node1.mountFilter()
    await node2.start()
    node2.mountFilter()

    node1.wakuFilter.setPeer(node2.switch.peerInfo.toRemotePeerInfo())

    proc handler(msg: WakuMessage) {.gcsafe, closure.} =
      check:
        msg == message
      completionFut.complete(true)

    await node1.subscribe(FilterRequest(pubSubTopic: "/waku/2/default-waku/proto", contentFilters: @[ContentFilter(contentTopic: contentTopic)], subscribe: true), handler)

    await sleepAsync(2000.millis)

    await node2.wakuFilter.handleMessage("/waku/2/default-waku/proto", message)

    await sleepAsync(2000.millis)

    check:
      (await completionFut.withTimeout(5.seconds)) == true
    await node1.stop()
    await node2.stop()

  asyncTest "Store protocol returns expected message when relay is disabled and filter enabled":
    # See nwaku issue #937: 'Store: ability to decouple store from relay'

    let
      nodeKey1 = crypto.PrivateKey.random(Secp256k1, rng[])[]
      node1 = WakuNode.new(nodeKey1, ValidIpAddress.init("0.0.0.0"), Port(60000))
      nodeKey2 = crypto.PrivateKey.random(Secp256k1, rng[])[]
      node2 = WakuNode.new(nodeKey2, ValidIpAddress.init("0.0.0.0"), Port(60002))

      pubSubTopic = "/waku/2/default-waku/proto"
      contentTopic = ContentTopic("/waku/2/default-content/proto")
      message = WakuMessage(payload: "hello world".toBytes(), contentTopic: contentTopic)

      filterComplFut = newFuture[bool]()
      storeComplFut = newFuture[bool]()

    await node1.start()
    node1.mountStore(persistMessages = true)
    node1.mountFilter()

    await node2.start()
    node2.mountStore(persistMessages = true)
    node2.mountFilter()

    node2.wakuFilter.setPeer(node1.switch.peerInfo.toRemotePeerInfo())
    node1.wakuStore.setPeer(node2.switch.peerInfo.toRemotePeerInfo())

    proc filterReqHandler(msg: WakuMessage) {.gcsafe, closure.} =
      check:
        msg == message
      filterComplFut.complete(true)

    await node2.subscribe(FilterRequest(pubSubTopic: pubSubTopic, contentFilters: @[ContentFilter(contentTopic: contentTopic)], subscribe: true), filterReqHandler)

    await sleepAsync(2000.millis)

    # Send filter push message to node2
    await node1.wakuFilter.handleMessage(pubSubTopic, message)

    await sleepAsync(2000.millis)

    # Wait for the node2 filter to receive the push message
    check:
      (await filterComplFut.withTimeout(5.seconds)) == true

    proc node1StoreQueryRespHandler(response: HistoryResponse) {.gcsafe, closure.} =
      check:
        response.messages.len == 1
        response.messages[0] == message
      storeComplFut.complete(true)

    await node1.query(HistoryQuery(contentFilters: @[HistoryContentFilter(contentTopic: contentTopic)]), node1StoreQueryRespHandler)

    check:
      (await storeComplFut.withTimeout(5.seconds)) == true

    await node1.stop()
    await node2.stop()

  asyncTest "Messages are correctly relayed":
    let
      nodeKey1 = crypto.PrivateKey.random(Secp256k1, rng[])[]
      node1 = WakuNode.new(nodeKey1, ValidIpAddress.init("0.0.0.0"),
        Port(60000))
      nodeKey2 = crypto.PrivateKey.random(Secp256k1, rng[])[]
      node2 = WakuNode.new(nodeKey2, ValidIpAddress.init("0.0.0.0"),
        Port(60002))
      nodeKey3 = crypto.PrivateKey.random(Secp256k1, rng[])[]
      node3 = WakuNode.new(nodeKey3, ValidIpAddress.init("0.0.0.0"),
        Port(60003))
      pubSubTopic = "test"
      contentTopic = ContentTopic("/waku/2/default-content/proto")
      payload = "hello world".toBytes()
      message = WakuMessage(payload: payload, contentTopic: contentTopic)

    await node1.start()
    node1.mountRelay(@[pubSubTopic])

    await node2.start()
    node2.mountRelay(@[pubSubTopic])

    await node3.start()
    node3.mountRelay(@[pubSubTopic])

    await node1.connectToNodes(@[node2.switch.peerInfo.toRemotePeerInfo()])
    await node3.connectToNodes(@[node2.switch.peerInfo.toRemotePeerInfo()])

    var completionFut = newFuture[bool]()
    proc relayHandler(topic: string, data: seq[byte]) {.async, gcsafe.} =
      let msg = WakuMessage.init(data)
      if msg.isOk():
        let val = msg.value()
        check:
          topic == pubSubTopic
          val.contentTopic == contentTopic
          val.payload == payload
      completionFut.complete(true)

    node3.subscribe(pubSubTopic, relayHandler)
    await sleepAsync(2000.millis)

    await node1.publish(pubSubTopic, message)
    await sleepAsync(2000.millis)

    check:
      (await completionFut.withTimeout(5.seconds)) == true
    await node1.stop()
    await node2.stop()
    await node3.stop()
  
  asyncTest "Protocol matcher works as expected":
    let
      nodeKey1 = crypto.PrivateKey.random(Secp256k1, rng[])[]
      node1 = WakuNode.new(nodeKey1, ValidIpAddress.init("0.0.0.0"),
        Port(60000))
      nodeKey2 = crypto.PrivateKey.random(Secp256k1, rng[])[]
      node2 = WakuNode.new(nodeKey2, ValidIpAddress.init("0.0.0.0"),
        Port(60002))
      pubSubTopic = "/waku/2/default-waku/proto"
      contentTopic = ContentTopic("/waku/2/default-content/proto")
      payload = "hello world".toBytes()
      message = WakuMessage(payload: payload, contentTopic: contentTopic)

    # Setup node 1 with stable codec "/vac/waku/relay/2.0.0"

    await node1.start()
    node1.mountRelay(@[pubSubTopic])
    node1.wakuRelay.codec = "/vac/waku/relay/2.0.0"

    # Setup node 2 with beta codec "/vac/waku/relay/2.0.0-beta2"

    await node2.start()
    node2.mountRelay(@[pubSubTopic])
    node2.wakuRelay.codec = "/vac/waku/relay/2.0.0-beta2"

    check:
      # Check that mounted codecs are actually different
      node1.wakuRelay.codec ==  "/vac/waku/relay/2.0.0"
      node2.wakuRelay.codec == "/vac/waku/relay/2.0.0-beta2"

    # Now verify that protocol matcher returns `true` and relay works

    await node1.connectToNodes(@[node2.switch.peerInfo.toRemotePeerInfo()])

    var completionFut = newFuture[bool]()
    proc relayHandler(topic: string, data: seq[byte]) {.async, gcsafe.} =
      let msg = WakuMessage.init(data)
      if msg.isOk():
        let val = msg.value()
        check:
          topic == pubSubTopic
          val.contentTopic == contentTopic
          val.payload == payload
      completionFut.complete(true)

    node2.subscribe(pubSubTopic, relayHandler)
    await sleepAsync(2000.millis)

    await node1.publish(pubSubTopic, message)
    await sleepAsync(2000.millis)

    check:
      (await completionFut.withTimeout(5.seconds)) == true
    await node1.stop()
    await node2.stop()

  asyncTest "Peer info parses correctly":
    ## This is such an important utility function for wakunode2
    ## that it deserves its own test :)
    
    # First test the `happy path` expected case
    let
      addrStr = "/ip4/127.0.0.1/tcp/60002/p2p/16Uuu2HBmAcHvhLqQKwSSbX6BG5JLWUDRcaLVrehUVqpw7fz1hbYc"
      remotePeerInfo = parseRemotePeerInfo(addrStr)
    
    check:
      $(remotePeerInfo.peerId) == "16Uuu2HBmAcHvhLqQKwSSbX6BG5JLWUDRcaLVrehUVqpw7fz1hbYc"
      $(remotePeerInfo.addrs[0][0].tryGet()) == "/ip4/127.0.0.1"
      $(remotePeerInfo.addrs[0][1].tryGet()) == "/tcp/60002"
    
    # DNS multiaddrs parsing expected cases:
    let
      dnsPeer = parseRemotePeerInfo("/dns/localhost/tcp/60002/p2p/16Uuu2HBmAcHvhLqQKwSSbX6BG5JLWUDRcaLVrehUVqpw7fz1hbYc")
      dnsAddrPeer = parseRemotePeerInfo("/dnsaddr/localhost/tcp/60002/p2p/16Uuu2HBmAcHvhLqQKwSSbX6BG5JLWUDRcaLVrehUVqpw7fz1hbYc")
      dns4Peer = parseRemotePeerInfo("/dns4/localhost/tcp/60002/p2p/16Uuu2HBmAcHvhLqQKwSSbX6BG5JLWUDRcaLVrehUVqpw7fz1hbYc")
      dns6Peer = parseRemotePeerInfo("/dns6/localhost/tcp/60002/p2p/16Uuu2HBmAcHvhLqQKwSSbX6BG5JLWUDRcaLVrehUVqpw7fz1hbYc")

    check:
      # /dns
      $(dnsPeer.peerId) == "16Uuu2HBmAcHvhLqQKwSSbX6BG5JLWUDRcaLVrehUVqpw7fz1hbYc"
      $(dnsPeer.addrs[0][0].tryGet()) == "/dns/localhost"
      $(dnsPeer.addrs[0][1].tryGet()) == "/tcp/60002"
      # /dnsaddr
      $(dnsAddrPeer.peerId) == "16Uuu2HBmAcHvhLqQKwSSbX6BG5JLWUDRcaLVrehUVqpw7fz1hbYc"
      $(dnsAddrPeer.addrs[0][0].tryGet()) == "/dnsaddr/localhost"
      $(dnsAddrPeer.addrs[0][1].tryGet()) == "/tcp/60002"
      # /dns4
      $(dns4Peer.peerId) == "16Uuu2HBmAcHvhLqQKwSSbX6BG5JLWUDRcaLVrehUVqpw7fz1hbYc"
      $(dns4Peer.addrs[0][0].tryGet()) == "/dns4/localhost"
      $(dns4Peer.addrs[0][1].tryGet()) == "/tcp/60002"
      # /dns6
      $(dns6Peer.peerId) == "16Uuu2HBmAcHvhLqQKwSSbX6BG5JLWUDRcaLVrehUVqpw7fz1hbYc"
      $(dns6Peer.addrs[0][0].tryGet()) == "/dns6/localhost"
      $(dns6Peer.addrs[0][1].tryGet()) == "/tcp/60002"

    # Now test some common corner cases
    expect LPError:
      # gibberish
      discard parseRemotePeerInfo("/p2p/$UCH GIBBER!SH")

    expect LPError:
      # leading whitespace
      discard parseRemotePeerInfo(" /ip4/127.0.0.1/tcp/60002/p2p/16Uuu2HBmAcHvhLqQKwSSbX6BG5JLWUDRcaLVrehUVqpw7fz1hbYc")

    expect LPError:
      # trailing whitespace
      discard parseRemotePeerInfo("/ip4/127.0.0.1/tcp/60002/p2p/16Uuu2HBmAcHvhLqQKwSSbX6BG5JLWUDRcaLVrehUVqpw7fz1hbYc ")

    expect LPError:
      # invalid IP address
      discard parseRemotePeerInfo("/ip4/127.0.0.0.1/tcp/60002/p2p/16Uuu2HBmAcHvhLqQKwSSbX6BG5JLWUDRcaLVrehUVqpw7fz1hbYc")

    expect LPError:
      # no PeerID
      discard parseRemotePeerInfo("/ip4/127.0.0.1/tcp/60002")

    expect ValueError:
      # unsupported transport
      discard parseRemotePeerInfo("/ip4/127.0.0.1/udp/60002/p2p/16Uuu2HBmAcHvhLqQKwSSbX6BG5JLWUDRcaLVrehUVqpw7fz1hbYc")

  asyncTest "resolve and connect to dns multiaddrs":
    let resolver = MockResolver.new()

    resolver.ipResponses[("localhost", false)] = @["127.0.0.1"]

    let
      nodeKey1 = crypto.PrivateKey.random(Secp256k1, rng[])[]
      node1 = WakuNode.new(nodeKey1, ValidIpAddress.init("0.0.0.0"), Port(60000), nameResolver = resolver)
      nodeKey2 = crypto.PrivateKey.random(Secp256k1, rng[])[]
      node2 = WakuNode.new(nodeKey2, ValidIpAddress.init("0.0.0.0"), Port(60002))

    # Construct DNS multiaddr for node2
    let
      node2PeerId = $(node2.switch.peerInfo.peerId)
      node2Dns4Addr = "/dns4/localhost/tcp/60002/p2p/" & node2PeerId

    node1.mountRelay()
    node2.mountRelay()

    await allFutures([node1.start(), node2.start()])

    await node1.connectToNodes(@[node2Dns4Addr])

    check:
      node1.switch.connManager.connCount(node2.switch.peerInfo.peerId) == 1

    await allFutures([node1.stop(), node2.stop()])

  asyncTest "filtering relayed messages  using topic validators":
    ## test scenario:
    ## node1 and node3 set node2 as their relay node
    ## node3 publishes two messages with two different contentTopics but on the same pubsub topic
    ## node1 is also subscribed  to the same pubsub topic
    ## node2 sets a validator for the same pubsub topic
    ## only one of the messages gets delivered to  node1 because the validator only validates one of the content topics

    let
      # publisher node
      nodeKey1 = crypto.PrivateKey.random(Secp256k1, rng[])[]
      node1 = WakuNode.new(nodeKey1, ValidIpAddress.init("0.0.0.0"), Port(60000))
      # Relay node
      nodeKey2 = crypto.PrivateKey.random(Secp256k1, rng[])[]
      node2 = WakuNode.new(nodeKey2, ValidIpAddress.init("0.0.0.0"), Port(60002))
      # Subscriber
      nodeKey3 = crypto.PrivateKey.random(Secp256k1, rng[])[]
      node3 = WakuNode.new(nodeKey3, ValidIpAddress.init("0.0.0.0"), Port(60003))

      pubSubTopic = "test"
      contentTopic1 = ContentTopic("/waku/2/default-content/proto")
      payload = "hello world".toBytes()
      message1 = WakuMessage(payload: payload, contentTopic: contentTopic1)

      payload2 = "you should not see this message!".toBytes()
      contentTopic2 = ContentTopic("2")
      message2 = WakuMessage(payload: payload2, contentTopic: contentTopic2)

    # start all the nodes
    await node1.start()
    node1.mountRelay(@[pubSubTopic])

    await node2.start()
    node2.mountRelay(@[pubSubTopic])

    await node3.start()
    node3.mountRelay(@[pubSubTopic])

    await node1.connectToNodes(@[node2.switch.peerInfo.toRemotePeerInfo()])
    await node3.connectToNodes(@[node2.switch.peerInfo.toRemotePeerInfo()])

    var completionFutValidatorAcc = newFuture[bool]()
    var completionFutValidatorRej = newFuture[bool]()

    proc validator(topic: string, message: messages.Message): Future[ValidationResult] {.async.} =
      ## the validator that only allows messages with contentTopic1 to be relayed
      check:
        topic == pubSubTopic
      let msg = WakuMessage.init(message.data)
      if msg.isOk():
        # only relay messages with contentTopic1
        if msg.value().contentTopic  == contentTopic1:
          result = ValidationResult.Accept
          completionFutValidatorAcc.complete(true)
        else:
          result = ValidationResult.Reject
          completionFutValidatorRej.complete(true)

    # set a topic validator for pubSubTopic
    let pb  = PubSub(node2.wakuRelay)
    pb.addValidator(pubSubTopic, validator)

    var completionFut = newFuture[bool]()
    proc relayHandler(topic: string, data: seq[byte]) {.async, gcsafe.} =
      debug "relayed pubsub topic:", topic
      let msg = WakuMessage.init(data)
      if msg.isOk():
        let val = msg.value()
        check:
          topic == pubSubTopic
          # check that only messages with contentTopic1 is relayed (but not contentTopic2)
          val.contentTopic == contentTopic1
      # relay handler is called
      completionFut.complete(true)


    node3.subscribe(pubSubTopic, relayHandler)
    await sleepAsync(2000.millis)

    await node1.publish(pubSubTopic, message1)
    await sleepAsync(2000.millis)

    # message2 never gets relayed because of the validator
    await node1.publish(pubSubTopic, message2)
    await sleepAsync(2000.millis)

    check:
      (await completionFut.withTimeout(10.seconds)) == true
      # check that validator is called for message1
      (await completionFutValidatorAcc.withTimeout(10.seconds)) == true
      # check that validator is called for message2
      (await completionFutValidatorRej.withTimeout(10.seconds)) == true


    await node1.stop()
    await node2.stop()
    await node3.stop()

  when defined(rln):
    asyncTest "testing rln-relay with valid proof":

      let
        # publisher node
        nodeKey1 = crypto.PrivateKey.random(Secp256k1, rng[])[]
        node1 = WakuNode.new(nodeKey1, ValidIpAddress.init("0.0.0.0"), Port(60000))
        # Relay node
        nodeKey2 = crypto.PrivateKey.random(Secp256k1, rng[])[]
        node2 = WakuNode.new(nodeKey2, ValidIpAddress.init("0.0.0.0"), Port(60002))
        # Subscriber
        nodeKey3 = crypto.PrivateKey.random(Secp256k1, rng[])[]
        node3 = WakuNode.new(nodeKey3, ValidIpAddress.init("0.0.0.0"), Port(60003))

        rlnRelayPubSubTopic = RLNRELAY_PUBSUB_TOPIC
        contentTopic = ContentTopic("/waku/2/default-content/proto")

      # set up three nodes
      # node1
      node1.mountRelay(@[rlnRelayPubSubTopic])
<<<<<<< HEAD
      let (groupOpt1, memKeyPairOpt1, memIndexOpt1) = rlnRelaySetUp(1) # set up rln relay inputs
      # mount rlnrelay in off-chain mode
      waitFor node1.mountRlnRelay(groupOpt = groupOpt1,
                                  memKeyPairOpt = memKeyPairOpt1,
                                  memIndexOpt= memIndexOpt1,
                                  onchainMode = false,
=======
      let (groupOpt1, memKeyPairOpt1, memIndexOpt1) = rlnRelayStaticSetUp(1) # set up rln relay inputs
      # mount rlnrelay in off-chain mode
      node1.mountRlnRelayStatic(group = groupOpt1.get(),
                                  memKeyPair = memKeyPairOpt1.get(),
                                  memIndex = memIndexOpt1.get(), 
>>>>>>> 79459d29
                                  pubsubTopic = rlnRelayPubSubTopic,
                                  contentTopic = contentTopic)
      await node1.start()

      # node 2
      node2.mountRelay(@[rlnRelayPubSubTopic])
      let (groupOpt2, memKeyPairOpt2, memIndexOpt2) = rlnRelayStaticSetUp(2) # set up rln relay inputs
      # mount rlnrelay in off-chain mode
<<<<<<< HEAD
      waitFor node2.mountRlnRelay(groupOpt = groupOpt2,
                                  memKeyPairOpt = memKeyPairOpt2,
                                  memIndexOpt= memIndexOpt2,
                                  onchainMode = false,
=======
      node2.mountRlnRelayStatic(group = groupOpt2.get(),
                                  memKeyPair = memKeyPairOpt2.get(),
                                  memIndex = memIndexOpt2.get(),
>>>>>>> 79459d29
                                  pubsubTopic = rlnRelayPubSubTopic,
                                  contentTopic = contentTopic)
      await node2.start()

      # node 3
      node3.mountRelay(@[rlnRelayPubSubTopic])
      let (groupOpt3, memKeyPairOpt3, memIndexOpt3) = rlnRelayStaticSetUp(3) # set up rln relay inputs
      # mount rlnrelay in off-chain mode
<<<<<<< HEAD
      waitFor node3.mountRlnRelay(groupOpt = groupOpt3,
                                  memKeyPairOpt = memKeyPairOpt3,
                                  memIndexOpt= memIndexOpt3,
                                  onchainMode = false,
=======
      node3.mountRlnRelayStatic(group = groupOpt3.get(),
                                  memKeyPair = memKeyPairOpt3.get(),
                                  memIndex = memIndexOpt3.get(),
>>>>>>> 79459d29
                                  pubsubTopic = rlnRelayPubSubTopic,
                                  contentTopic = contentTopic)
      await node3.start()

      # connect them together
      await node1.connectToNodes(@[node2.switch.peerInfo.toRemotePeerInfo()])
      await node3.connectToNodes(@[node2.switch.peerInfo.toRemotePeerInfo()])

      var completionFut = newFuture[bool]()
      proc relayHandler(topic: string, data: seq[byte]) {.async, gcsafe.} =
        let msg = WakuMessage.init(data)
        if msg.isOk():
          let val = msg.value()
          debug "The received topic:", topic
          if topic == rlnRelayPubSubTopic:
            completionFut.complete(true)

      # mount the relay handler
      node3.subscribe(rlnRelayPubSubTopic, relayHandler)
      await sleepAsync(2000.millis)

      # prepare the message payload
      let payload = "Hello".toBytes()

      # prepare the epoch
      let epoch = getCurrentEpoch()

      var message = WakuMessage(payload: @payload,
                                contentTopic: contentTopic)
      doAssert(node1.wakuRlnRelay.appendRLNProof(message, epochTime()))


      ## node1 publishes a message with a rate limit proof, the message is then relayed to node2 which in turn
      ## verifies the rate limit proof of the message and relays the message to node3
      ## verification at node2 occurs inside a topic validator which is installed as part of the waku-rln-relay mount proc
      await node1.publish(rlnRelayPubSubTopic, message)
      await sleepAsync(2000.millis)


      check:
        (await completionFut.withTimeout(10.seconds)) == true

      await node1.stop()
      await node2.stop()
      await node3.stop()
    asyncTest "testing rln-relay with invalid proof":
      let
        # publisher node
        nodeKey1 = crypto.PrivateKey.random(Secp256k1, rng[])[]
        node1 = WakuNode.new(nodeKey1, ValidIpAddress.init("0.0.0.0"), Port(60000))
        # Relay node
        nodeKey2 = crypto.PrivateKey.random(Secp256k1, rng[])[]
        node2 = WakuNode.new(nodeKey2, ValidIpAddress.init("0.0.0.0"), Port(60002))
        # Subscriber
        nodeKey3 = crypto.PrivateKey.random(Secp256k1, rng[])[]
        node3 = WakuNode.new(nodeKey3, ValidIpAddress.init("0.0.0.0"), Port(60003))

        rlnRelayPubSubTopic = RLNRELAY_PUBSUB_TOPIC
        contentTopic = ContentTopic("/waku/2/default-content/proto")

      # set up three nodes
      # node1
      node1.mountRelay(@[rlnRelayPubSubTopic])
<<<<<<< HEAD
      let (groupOpt1, memKeyPairOpt1, memIndexOpt1) = rlnRelaySetUp(1) # set up rln relay inputs
      # mount rlnrelay in off-chain mode
      waitFor node1.mountRlnRelay(groupOpt = groupOpt1,
                                  memKeyPairOpt = memKeyPairOpt1,
                                  memIndexOpt= memIndexOpt1,
                                  onchainMode = false,
=======
      let (groupOpt1, memKeyPairOpt1, memIndexOpt1) = rlnRelayStaticSetUp(1) # set up rln relay inputs
      # mount rlnrelay in off-chain mode
      node1.mountRlnRelayStatic(group = groupOpt1.get(),
                                  memKeyPair = memKeyPairOpt1.get(),
                                  memIndex = memIndexOpt1.get(),
>>>>>>> 79459d29
                                  pubsubTopic = rlnRelayPubSubTopic,
                                  contentTopic = contentTopic)
      await node1.start()

      # node 2
      node2.mountRelay(@[rlnRelayPubSubTopic])
      let (groupOpt2, memKeyPairOpt2, memIndexOpt2) = rlnRelayStaticSetUp(2) # set up rln relay inputs
      # mount rlnrelay in off-chain mode
<<<<<<< HEAD
      waitFor node2.mountRlnRelay(groupOpt = groupOpt2,
                                  memKeyPairOpt = memKeyPairOpt2,
                                  memIndexOpt= memIndexOpt2,
                                  onchainMode = false,
=======
      node2.mountRlnRelayStatic(group = groupOpt2.get(),
                                  memKeyPair = memKeyPairOpt2.get(),
                                  memIndex = memIndexOpt2.get(),
>>>>>>> 79459d29
                                  pubsubTopic = rlnRelayPubSubTopic,
                                  contentTopic = contentTopic)
      await node2.start()

      # node 3
      node3.mountRelay(@[rlnRelayPubSubTopic])
      let (groupOpt3, memKeyPairOpt3, memIndexOpt3) = rlnRelayStaticSetUp(3) # set up rln relay inputs
      # mount rlnrelay in off-chain mode
<<<<<<< HEAD
      waitFor node3.mountRlnRelay(groupOpt = groupOpt3,
                                  memKeyPairOpt = memKeyPairOpt3,
                                  memIndexOpt= memIndexOpt3,
                                  onchainMode = false,
=======
      node3.mountRlnRelayStatic(group = groupOpt3.get(),
                                  memKeyPair = memKeyPairOpt3.get(),
                                  memIndex= memIndexOpt3.get(),
>>>>>>> 79459d29
                                  pubsubTopic = rlnRelayPubSubTopic,
                                  contentTopic = contentTopic)
      await node3.start()

      # connect them together
      await node1.connectToNodes(@[node2.switch.peerInfo.toRemotePeerInfo()])
      await node3.connectToNodes(@[node2.switch.peerInfo.toRemotePeerInfo()])

      # define a custom relay handler
      var completionFut = newFuture[bool]()
      proc relayHandler(topic: string, data: seq[byte]) {.async, gcsafe.} =
        let msg = WakuMessage.init(data)
        if msg.isOk():
          let val = msg.value()
          debug "The received topic:", topic
          if topic == rlnRelayPubSubTopic:
            completionFut.complete(true)

      # mount the relay handler
      node3.subscribe(rlnRelayPubSubTopic, relayHandler)
      await sleepAsync(2000.millis)

      # prepare the message payload
      let payload = "Hello".toBytes()

      # prepare the epoch
      let epoch = getCurrentEpoch()

      # prepare the proof
      let
        contentTopicBytes = contentTopic.toBytes
        input = concat(payload, contentTopicBytes)
        rateLimitProofRes = node1.wakuRlnRelay.rlnInstance.proofGen(data = input,
                                                                memKeys = node1.wakuRlnRelay.membershipKeyPair,
                                                                memIndex = MembershipIndex(4),
                                                                epoch = epoch)
      doAssert(rateLimitProofRes.isOk())
      let rateLimitProof = rateLimitProofRes.value

      let message = WakuMessage(payload: @payload,
                                contentTopic: contentTopic,
                                proof: rateLimitProof)


      ## node1 publishes a message with an invalid rln proof, the message is then relayed to node2 which in turn
      ## attempts to verify the rate limit proof and fails hence does not relay the message to node3, thus the relayHandler of node3
      ## never gets called
      ## verification at node2 occurs inside a topic validator which is installed as part of the waku-rln-relay mount proc
      await node1.publish(rlnRelayPubSubTopic, message)
      await sleepAsync(2000.millis)

      check:
        # the relayHandler of node3 never gets called
        (await completionFut.withTimeout(10.seconds)) == false

      await node1.stop()
      await node2.stop()
      await node3.stop()

    asyncTest "testing rln-relay double-signaling detection":

      let
        # publisher node
        nodeKey1 = crypto.PrivateKey.random(Secp256k1, rng[])[]
        node1 = WakuNode.new(nodeKey1, ValidIpAddress.init("0.0.0.0"), Port(60000))
        # Relay node
        nodeKey2 = crypto.PrivateKey.random(Secp256k1, rng[])[]
        node2 = WakuNode.new(nodeKey2, ValidIpAddress.init("0.0.0.0"), Port(60002))
        # Subscriber
        nodeKey3 = crypto.PrivateKey.random(Secp256k1, rng[])[]
        node3 = WakuNode.new(nodeKey3, ValidIpAddress.init("0.0.0.0"), Port(60003))

        rlnRelayPubSubTopic = RLNRELAY_PUBSUB_TOPIC
        contentTopic = ContentTopic("/waku/2/default-content/proto")

      # set up three nodes
      # node1
      node1.mountRelay(@[rlnRelayPubSubTopic])
<<<<<<< HEAD
      let (groupOpt1, memKeyPairOpt1, memIndexOpt1) = rlnRelaySetUp(1) # set up rln relay inputs
      # mount rlnrelay in off-chain mode
      waitFor node1.mountRlnRelay(groupOpt = groupOpt1,
                                  memKeyPairOpt = memKeyPairOpt1,
                                  memIndexOpt= memIndexOpt1,
                                  onchainMode = false,
=======
      let (groupOpt1, memKeyPairOpt1, memIndexOpt1) = rlnRelayStaticSetUp(1) # set up rln relay inputs
      # mount rlnrelay in off-chain mode
      node1.mountRlnRelayStatic(group = groupOpt1.get(),
                                  memKeyPair = memKeyPairOpt1.get(),
                                  memIndex = memIndexOpt1.get(),
>>>>>>> 79459d29
                                  pubsubTopic = rlnRelayPubSubTopic,
                                  contentTopic = contentTopic)
      await node1.start()

      # node 2
      node2.mountRelay(@[rlnRelayPubSubTopic])
      let (groupOpt2, memKeyPairOpt2, memIndexOpt2) = rlnRelayStaticSetUp(2) # set up rln relay inputs
      # mount rlnrelay in off-chain mode
<<<<<<< HEAD
      waitFor node2.mountRlnRelay(groupOpt = groupOpt2,
                                  memKeyPairOpt = memKeyPairOpt2,
                                  memIndexOpt= memIndexOpt2,
                                  onchainMode = false,
=======
      node2.mountRlnRelayStatic(group = groupOpt2.get(),
                                  memKeyPair = memKeyPairOpt2.get(),
                                  memIndex = memIndexOpt2.get(),
>>>>>>> 79459d29
                                  pubsubTopic = rlnRelayPubSubTopic,
                                  contentTopic = contentTopic)
      await node2.start()

      # node 3
      node3.mountRelay(@[rlnRelayPubSubTopic])
      let (groupOpt3, memKeyPairOpt3, memIndexOpt3) = rlnRelayStaticSetUp(3) # set up rln relay inputs
      # mount rlnrelay in off-chain mode
<<<<<<< HEAD
      waitFor node3.mountRlnRelay(groupOpt = groupOpt3,
                                  memKeyPairOpt = memKeyPairOpt3,
                                  memIndexOpt= memIndexOpt3,
                                  onchainMode = false,
=======
      node3.mountRlnRelayStatic(group = groupOpt3.get(),
                                  memKeyPair = memKeyPairOpt3.get(),
                                  memIndex = memIndexOpt3.get(), 
>>>>>>> 79459d29
                                  pubsubTopic = rlnRelayPubSubTopic,
                                  contentTopic = contentTopic)
      await node3.start()

      # connect the nodes together node1 <-> node2 <-> node3
      await node1.connectToNodes(@[node2.switch.peerInfo.toRemotePeerInfo()])
      await node3.connectToNodes(@[node2.switch.peerInfo.toRemotePeerInfo()])

      # get the current epoch time
      let time = epochTime()
      #  create some messages with rate limit proofs
      var
        wm1 = WakuMessage(payload: "message 1".toBytes(), contentTopic: contentTopic)
        proofAdded1 = node3.wakuRlnRelay.appendRLNProof(wm1, time)
        # another message in the same epoch as wm1, it will break the messaging rate limit
        wm2 = WakuMessage(payload: "message 2".toBytes(), contentTopic: contentTopic)
        proofAdded2 = node3.wakuRlnRelay.appendRLNProof(wm2, time)
        #  wm3 points to the next epoch
        wm3 = WakuMessage(payload: "message 3".toBytes(), contentTopic: contentTopic)
        proofAdded3 = node3.wakuRlnRelay.appendRLNProof(wm3, time+EPOCH_UNIT_SECONDS)
        wm4 = WakuMessage(payload: "message 4".toBytes(), contentTopic: contentTopic)

      #  check proofs are added correctly
      check:
        proofAdded1
        proofAdded2
        proofAdded3

      #  relay handler for node3
      var completionFut1 = newFuture[bool]()
      var completionFut2 = newFuture[bool]()
      var completionFut3 = newFuture[bool]()
      var completionFut4 = newFuture[bool]()
      proc relayHandler(topic: string, data: seq[byte]) {.async, gcsafe.} =
        let msg = WakuMessage.init(data)
        if msg.isOk():
          let wm = msg.value()
          debug "The received topic:", topic
          if topic == rlnRelayPubSubTopic:
            if wm == wm1:
              completionFut1.complete(true)
            if wm == wm2:
              completionFut2.complete(true)
            if wm == wm3:
              completionFut3.complete(true)
            if wm == wm4:
              completionFut4.complete(true)


      # mount the relay handler for node3
      node3.subscribe(rlnRelayPubSubTopic, relayHandler)
      await sleepAsync(2000.millis)

      ## node1 publishes and relays 4 messages to node2
      ## verification at node2 occurs inside a topic validator which is installed as part of the waku-rln-relay mount proc
      ## node2 relays either of wm1 or wm2 to node3, depending on which message arrives at node2 first
      ## node2 should detect either of wm1 or wm2 as spam and not relay it
      ## node2 should relay wm3 to node3
      ## node2 should not relay wm4 because it has no valid rln proof
      await node1.publish(rlnRelayPubSubTopic, wm1)
      await node1.publish(rlnRelayPubSubTopic, wm2)
      await node1.publish(rlnRelayPubSubTopic, wm3)
      await node1.publish(rlnRelayPubSubTopic, wm4)
      await sleepAsync(2000.millis)

      let
        res1 = await completionFut1.withTimeout(10.seconds)
        res2 = await completionFut2.withTimeout(10.seconds)

      check:
        (res1 and res2) == false # either of the wm1 and wm2 is found as spam hence not relayed
        (await completionFut3.withTimeout(10.seconds)) == true
        (await completionFut4.withTimeout(10.seconds)) == false

      await node1.stop()
      await node2.stop()
      await node3.stop()

  asyncTest "Relay protocol is started correctly":
    let
      nodeKey1 = crypto.PrivateKey.random(Secp256k1, rng[])[]
      node1 = WakuNode.new(nodeKey1, ValidIpAddress.init("0.0.0.0"),
        Port(60000))

    # Relay protocol starts if mounted after node start

    await node1.start()

    node1.mountRelay()

    check:
      GossipSub(node1.wakuRelay).heartbeatFut.isNil == false

    # Relay protocol starts if mounted before node start

    let
      nodeKey2 = crypto.PrivateKey.random(Secp256k1, rng[])[]
      node2 = WakuNode.new(nodeKey2, ValidIpAddress.init("0.0.0.0"),
        Port(60002))

    node2.mountRelay()

    check:
      # Relay has not yet started as node has not yet started
      GossipSub(node2.wakuRelay).heartbeatFut.isNil

    await node2.start()

    check:
      # Relay started on node start
      GossipSub(node2.wakuRelay).heartbeatFut.isNil == false

    await allFutures([node1.stop(), node2.stop()])

  asyncTest "Lightpush message return success":
    let
      nodeKey1 = crypto.PrivateKey.random(Secp256k1, rng[])[]
      node1 = WakuNode.new(nodeKey1, ValidIpAddress.init("0.0.0.0"),
        Port(60010))
      nodeKey2 = crypto.PrivateKey.random(Secp256k1, rng[])[]
      node2 = WakuNode.new(nodeKey2, ValidIpAddress.init("0.0.0.0"),
        Port(60012))
      nodeKey3 = crypto.PrivateKey.random(Secp256k1, rng[])[]
      node3 = WakuNode.new(nodeKey3, ValidIpAddress.init("0.0.0.0"),
        Port(60013))
      pubSubTopic = "test"
      contentTopic = ContentTopic("/waku/2/default-content/proto")
      payload = "hello world".toBytes()
      message = WakuMessage(payload: payload, contentTopic: contentTopic)

    # Light node, only lightpush
    await node1.start()
    node1.mountRelay(relayMessages=false) # Mount WakuRelay, but do not start or subscribe to any topics
    node1.mountLightPush()

    # Intermediate node
    await node2.start()
    node2.mountRelay(@[pubSubTopic])
    node2.mountLightPush()

    # Receiving node
    await node3.start()
    node3.mountRelay(@[pubSubTopic])

    discard await node1.peerManager.dialPeer(node2.switch.peerInfo.toRemotePeerInfo(), WakuLightPushCodec)
    await sleepAsync(5.seconds)
    await node3.connectToNodes(@[node2.switch.peerInfo.toRemotePeerInfo()])

    var completionFutLightPush = newFuture[bool]()
    var completionFutRelay = newFuture[bool]()
    proc relayHandler(topic: string, data: seq[byte]) {.async, gcsafe.} =
      let msg = WakuMessage.init(data)
      if msg.isOk():
        let val = msg.value()
        check:
          topic == pubSubTopic
          val.contentTopic == contentTopic
          val.payload == payload
      completionFutRelay.complete(true)

    node3.subscribe(pubSubTopic, relayHandler)
    await sleepAsync(2000.millis)

    proc handler(response: PushResponse) {.gcsafe, closure.} =
      debug "push response handler, expecting true"
      check:
        response.isSuccess == true
      completionFutLightPush.complete(true)

    # Publishing with lightpush
    await node1.lightpush(pubSubTopic, message, handler)
    await sleepAsync(2000.millis)

    check:
      (await completionFutRelay.withTimeout(5.seconds)) == true
      (await completionFutLightPush.withTimeout(5.seconds)) == true

    await allFutures([node1.stop(), node2.stop(), node3.stop()])

  #   check:
  #     (await completionFutRelay.withTimeout(5.seconds)) == true
  #     (await completionFutLightPush.withTimeout(5.seconds)) == true
  #   await node1.stop()
  #   await node2.stop()
  #   await node3.stop()
  asyncTest "Resume proc fetches the history":
    let
      nodeKey1 = crypto.PrivateKey.random(Secp256k1, rng[])[]
      node1 = WakuNode.new(nodeKey1, ValidIpAddress.init("0.0.0.0"),
        Port(60000))
      nodeKey2 = crypto.PrivateKey.random(Secp256k1, rng[])[]
      node2 = WakuNode.new(nodeKey2, ValidIpAddress.init("0.0.0.0"),
        Port(60002))
      contentTopic = ContentTopic("/waku/2/default-content/proto")
      message = WakuMessage(payload: "hello world".toBytes(), contentTopic: contentTopic)

    await node1.start()
    node1.mountStore(persistMessages = true)
    await node2.start()
    node2.mountStore(persistMessages = true)

    await node2.wakuStore.handleMessage("/waku/2/default-waku/proto", message)

    await sleepAsync(2000.millis)

    node1.wakuStore.setPeer(node2.switch.peerInfo.toRemotePeerInfo())

    await node1.resume()

    check:
      # message is correctly stored
      node1.wakuStore.messages.len == 1

    await node1.stop()
    await node2.stop()

  asyncTest "Resume proc discards duplicate messages":
    let
      nodeKey1 = crypto.PrivateKey.random(Secp256k1, rng[])[]
      node1 = WakuNode.new(nodeKey1, ValidIpAddress.init("0.0.0.0"),
        Port(60000))
      nodeKey2 = crypto.PrivateKey.random(Secp256k1, rng[])[]
      node2 = WakuNode.new(nodeKey2, ValidIpAddress.init("0.0.0.0"),
        Port(60002))
      contentTopic = ContentTopic("/waku/2/default-content/proto")
      msg1 = WakuMessage(payload: "hello world1".toBytes(), contentTopic: contentTopic, timestamp: 1)
      msg2 = WakuMessage(payload: "hello world2".toBytes(), contentTopic: contentTopic, timestamp: 2)

    # setup sqlite database for node1
    let
      database = SqliteDatabase.init("", inMemory = true)[]
      store = WakuMessageStore.init(database)[]


    var completionFut = newFuture[bool]()

    await node1.start()
    node1.mountStore(persistMessages = true, store = store)
    await node2.start()
    node2.mountStore(persistMessages = true)

    await node2.wakuStore.handleMessage(DefaultTopic, msg1)
    await node2.wakuStore.handleMessage(DefaultTopic, msg2)

    await sleepAsync(2000.millis)

    node1.wakuStore.setPeer(node2.switch.peerInfo.toRemotePeerInfo())


    # populate db with msg1 to be a duplicate
    let index1 = computeIndex(msg1)
    let output1 = store.put(index1, msg1, DefaultTopic)
    check output1.isOk
    discard node1.wakuStore.messages.add(IndexedWakuMessage(msg: msg1, index: index1, pubsubTopic: DefaultTopic))

    # now run the resume proc
    await node1.resume()

    # count the total number of retrieved messages from the database
    var responseCount = 0
    proc data(receiverTimestamp: Timestamp, msg: WakuMessage, psTopic: string) =
      responseCount += 1
    # retrieve all the messages in the db
    let res = store.getAll(data)
    check:
      res.isErr == false

    check:
      # if the duplicates are discarded properly, then the total number of messages after resume should be 2
      # check no duplicates is in the messages field
      node1.wakuStore.messages.len == 2
      # check no duplicates is in the db
      responseCount == 2

    await node1.stop()
    await node2.stop()

  asyncTest "Maximum connections can be configured":
    let
      maxConnections = 2
      nodeKey1 = crypto.PrivateKey.random(Secp256k1, rng[])[]
      node1 = WakuNode.new(nodeKey1, ValidIpAddress.init("0.0.0.0"),
        Port(60010), maxConnections = maxConnections)
      nodeKey2 = crypto.PrivateKey.random(Secp256k1, rng[])[]
      node2 = WakuNode.new(nodeKey2, ValidIpAddress.init("0.0.0.0"),
        Port(60012))
      nodeKey3 = crypto.PrivateKey.random(Secp256k1, rng[])[]
      node3 = WakuNode.new(nodeKey3, ValidIpAddress.init("0.0.0.0"),
        Port(60013))

    check:
      # Sanity check, to verify config was applied
      node1.switch.connManager.inSema.size == maxConnections

    # Node with connection limit set to 1
    await node1.start()
    node1.mountRelay()

    # Remote node 1
    await node2.start()
    node2.mountRelay()

    # Remote node 2
    await node3.start()
    node3.mountRelay()

    discard await node1.peerManager.dialPeer(node2.switch.peerInfo.toRemotePeerInfo(), WakuRelayCodec)
    await sleepAsync(3.seconds)
    discard await node1.peerManager.dialPeer(node3.switch.peerInfo.toRemotePeerInfo(), WakuRelayCodec)

    check:
      # Verify that only the first connection succeeded
      node1.switch.isConnected(node2.switch.peerInfo.peerId)
      node1.switch.isConnected(node3.switch.peerInfo.peerId) == false

    await allFutures([node1.stop(), node2.stop(), node3.stop()])


  asyncTest "Messages are relayed between two websocket nodes":
    let
      nodeKey1 = crypto.PrivateKey.random(Secp256k1, rng[])[]
      node1 = WakuNode.new(nodeKey1, ValidIpAddress.init("0.0.0.0"),
        bindPort = Port(60000), wsBindPort = Port(8000), wsEnabled = true)
      nodeKey2 = crypto.PrivateKey.random(Secp256k1, rng[])[]
      node2 = WakuNode.new(nodeKey2, ValidIpAddress.init("0.0.0.0"),
        bindPort = Port(60002), wsBindPort = Port(8100), wsEnabled = true)
      pubSubTopic = "test"
      contentTopic = ContentTopic("/waku/2/default-content/proto")
      payload = "hello world".toBytes()
      message = WakuMessage(payload: payload, contentTopic: contentTopic)

    await node1.start()
    node1.mountRelay(@[pubSubTopic])

    await node2.start()
    node2.mountRelay(@[pubSubTopic])

    await node1.connectToNodes(@[node2.switch.peerInfo.toRemotePeerInfo()])

    var completionFut = newFuture[bool]()
    proc relayHandler(topic: string, data: seq[byte]) {.async, gcsafe.} =
      let msg = WakuMessage.init(data)
      if msg.isOk():
        let val = msg.value()
        check:
          topic == pubSubTopic
          val.contentTopic == contentTopic
          val.payload == payload
      completionFut.complete(true)

    node1.subscribe(pubSubTopic, relayHandler)
    await sleepAsync(2000.millis)

    await node2.publish(pubSubTopic, message)
    await sleepAsync(2000.millis)


    check:
      (await completionFut.withTimeout(5.seconds)) == true
    await node1.stop()
    await node2.stop()


  asyncTest "Messages are relayed between nodes with multiple transports (TCP and Websockets)":
    let
      nodeKey1 = crypto.PrivateKey.random(Secp256k1, rng[])[]
      node1 = WakuNode.new(nodeKey1, ValidIpAddress.init("0.0.0.0"),
        bindPort = Port(60000), wsBindPort = Port(8000), wsEnabled = true)
      nodeKey2 = crypto.PrivateKey.random(Secp256k1, rng[])[]
      node2 = WakuNode.new(nodeKey2, ValidIpAddress.init("0.0.0.0"),
        bindPort = Port(60002))
      pubSubTopic = "test"
      contentTopic = ContentTopic("/waku/2/default-content/proto")
      payload = "hello world".toBytes()
      message = WakuMessage(payload: payload, contentTopic: contentTopic)

    await node1.start()
    node1.mountRelay(@[pubSubTopic])

    await node2.start()
    node2.mountRelay(@[pubSubTopic])

    await node1.connectToNodes(@[node2.switch.peerInfo.toRemotePeerInfo()])

    var completionFut = newFuture[bool]()
    proc relayHandler(topic: string, data: seq[byte]) {.async, gcsafe.} =
      let msg = WakuMessage.init(data)
      if msg.isOk():
        let val = msg.value()
        check:
          topic == pubSubTopic
          val.contentTopic == contentTopic
          val.payload == payload
      completionFut.complete(true)

    node1.subscribe(pubSubTopic, relayHandler)
    await sleepAsync(2000.millis)

    await node2.publish(pubSubTopic, message)
    await sleepAsync(2000.millis)


    check:
      (await completionFut.withTimeout(5.seconds)) == true
    await node1.stop()
    await node2.stop()

  asyncTest "Messages relaying fails with non-overlapping transports (TCP or Websockets)":
    let
      nodeKey1 = crypto.PrivateKey.random(Secp256k1, rng[])[]
      node1 = WakuNode.new(nodeKey1, ValidIpAddress.init("0.0.0.0"),
        bindPort = Port(60000))
      nodeKey2 = crypto.PrivateKey.random(Secp256k1, rng[])[]
      node2 = WakuNode.new(nodeKey2, ValidIpAddress.init("0.0.0.0"),
        bindPort = Port(60002), wsBindPort = Port(8100), wsEnabled = true)
      pubSubTopic = "test"
      contentTopic = ContentTopic("/waku/2/default-content/proto")
      payload = "hello world".toBytes()
      message = WakuMessage(payload: payload, contentTopic: contentTopic)

    await node1.start()
    node1.mountRelay(@[pubSubTopic])

    await node2.start()
    node2.mountRelay(@[pubSubTopic])

    #delete websocket peer address
    # TODO: a better way to find the index - this is too brittle
    node2.switch.peerInfo.addrs.delete(0)

    await node1.connectToNodes(@[node2.switch.peerInfo.toRemotePeerInfo()])

    var completionFut = newFuture[bool]()
    proc relayHandler(topic: string, data: seq[byte]) {.async, gcsafe.} =
      let msg = WakuMessage.init(data)
      if msg.isOk():
        let val = msg.value()
        check:
          topic == pubSubTopic
          val.contentTopic == contentTopic
          val.payload == payload
      completionFut.complete(true)

    node1.subscribe(pubSubTopic, relayHandler)
    await sleepAsync(2000.millis)

    await node2.publish(pubSubTopic, message)
    await sleepAsync(2000.millis)


    check:
      (await completionFut.withTimeout(5.seconds)) == false
    await node1.stop()
    await node2.stop()

  asyncTest "Messages are relayed between nodes with multiple transports (TCP and secure Websockets)":
    let
      nodeKey1 = crypto.PrivateKey.random(Secp256k1, rng[])[]
      node1 = WakuNode.new(nodeKey1, ValidIpAddress.init("0.0.0.0"),
        bindPort = Port(60000), wsBindPort = Port(8000), wssEnabled = true, secureKey = KEY_PATH, secureCert = CERT_PATH)
      nodeKey2 = crypto.PrivateKey.random(Secp256k1, rng[])[]
      node2 = WakuNode.new(nodeKey2, ValidIpAddress.init("0.0.0.0"),
        bindPort = Port(60002))
      pubSubTopic = "test"
      contentTopic = ContentTopic("/waku/2/default-content/proto")
      payload = "hello world".toBytes()
      message = WakuMessage(payload: payload, contentTopic: contentTopic)

    await node1.start()
    node1.mountRelay(@[pubSubTopic])

    await node2.start()
    node2.mountRelay(@[pubSubTopic])

    await node1.connectToNodes(@[node2.switch.peerInfo.toRemotePeerInfo()])

    var completionFut = newFuture[bool]()
    proc relayHandler(topic: string, data: seq[byte]) {.async, gcsafe.} =
      let msg = WakuMessage.init(data)
      if msg.isOk():
        let val = msg.value()
        check:
          topic == pubSubTopic
          val.contentTopic == contentTopic
          val.payload == payload
      completionFut.complete(true)

    node1.subscribe(pubSubTopic, relayHandler)
    await sleepAsync(2000.millis)

    await node2.publish(pubSubTopic, message)
    await sleepAsync(2000.millis)


    check:
      (await completionFut.withTimeout(5.seconds)) == true
    await node1.stop()
    await node2.stop()

  asyncTest "Messages fails with wrong key path":
    let
      nodeKey1 = crypto.PrivateKey.random(Secp256k1, rng[])[]

    expect IOError:
      # gibberish
      discard WakuNode.new(nodeKey1, ValidIpAddress.init("0.0.0.0"),
        bindPort = Port(60000), wsBindPort = Port(8000), wssEnabled = true, secureKey = "../../waku/v2/node/key_dummy.txt")

  asyncTest "Messages are relayed between nodes with multiple transports (websocket and secure Websockets)":
    let
      nodeKey1 = crypto.PrivateKey.random(Secp256k1, rng[])[]
      node1 = WakuNode.new(nodeKey1, ValidIpAddress.init("0.0.0.0"),
        bindPort = Port(60000), wsBindPort = Port(8000), wssEnabled = true, secureKey = KEY_PATH, secureCert = CERT_PATH)
      nodeKey2 = crypto.PrivateKey.random(Secp256k1, rng[])[]
      node2 = WakuNode.new(nodeKey2, ValidIpAddress.init("0.0.0.0"),
        bindPort = Port(60002),wsBindPort = Port(8100), wsEnabled = true )
      pubSubTopic = "test"
      contentTopic = ContentTopic("/waku/2/default-content/proto")
      payload = "hello world".toBytes()
      message = WakuMessage(payload: payload, contentTopic: contentTopic)

    await node1.start()
    node1.mountRelay(@[pubSubTopic])

    await node2.start()
    node2.mountRelay(@[pubSubTopic])

    await node1.connectToNodes(@[node2.switch.peerInfo.toRemotePeerInfo()])

    var completionFut = newFuture[bool]()
    proc relayHandler(topic: string, data: seq[byte]) {.async, gcsafe.} =
      let msg = WakuMessage.init(data)
      if msg.isOk():
        let val = msg.value()
        check:
          topic == pubSubTopic
          val.contentTopic == contentTopic
          val.payload == payload
      completionFut.complete(true)

    node1.subscribe(pubSubTopic, relayHandler)
    await sleepAsync(2000.millis)

    await node2.publish(pubSubTopic, message)
    await sleepAsync(2000.millis)


    check:
      (await completionFut.withTimeout(5.seconds)) == true
    await node1.stop()
    await node2.stop()

  asyncTest "Peer info updates with correct announced addresses":
    let
      nodeKey = crypto.PrivateKey.random(Secp256k1, rng[])[]
      bindIp = ValidIpAddress.init("0.0.0.0")
      bindPort = Port(60000)
      extIp = some(ValidIpAddress.init("127.0.0.1"))
      extPort = some(Port(60002))
      node = WakuNode.new(
        nodeKey,
        bindIp, bindPort,
        extIp, extPort)

    let
      bindEndpoint = MultiAddress.init(bindIp, tcpProtocol, bindPort)
      announcedEndpoint = MultiAddress.init(extIp.get(), tcpProtocol, extPort.get())

    check:
      # Check that underlying peer info contains only bindIp before starting
      node.switch.peerInfo.addrs.len == 1
      node.switch.peerInfo.addrs.contains(bindEndpoint)

      node.announcedAddresses.len == 1
      node.announcedAddresses.contains(announcedEndpoint)

    await node.start()

    check:
      # Check that underlying peer info is updated with announced address
      node.started
      node.switch.peerInfo.addrs.len == 1
      node.switch.peerInfo.addrs.contains(announcedEndpoint)

    await node.stop()

  asyncTest "Node can use dns4 in announced addresses":
    let
      nodeKey = crypto.PrivateKey.random(Secp256k1, rng[])[]
      bindIp = ValidIpAddress.init("0.0.0.0")
      bindPort = Port(60000)
      extIp = some(ValidIpAddress.init("127.0.0.1"))
      extPort = some(Port(60002))
      domainName = "example.com"
      expectedDns4Addr = MultiAddress.init("/dns4/" & domainName & "/tcp/" & $(extPort.get())).get()
      node = WakuNode.new(
        nodeKey,
        bindIp, bindPort,
        extIp, extPort,
        dns4DomainName = some(domainName))

    check:
      node.announcedAddresses.len == 1
      node.announcedAddresses.contains(expectedDns4Addr)<|MERGE_RESOLUTION|>--- conflicted
+++ resolved
@@ -724,20 +724,11 @@
       # set up three nodes
       # node1
       node1.mountRelay(@[rlnRelayPubSubTopic])
-<<<<<<< HEAD
-      let (groupOpt1, memKeyPairOpt1, memIndexOpt1) = rlnRelaySetUp(1) # set up rln relay inputs
-      # mount rlnrelay in off-chain mode
-      waitFor node1.mountRlnRelay(groupOpt = groupOpt1,
-                                  memKeyPairOpt = memKeyPairOpt1,
-                                  memIndexOpt= memIndexOpt1,
-                                  onchainMode = false,
-=======
       let (groupOpt1, memKeyPairOpt1, memIndexOpt1) = rlnRelayStaticSetUp(1) # set up rln relay inputs
       # mount rlnrelay in off-chain mode
       node1.mountRlnRelayStatic(group = groupOpt1.get(),
                                   memKeyPair = memKeyPairOpt1.get(),
                                   memIndex = memIndexOpt1.get(), 
->>>>>>> 79459d29
                                   pubsubTopic = rlnRelayPubSubTopic,
                                   contentTopic = contentTopic)
       await node1.start()
@@ -746,16 +737,9 @@
       node2.mountRelay(@[rlnRelayPubSubTopic])
       let (groupOpt2, memKeyPairOpt2, memIndexOpt2) = rlnRelayStaticSetUp(2) # set up rln relay inputs
       # mount rlnrelay in off-chain mode
-<<<<<<< HEAD
-      waitFor node2.mountRlnRelay(groupOpt = groupOpt2,
-                                  memKeyPairOpt = memKeyPairOpt2,
-                                  memIndexOpt= memIndexOpt2,
-                                  onchainMode = false,
-=======
       node2.mountRlnRelayStatic(group = groupOpt2.get(),
                                   memKeyPair = memKeyPairOpt2.get(),
                                   memIndex = memIndexOpt2.get(),
->>>>>>> 79459d29
                                   pubsubTopic = rlnRelayPubSubTopic,
                                   contentTopic = contentTopic)
       await node2.start()
@@ -764,16 +748,9 @@
       node3.mountRelay(@[rlnRelayPubSubTopic])
       let (groupOpt3, memKeyPairOpt3, memIndexOpt3) = rlnRelayStaticSetUp(3) # set up rln relay inputs
       # mount rlnrelay in off-chain mode
-<<<<<<< HEAD
-      waitFor node3.mountRlnRelay(groupOpt = groupOpt3,
-                                  memKeyPairOpt = memKeyPairOpt3,
-                                  memIndexOpt= memIndexOpt3,
-                                  onchainMode = false,
-=======
       node3.mountRlnRelayStatic(group = groupOpt3.get(),
                                   memKeyPair = memKeyPairOpt3.get(),
                                   memIndex = memIndexOpt3.get(),
->>>>>>> 79459d29
                                   pubsubTopic = rlnRelayPubSubTopic,
                                   contentTopic = contentTopic)
       await node3.start()
@@ -837,20 +814,11 @@
       # set up three nodes
       # node1
       node1.mountRelay(@[rlnRelayPubSubTopic])
-<<<<<<< HEAD
-      let (groupOpt1, memKeyPairOpt1, memIndexOpt1) = rlnRelaySetUp(1) # set up rln relay inputs
-      # mount rlnrelay in off-chain mode
-      waitFor node1.mountRlnRelay(groupOpt = groupOpt1,
-                                  memKeyPairOpt = memKeyPairOpt1,
-                                  memIndexOpt= memIndexOpt1,
-                                  onchainMode = false,
-=======
       let (groupOpt1, memKeyPairOpt1, memIndexOpt1) = rlnRelayStaticSetUp(1) # set up rln relay inputs
       # mount rlnrelay in off-chain mode
       node1.mountRlnRelayStatic(group = groupOpt1.get(),
                                   memKeyPair = memKeyPairOpt1.get(),
                                   memIndex = memIndexOpt1.get(),
->>>>>>> 79459d29
                                   pubsubTopic = rlnRelayPubSubTopic,
                                   contentTopic = contentTopic)
       await node1.start()
@@ -859,16 +827,9 @@
       node2.mountRelay(@[rlnRelayPubSubTopic])
       let (groupOpt2, memKeyPairOpt2, memIndexOpt2) = rlnRelayStaticSetUp(2) # set up rln relay inputs
       # mount rlnrelay in off-chain mode
-<<<<<<< HEAD
-      waitFor node2.mountRlnRelay(groupOpt = groupOpt2,
-                                  memKeyPairOpt = memKeyPairOpt2,
-                                  memIndexOpt= memIndexOpt2,
-                                  onchainMode = false,
-=======
       node2.mountRlnRelayStatic(group = groupOpt2.get(),
                                   memKeyPair = memKeyPairOpt2.get(),
                                   memIndex = memIndexOpt2.get(),
->>>>>>> 79459d29
                                   pubsubTopic = rlnRelayPubSubTopic,
                                   contentTopic = contentTopic)
       await node2.start()
@@ -877,16 +838,9 @@
       node3.mountRelay(@[rlnRelayPubSubTopic])
       let (groupOpt3, memKeyPairOpt3, memIndexOpt3) = rlnRelayStaticSetUp(3) # set up rln relay inputs
       # mount rlnrelay in off-chain mode
-<<<<<<< HEAD
-      waitFor node3.mountRlnRelay(groupOpt = groupOpt3,
-                                  memKeyPairOpt = memKeyPairOpt3,
-                                  memIndexOpt= memIndexOpt3,
-                                  onchainMode = false,
-=======
       node3.mountRlnRelayStatic(group = groupOpt3.get(),
                                   memKeyPair = memKeyPairOpt3.get(),
                                   memIndex= memIndexOpt3.get(),
->>>>>>> 79459d29
                                   pubsubTopic = rlnRelayPubSubTopic,
                                   contentTopic = contentTopic)
       await node3.start()
@@ -965,20 +919,11 @@
       # set up three nodes
       # node1
       node1.mountRelay(@[rlnRelayPubSubTopic])
-<<<<<<< HEAD
-      let (groupOpt1, memKeyPairOpt1, memIndexOpt1) = rlnRelaySetUp(1) # set up rln relay inputs
-      # mount rlnrelay in off-chain mode
-      waitFor node1.mountRlnRelay(groupOpt = groupOpt1,
-                                  memKeyPairOpt = memKeyPairOpt1,
-                                  memIndexOpt= memIndexOpt1,
-                                  onchainMode = false,
-=======
       let (groupOpt1, memKeyPairOpt1, memIndexOpt1) = rlnRelayStaticSetUp(1) # set up rln relay inputs
       # mount rlnrelay in off-chain mode
       node1.mountRlnRelayStatic(group = groupOpt1.get(),
                                   memKeyPair = memKeyPairOpt1.get(),
                                   memIndex = memIndexOpt1.get(),
->>>>>>> 79459d29
                                   pubsubTopic = rlnRelayPubSubTopic,
                                   contentTopic = contentTopic)
       await node1.start()
@@ -987,16 +932,9 @@
       node2.mountRelay(@[rlnRelayPubSubTopic])
       let (groupOpt2, memKeyPairOpt2, memIndexOpt2) = rlnRelayStaticSetUp(2) # set up rln relay inputs
       # mount rlnrelay in off-chain mode
-<<<<<<< HEAD
-      waitFor node2.mountRlnRelay(groupOpt = groupOpt2,
-                                  memKeyPairOpt = memKeyPairOpt2,
-                                  memIndexOpt= memIndexOpt2,
-                                  onchainMode = false,
-=======
       node2.mountRlnRelayStatic(group = groupOpt2.get(),
                                   memKeyPair = memKeyPairOpt2.get(),
                                   memIndex = memIndexOpt2.get(),
->>>>>>> 79459d29
                                   pubsubTopic = rlnRelayPubSubTopic,
                                   contentTopic = contentTopic)
       await node2.start()
@@ -1005,16 +943,9 @@
       node3.mountRelay(@[rlnRelayPubSubTopic])
       let (groupOpt3, memKeyPairOpt3, memIndexOpt3) = rlnRelayStaticSetUp(3) # set up rln relay inputs
       # mount rlnrelay in off-chain mode
-<<<<<<< HEAD
-      waitFor node3.mountRlnRelay(groupOpt = groupOpt3,
-                                  memKeyPairOpt = memKeyPairOpt3,
-                                  memIndexOpt= memIndexOpt3,
-                                  onchainMode = false,
-=======
       node3.mountRlnRelayStatic(group = groupOpt3.get(),
                                   memKeyPair = memKeyPairOpt3.get(),
                                   memIndex = memIndexOpt3.get(), 
->>>>>>> 79459d29
                                   pubsubTopic = rlnRelayPubSubTopic,
                                   contentTopic = contentTopic)
       await node3.start()
