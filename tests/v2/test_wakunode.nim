--- conflicted
+++ resolved
@@ -636,17 +636,10 @@
                                   pubsubTopic = rlnRelayPubSubTopic)
       await node3.start()
 
-<<<<<<< HEAD
       # connect them together
-      await node1.connectToNodes(@[node2.peerInfo])
-      await node3.connectToNodes(@[node2.peerInfo])
-      
-      # define a custom relay handler
-=======
       await node1.connectToNodes(@[node2.peerInfo.toRemotePeerInfo()])
       await node3.connectToNodes(@[node2.peerInfo.toRemotePeerInfo()])
-
->>>>>>> 5f76d90b
+      
       var completionFut = newFuture[bool]()
       proc relayHandler(topic: string, data: seq[byte]) {.async, gcsafe.} =
         let msg = WakuMessage.init(data)
