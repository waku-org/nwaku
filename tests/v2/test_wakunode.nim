{.used.}

import
  testutils/unittests,
  chronicles, chronos, stew/shims/net as stewNet, stew/byteutils, std/os,
  libp2p/crypto/crypto,
  libp2p/crypto/secp,
  libp2p/peerid,
  libp2p/multiaddress,
  libp2p/switch,
  libp2p/protocols/pubsub/rpc/messages,
  libp2p/protocols/pubsub/pubsub,
  libp2p/protocols/pubsub/gossipsub,
  eth/keys,
  ../../waku/v2/node/storage/sqlite,
  ../../waku/v2/node/storage/message/waku_message_store,
  ../../waku/v2/protocol/[waku_relay, waku_message],
  ../../waku/v2/protocol/waku_store/waku_store,
  ../../waku/v2/protocol/waku_filter/waku_filter,
  ../../waku/v2/protocol/waku_lightpush/waku_lightpush,
  ../../waku/v2/node/peer_manager/peer_manager,
  ../../waku/v2/utils/peers,
  ../../waku/v2/node/wakunode2,
  ../test_helpers

when defined(rln):
  import 
    ../../waku/v2/protocol/waku_rln_relay/[waku_rln_relay_utils, waku_rln_relay_types]
  from times import epochTime
  
const RLNRELAY_PUBSUB_TOPIC = "waku/2/rlnrelay/proto"
template sourceDir: string = currentSourcePath.parentDir()
const KEY_PATH = sourceDir / "resources/test_key.pem"
const CERT_PATH = sourceDir / "resources/test_cert.pem"

procSuite "WakuNode":
  let rng = keys.newRng()
 
  asyncTest "Message published with content filter is retrievable":
    let
      nodeKey = crypto.PrivateKey.random(Secp256k1, rng[])[]
      node = WakuNode.new(nodeKey, ValidIpAddress.init("0.0.0.0"),
        Port(60000))
      pubSubTopic = "chat"
      contentTopic = ContentTopic("/waku/2/default-content/proto")
      filterRequest = FilterRequest(pubSubTopic: pubSubTopic, contentFilters: @[ContentFilter(contentTopic: contentTopic)], subscribe: true)
      message = WakuMessage(payload: "hello world".toBytes(),
        contentTopic: contentTopic)

    # This could/should become a more fixed handler (at least default) that
    # would be enforced on WakuNode level.
    proc relayHandler(topic: string, data: seq[byte]) {.async, gcsafe.} =
      let msg = WakuMessage.init(data)
      if msg.isOk():
        check:
          topic == "chat"
        node.filters.notify(msg.value(), topic)

    var completionFut = newFuture[bool]()

    # This would be the actual application handler
    proc contentHandler(msg: WakuMessage) {.gcsafe, closure.} =
      let message = string.fromBytes(msg.payload)
      check:
        message == "hello world"
      completionFut.complete(true)

    await node.start()

    node.mountRelay()

    # Subscribe our node to the pubSubTopic where all chat data go onto.
    node.subscribe(pubSubTopic, relayHandler)

    # Subscribe a contentFilter to trigger a specific application handler when
    # WakuMessages with that content are received
    await node.subscribe(filterRequest, contentHandler)

    await sleepAsync(2000.millis)

    await node.publish(pubSubTopic, message)

    check:
      (await completionFut.withTimeout(5.seconds)) == true

    await node.stop()

  asyncTest "Content filtered publishing over network":
    let
      nodeKey1 = crypto.PrivateKey.random(Secp256k1, rng[])[]
      node1 = WakuNode.new(nodeKey1, ValidIpAddress.init("0.0.0.0"),
        Port(60000))
      nodeKey2 = crypto.PrivateKey.random(Secp256k1, rng[])[]
      node2 = WakuNode.new(nodeKey2, ValidIpAddress.init("0.0.0.0"),
        Port(60002))
      pubSubTopic = "chat"
      contentTopic = ContentTopic("/waku/2/default-content/proto")
      filterRequest = FilterRequest(pubSubTopic: pubSubTopic, contentFilters: @[ContentFilter(contentTopic: contentTopic)], subscribe: true)
      message = WakuMessage(payload: "hello world".toBytes(),
        contentTopic: contentTopic)

    var completionFut = newFuture[bool]()

    # This could/should become a more fixed handler (at least default) that
    # would be enforced on WakuNode level.
    proc relayHandler(topic: string, data: seq[byte]) {.async, gcsafe.} =
      let msg = WakuMessage.init(data)
      if msg.isOk():
        check:
          topic == "chat"
        node1.filters.notify(msg.value(), topic)

    # This would be the actual application handler
    proc contentHandler(msg: WakuMessage) {.gcsafe, closure.} =
      let message = string.fromBytes(msg.payload)
      check:
        message == "hello world"
      completionFut.complete(true)

    await allFutures([node1.start(), node2.start()])

    node1.mountRelay()
    node2.mountRelay()

    node1.mountFilter()
    node2.mountFilter()

    # Subscribe our node to the pubSubTopic where all chat data go onto.
    node1.subscribe(pubSubTopic, relayHandler)
    # Subscribe a contentFilter to trigger a specific application handler when
    # WakuMessages with that content are received
    node1.wakuFilter.setPeer(node2.switch.peerInfo.toRemotePeerInfo())
    await node1.subscribe(filterRequest, contentHandler)
    await sleepAsync(2000.millis)

    # Connect peers by dialing from node2 to node1
    let conn = await node2.switch.dial(node1.switch.peerInfo.peerId, node1.switch.peerInfo.addrs, WakuRelayCodec)

    # We need to sleep to allow the subscription to go through
    info "Going to sleep to allow subscribe to go through"
    await sleepAsync(2000.millis)

    info "Waking up and publishing"
    await node2.publish(pubSubTopic, message)

    check:
      (await completionFut.withTimeout(5.seconds)) == true
    await node1.stop() 
    await node2.stop()
  
  asyncTest "Can receive filtered messages published on both default and other topics":
    let
      nodeKey1 = crypto.PrivateKey.random(Secp256k1, rng[])[]
      node1 = WakuNode.new(nodeKey1, ValidIpAddress.init("0.0.0.0"), Port(60000))
      nodeKey2 = crypto.PrivateKey.random(Secp256k1, rng[])[]
      node2 = WakuNode.new(nodeKey2, ValidIpAddress.init("0.0.0.0"), Port(60002))
      defaultTopic = "/waku/2/default-waku/proto"
      otherTopic = "/non/waku/formatted"
      defaultContentTopic = "defaultCT"
      otherContentTopic = "otherCT"
      defaultPayload = @[byte 1]
      otherPayload = @[byte 9]
      defaultMessage = WakuMessage(payload: defaultPayload, contentTopic: defaultContentTopic)
      otherMessage = WakuMessage(payload: otherPayload, contentTopic: otherContentTopic)
      defaultFR = FilterRequest(contentFilters: @[ContentFilter(contentTopic: defaultContentTopic)], subscribe: true)
      otherFR = FilterRequest(contentFilters: @[ContentFilter(contentTopic: otherContentTopic)], subscribe: true)

    await node1.start()
    node1.mountRelay()
    node1.mountFilter()

    await node2.start()
    node2.mountRelay()
    node2.mountFilter()
    node2.wakuFilter.setPeer(node1.switch.peerInfo.toRemotePeerInfo())

    var defaultComplete = newFuture[bool]()
    var otherComplete = newFuture[bool]()

    # Subscribe nodes 1 and 2 to otherTopic
    proc emptyHandler(topic: string, data: seq[byte]) {.async, gcsafe.} =
      # Do not notify filters or subscriptions here. This should be default behaviour for all topics
      discard
    
    node1.subscribe(otherTopic, emptyHandler)
    node2.subscribe(otherTopic, emptyHandler)

    await sleepAsync(2000.millis)

    proc defaultHandler(msg: WakuMessage) {.gcsafe, closure.} =
      check:
        msg.payload == defaultPayload
        msg.contentTopic == defaultContentTopic
      defaultComplete.complete(true)
    
    proc otherHandler(msg: WakuMessage) {.gcsafe, closure.} =
      check:
        msg.payload == otherPayload
        msg.contentTopic == otherContentTopic
      otherComplete.complete(true)

    # Subscribe a contentFilter to trigger a specific application handler when
    # WakuMessages with that content are received
    await node2.subscribe(defaultFR, defaultHandler)

    await sleepAsync(2000.millis)

    # Let's check that content filtering works on the default topic
    await node1.publish(defaultTopic, defaultMessage)

    check:
      (await defaultComplete.withTimeout(5.seconds)) == true

    # Now check that content filtering works on other topics
    await node2.subscribe(otherFR, otherHandler)

    await sleepAsync(2000.millis)

    await node1.publish(otherTopic,otherMessage)
    
    check:
      (await otherComplete.withTimeout(5.seconds)) == true

    await node1.stop()
    await node2.stop()
  
  asyncTest "Filter protocol works on node without relay capability":
    let
      nodeKey1 = crypto.PrivateKey.random(Secp256k1, rng[])[]
      node1 = WakuNode.new(nodeKey1, ValidIpAddress.init("0.0.0.0"), Port(60000))
      nodeKey2 = crypto.PrivateKey.random(Secp256k1, rng[])[]
      node2 = WakuNode.new(nodeKey2, ValidIpAddress.init("0.0.0.0"), Port(60002))
      defaultTopic = "/waku/2/default-waku/proto"
      contentTopic = "defaultCT"
      payload = @[byte 1]
      message = WakuMessage(payload: payload, contentTopic: contentTopic)
      filterRequest = FilterRequest(contentFilters: @[ContentFilter(contentTopic: contentTopic)], subscribe: true)

    await node1.start()
    node1.mountRelay()
    node1.mountFilter()

    await node2.start()
    node2.mountRelay(relayMessages=false) # Do not start WakuRelay or subscribe to any topics
    node2.mountFilter()
    node2.wakuFilter.setPeer(node1.switch.peerInfo.toRemotePeerInfo())

    check:
      node1.wakuRelay.isNil == false # Node1 is a full node
      node2.wakuRelay.isNil == true # Node 2 is a light node

    var completeFut = newFuture[bool]()

    proc filterHandler(msg: WakuMessage) {.gcsafe, closure.} =
      check:
        msg.payload == payload
        msg.contentTopic == contentTopic
      completeFut.complete(true)

    # Subscribe a contentFilter to trigger a specific application handler when
    # WakuMessages with that content are received
    await node2.subscribe(filterRequest, filterHandler)

    await sleepAsync(2000.millis)

    # Let's check that content filtering works on the default topic
    await node1.publish(defaultTopic, message)

    check:
      (await completeFut.withTimeout(5.seconds)) == true

    await node1.stop()
    await node2.stop()

  asyncTest "Store protocol returns expected message":
    let
      nodeKey1 = crypto.PrivateKey.random(Secp256k1, rng[])[]
      node1 = WakuNode.new(nodeKey1, ValidIpAddress.init("0.0.0.0"),
        Port(60000))
      nodeKey2 = crypto.PrivateKey.random(Secp256k1, rng[])[]
      node2 = WakuNode.new(nodeKey2, ValidIpAddress.init("0.0.0.0"),
        Port(60002))
      contentTopic = ContentTopic("/waku/2/default-content/proto")
      message = WakuMessage(payload: "hello world".toBytes(), contentTopic: contentTopic)

    var completionFut = newFuture[bool]()

    await node1.start()
    node1.mountStore(persistMessages = true)
    await node2.start()
    node2.mountStore(persistMessages = true)

    await node2.wakuStore.handleMessage("/waku/2/default-waku/proto", message)

    await sleepAsync(2000.millis)

    node1.wakuStore.setPeer(node2.switch.peerInfo.toRemotePeerInfo())

    proc storeHandler(response: HistoryResponse) {.gcsafe, closure.} =
      check:
        response.messages[0] == message
      completionFut.complete(true)

    await node1.query(HistoryQuery(contentFilters: @[HistoryContentFilter(contentTopic: contentTopic)]), storeHandler)

    check:
      (await completionFut.withTimeout(5.seconds)) == true
    await node1.stop()
    await node2.stop()

  asyncTest "Filter protocol returns expected message":
    let
      nodeKey1 = crypto.PrivateKey.random(Secp256k1, rng[])[]
      node1 = WakuNode.new(nodeKey1, ValidIpAddress.init("0.0.0.0"),
        Port(60000))
      nodeKey2 = crypto.PrivateKey.random(Secp256k1, rng[])[]
      node2 = WakuNode.new(nodeKey2, ValidIpAddress.init("0.0.0.0"),
        Port(60002))
      contentTopic = ContentTopic("/waku/2/default-content/proto")
      message = WakuMessage(payload: "hello world".toBytes(), contentTopic: contentTopic)

    var completionFut = newFuture[bool]()

    await node1.start()
    node1.mountFilter()
    await node2.start()
    node2.mountFilter()

    node1.wakuFilter.setPeer(node2.switch.peerInfo.toRemotePeerInfo())

    proc handler(msg: WakuMessage) {.gcsafe, closure.} =
      check:
        msg == message
      completionFut.complete(true)

    await node1.subscribe(FilterRequest(pubSubTopic: "/waku/2/default-waku/proto", contentFilters: @[ContentFilter(contentTopic: contentTopic)], subscribe: true), handler)

    await sleepAsync(2000.millis)

    await node2.wakuFilter.handleMessage("/waku/2/default-waku/proto", message)

    await sleepAsync(2000.millis)

    check:
      (await completionFut.withTimeout(5.seconds)) == true
    await node1.stop()
    await node2.stop()

  asyncTest "Messages are correctly relayed":
    let
      nodeKey1 = crypto.PrivateKey.random(Secp256k1, rng[])[]
      node1 = WakuNode.new(nodeKey1, ValidIpAddress.init("0.0.0.0"),
        Port(60000))
      nodeKey2 = crypto.PrivateKey.random(Secp256k1, rng[])[]
      node2 = WakuNode.new(nodeKey2, ValidIpAddress.init("0.0.0.0"),
        Port(60002))
      nodeKey3 = crypto.PrivateKey.random(Secp256k1, rng[])[]
      node3 = WakuNode.new(nodeKey3, ValidIpAddress.init("0.0.0.0"),
        Port(60003))
      pubSubTopic = "test"
      contentTopic = ContentTopic("/waku/2/default-content/proto")
      payload = "hello world".toBytes()
      message = WakuMessage(payload: payload, contentTopic: contentTopic)

    await node1.start()
    node1.mountRelay(@[pubSubTopic])

    await node2.start()
    node2.mountRelay(@[pubSubTopic])

    await node3.start()
    node3.mountRelay(@[pubSubTopic])

    await node1.connectToNodes(@[node2.switch.peerInfo.toRemotePeerInfo()])
    await node3.connectToNodes(@[node2.switch.peerInfo.toRemotePeerInfo()])

    var completionFut = newFuture[bool]()
    proc relayHandler(topic: string, data: seq[byte]) {.async, gcsafe.} =
      let msg = WakuMessage.init(data)
      if msg.isOk():
        let val = msg.value()
        check:
          topic == pubSubTopic
          val.contentTopic == contentTopic
          val.payload == payload
      completionFut.complete(true)

    node3.subscribe(pubSubTopic, relayHandler)
    await sleepAsync(2000.millis)

    await node1.publish(pubSubTopic, message)
    await sleepAsync(2000.millis)

    check:
      (await completionFut.withTimeout(5.seconds)) == true
    await node1.stop()
    await node2.stop()
    await node3.stop()
  
  asyncTest "Protocol matcher works as expected":
    let
      nodeKey1 = crypto.PrivateKey.random(Secp256k1, rng[])[]
      node1 = WakuNode.new(nodeKey1, ValidIpAddress.init("0.0.0.0"),
        Port(60000))
      nodeKey2 = crypto.PrivateKey.random(Secp256k1, rng[])[]
      node2 = WakuNode.new(nodeKey2, ValidIpAddress.init("0.0.0.0"),
        Port(60002))
      pubSubTopic = "/waku/2/default-waku/proto"
      contentTopic = ContentTopic("/waku/2/default-content/proto")
      payload = "hello world".toBytes()
      message = WakuMessage(payload: payload, contentTopic: contentTopic)

    # Setup node 1 with stable codec "/vac/waku/relay/2.0.0"

    await node1.start()
    node1.mountRelay(@[pubSubTopic])
    node1.wakuRelay.codec = "/vac/waku/relay/2.0.0"

    # Setup node 2 with beta codec "/vac/waku/relay/2.0.0-beta2"

    await node2.start()
    node2.mountRelay(@[pubSubTopic])
    node2.wakuRelay.codec = "/vac/waku/relay/2.0.0-beta2"

    check:
      # Check that mounted codecs are actually different
      node1.wakuRelay.codec ==  "/vac/waku/relay/2.0.0"
      node2.wakuRelay.codec == "/vac/waku/relay/2.0.0-beta2"

    # Now verify that protocol matcher returns `true` and relay works

    await node1.connectToNodes(@[node2.switch.peerInfo.toRemotePeerInfo()])

    var completionFut = newFuture[bool]()
    proc relayHandler(topic: string, data: seq[byte]) {.async, gcsafe.} =
      let msg = WakuMessage.init(data)
      if msg.isOk():
        let val = msg.value()
        check:
          topic == pubSubTopic
          val.contentTopic == contentTopic
          val.payload == payload
      completionFut.complete(true)

    node2.subscribe(pubSubTopic, relayHandler)
    await sleepAsync(2000.millis)

    await node1.publish(pubSubTopic, message)
    await sleepAsync(2000.millis)

    check:
      (await completionFut.withTimeout(5.seconds)) == true
    await node1.stop()
    await node2.stop()

  asyncTest "Peer info parses correctly":
    ## This is such an important utility function for wakunode2
    ## that it deserves its own test :)
    
    # First test the `happy path` expected case
    let
      addrStr = "/ip4/127.0.0.1/tcp/60002/p2p/16Uuu2HBmAcHvhLqQKwSSbX6BG5JLWUDRcaLVrehUVqpw7fz1hbYc"
      remotePeerInfo = parseRemotePeerInfo(addrStr)
    
    check:
      $(remotePeerInfo.peerId) == "16Uuu2HBmAcHvhLqQKwSSbX6BG5JLWUDRcaLVrehUVqpw7fz1hbYc"
      $(remotePeerInfo.addrs[0][0].tryGet()) == "/ip4/127.0.0.1"
      $(remotePeerInfo.addrs[0][1].tryGet()) == "/tcp/60002"
    
    # Now test some common corner cases
    expect LPError:
      # gibberish
      discard parseRemotePeerInfo("/p2p/$UCH GIBBER!SH")

    expect LPError:
      # leading whitespace
      discard parseRemotePeerInfo(" /ip4/127.0.0.1/tcp/60002/p2p/16Uuu2HBmAcHvhLqQKwSSbX6BG5JLWUDRcaLVrehUVqpw7fz1hbYc")

    expect LPError:
      # trailing whitespace
      discard parseRemotePeerInfo("/ip4/127.0.0.1/tcp/60002/p2p/16Uuu2HBmAcHvhLqQKwSSbX6BG5JLWUDRcaLVrehUVqpw7fz1hbYc ")

    expect LPError:
      # invalid IP address
      discard parseRemotePeerInfo("/ip4/127.0.0.0.1/tcp/60002/p2p/16Uuu2HBmAcHvhLqQKwSSbX6BG5JLWUDRcaLVrehUVqpw7fz1hbYc")
    
    expect LPError:
      # no PeerID
      discard parseRemotePeerInfo("/ip4/127.0.0.1/tcp/60002")
    
    expect ValueError:
      # unsupported transport
      discard parseRemotePeerInfo("/ip4/127.0.0.1/udp/60002/p2p/16Uuu2HBmAcHvhLqQKwSSbX6BG5JLWUDRcaLVrehUVqpw7fz1hbYc")
  
  asyncTest "filtering relayed messages  using topic validators":
    ## test scenario: 
    ## node1 and node3 set node2 as their relay node
    ## node3 publishes two messages with two different contentTopics but on the same pubsub topic 
    ## node1 is also subscribed  to the same pubsub topic 
    ## node2 sets a validator for the same pubsub topic
    ## only one of the messages gets delivered to  node1 because the validator only validates one of the content topics

    let
      # publisher node
      nodeKey1 = crypto.PrivateKey.random(Secp256k1, rng[])[]
      node1 = WakuNode.new(nodeKey1, ValidIpAddress.init("0.0.0.0"), Port(60000))
      # Relay node
      nodeKey2 = crypto.PrivateKey.random(Secp256k1, rng[])[]
      node2 = WakuNode.new(nodeKey2, ValidIpAddress.init("0.0.0.0"), Port(60002))
      # Subscriber
      nodeKey3 = crypto.PrivateKey.random(Secp256k1, rng[])[]
      node3 = WakuNode.new(nodeKey3, ValidIpAddress.init("0.0.0.0"), Port(60003))

      pubSubTopic = "test"
      contentTopic1 = ContentTopic("/waku/2/default-content/proto")
      payload = "hello world".toBytes()
      message1 = WakuMessage(payload: payload, contentTopic: contentTopic1)

      payload2 = "you should not see this message!".toBytes()
      contentTopic2 = ContentTopic("2")
      message2 = WakuMessage(payload: payload2, contentTopic: contentTopic2)

    # start all the nodes
    await node1.start()
    node1.mountRelay(@[pubSubTopic])

    await node2.start()
    node2.mountRelay(@[pubSubTopic])

    await node3.start()
    node3.mountRelay(@[pubSubTopic])

    await node1.connectToNodes(@[node2.switch.peerInfo.toRemotePeerInfo()])
    await node3.connectToNodes(@[node2.switch.peerInfo.toRemotePeerInfo()])


    var completionFutValidatorAcc = newFuture[bool]()
    var completionFutValidatorRej = newFuture[bool]()

    proc validator(topic: string, message: messages.Message): Future[ValidationResult] {.async.} =
      ## the validator that only allows messages with contentTopic1 to be relayed
      check:
        topic == pubSubTopic
      let msg = WakuMessage.init(message.data) 
      if msg.isOk():
        # only relay messages with contentTopic1
        if msg.value().contentTopic  == contentTopic1:
          result = ValidationResult.Accept
          completionFutValidatorAcc.complete(true)
        else:
          result = ValidationResult.Reject
          completionFutValidatorRej.complete(true)

    # set a topic validator for pubSubTopic 
    let pb  = PubSub(node2.wakuRelay)
    pb.addValidator(pubSubTopic, validator)

    var completionFut = newFuture[bool]()
    proc relayHandler(topic: string, data: seq[byte]) {.async, gcsafe.} =
      debug "relayed pubsub topic:", topic
      let msg = WakuMessage.init(data)
      if msg.isOk():
        let val = msg.value()
        check:
          topic == pubSubTopic
          # check that only messages with contentTopic1 is relayed (but not contentTopic2)
          val.contentTopic == contentTopic1
      # relay handler is called
      completionFut.complete(true)
  

    node3.subscribe(pubSubTopic, relayHandler)
    await sleepAsync(2000.millis)

    await node1.publish(pubSubTopic, message1)
    await sleepAsync(2000.millis)
    
    # message2 never gets relayed because of the validator
    await node1.publish(pubSubTopic, message2)
    await sleepAsync(2000.millis)

    check:
      (await completionFut.withTimeout(10.seconds)) == true
      # check that validator is called for message1
      (await completionFutValidatorAcc.withTimeout(10.seconds)) == true
      # check that validator is called for message2
      (await completionFutValidatorRej.withTimeout(10.seconds)) == true

    
    await node1.stop()
    await node2.stop()
    await node3.stop()
  
  when defined(rln):
    asyncTest "testing rln-relay with valid proof":
    
      let
        # publisher node
        nodeKey1 = crypto.PrivateKey.random(Secp256k1, rng[])[]
        node1 = WakuNode.new(nodeKey1, ValidIpAddress.init("0.0.0.0"), Port(60000))
        # Relay node
        nodeKey2 = crypto.PrivateKey.random(Secp256k1, rng[])[]
        node2 = WakuNode.new(nodeKey2, ValidIpAddress.init("0.0.0.0"), Port(60002))
        # Subscriber
        nodeKey3 = crypto.PrivateKey.random(Secp256k1, rng[])[]
        node3 = WakuNode.new(nodeKey3, ValidIpAddress.init("0.0.0.0"), Port(60003))

        rlnRelayPubSubTopic = RLNRELAY_PUBSUB_TOPIC
        contentTopic = ContentTopic("/waku/2/default-content/proto")

      # set up three nodes
      # node1
      node1.mountRelay(@[rlnRelayPubSubTopic]) 
      let (groupOpt1, memKeyPairOpt1, memIndexOpt1) = rlnRelaySetUp(1) # set up rln relay inputs
      # mount rlnrelay in off-chain mode
      waitFor node1.mountRlnRelay(groupOpt = groupOpt1,
                                  memKeyPairOpt = memKeyPairOpt1, 
                                  memIndexOpt= memIndexOpt1, 
                                  onchainMode = false, 
                                  pubsubTopic = rlnRelayPubSubTopic)
      await node1.start() 

      # node 2
      node2.mountRelay(@[rlnRelayPubSubTopic])
      let (groupOpt2, memKeyPairOpt2, memIndexOpt2) = rlnRelaySetUp(2) # set up rln relay inputs
      # mount rlnrelay in off-chain mode
      waitFor node2.mountRlnRelay(groupOpt = groupOpt2, 
                                  memKeyPairOpt = memKeyPairOpt2, 
                                  memIndexOpt= memIndexOpt2, 
                                  onchainMode = false, 
                                  pubsubTopic = rlnRelayPubSubTopic)
      await node2.start()

      # node 3
      node3.mountRelay(@[rlnRelayPubSubTopic])
      let (groupOpt3, memKeyPairOpt3, memIndexOpt3) = rlnRelaySetUp(3) # set up rln relay inputs
      # mount rlnrelay in off-chain mode
      waitFor node3.mountRlnRelay(groupOpt = groupOpt3, 
                                  memKeyPairOpt = memKeyPairOpt3, 
                                  memIndexOpt= memIndexOpt3, 
                                  onchainMode = false, 
                                  pubsubTopic = rlnRelayPubSubTopic)
      await node3.start()

      # connect them together
      await node1.connectToNodes(@[node2.switch.peerInfo.toRemotePeerInfo()])
      await node3.connectToNodes(@[node2.switch.peerInfo.toRemotePeerInfo()])
      
      var completionFut = newFuture[bool]()
      proc relayHandler(topic: string, data: seq[byte]) {.async, gcsafe.} =
        let msg = WakuMessage.init(data)
        if msg.isOk():
          let val = msg.value()
          debug "The received topic:", topic
          if topic == rlnRelayPubSubTopic:
            completionFut.complete(true)

      # mount the relay handler
      node3.subscribe(rlnRelayPubSubTopic, relayHandler)
      await sleepAsync(2000.millis)

      # prepare the message payload
      let payload = "Hello".toBytes()

      # prepare the epoch
      let epoch = getCurrentEpoch()

      # prepare the proof
      let rateLimitProofRes = node1.wakuRlnRelay.rlnInstance.proofGen(data = payload, 
                                                                memKeys = node1.wakuRlnRelay.membershipKeyPair, 
                                                                memIndex = node1.wakuRlnRelay.membershipIndex, 
                                                                epoch = epoch)
      doAssert(rateLimitProofRes.isOk())
      let rateLimitProof = rateLimitProofRes.value     

      let message = WakuMessage(payload: @payload, 
                                contentTopic: contentTopic,  
                                proof: rateLimitProof)


      ## node1 publishes a message with a rate limit proof, the message is then relayed to node2 which in turn 
      ## verifies the rate limit proof of the message and relays the message to node3
      ## verification at node2 occurs inside a topic validator which is installed as part of the waku-rln-relay mount proc
      await node1.publish(rlnRelayPubSubTopic, message)
      await sleepAsync(2000.millis)


      check:
        (await completionFut.withTimeout(10.seconds)) == true
      
      await node1.stop()
      await node2.stop()
      await node3.stop()
    asyncTest "testing rln-relay with invalid proof":
      let
        # publisher node
        nodeKey1 = crypto.PrivateKey.random(Secp256k1, rng[])[]
        node1 = WakuNode.new(nodeKey1, ValidIpAddress.init("0.0.0.0"), Port(60000))
        # Relay node
        nodeKey2 = crypto.PrivateKey.random(Secp256k1, rng[])[]
        node2 = WakuNode.new(nodeKey2, ValidIpAddress.init("0.0.0.0"), Port(60002))
        # Subscriber
        nodeKey3 = crypto.PrivateKey.random(Secp256k1, rng[])[]
        node3 = WakuNode.new(nodeKey3, ValidIpAddress.init("0.0.0.0"), Port(60003))

        rlnRelayPubSubTopic = RLNRELAY_PUBSUB_TOPIC
        contentTopic = ContentTopic("/waku/2/default-content/proto")

      # set up three nodes
      # node1
      node1.mountRelay(@[rlnRelayPubSubTopic]) 
      let (groupOpt1, memKeyPairOpt1, memIndexOpt1) = rlnRelaySetUp(1) # set up rln relay inputs
      # mount rlnrelay in off-chain mode
      waitFor node1.mountRlnRelay(groupOpt = groupOpt1,
                                  memKeyPairOpt = memKeyPairOpt1, 
                                  memIndexOpt= memIndexOpt1, 
                                  onchainMode = false, 
                                  pubsubTopic = rlnRelayPubSubTopic)
      await node1.start() 

      # node 2
      node2.mountRelay(@[rlnRelayPubSubTopic])
      let (groupOpt2, memKeyPairOpt2, memIndexOpt2) = rlnRelaySetUp(2) # set up rln relay inputs
      # mount rlnrelay in off-chain mode
      waitFor node2.mountRlnRelay(groupOpt = groupOpt2, 
                                  memKeyPairOpt = memKeyPairOpt2, 
                                  memIndexOpt= memIndexOpt2, 
                                  onchainMode = false, 
                                  pubsubTopic = rlnRelayPubSubTopic)
      await node2.start()

      # node 3
      node3.mountRelay(@[rlnRelayPubSubTopic])
      let (groupOpt3, memKeyPairOpt3, memIndexOpt3) = rlnRelaySetUp(3) # set up rln relay inputs
      # mount rlnrelay in off-chain mode
      waitFor node3.mountRlnRelay(groupOpt = groupOpt3, 
                                  memKeyPairOpt = memKeyPairOpt3, 
                                  memIndexOpt= memIndexOpt3, 
                                  onchainMode = false, 
                                  pubsubTopic = rlnRelayPubSubTopic)
      await node3.start()

      # connect them together
      await node1.connectToNodes(@[node2.switch.peerInfo.toRemotePeerInfo()])
      await node3.connectToNodes(@[node2.switch.peerInfo.toRemotePeerInfo()])
      
      # define a custom relay handler
      var completionFut = newFuture[bool]()
      proc relayHandler(topic: string, data: seq[byte]) {.async, gcsafe.} =
        let msg = WakuMessage.init(data)
        if msg.isOk():
          let val = msg.value()
          debug "The received topic:", topic
          if topic == rlnRelayPubSubTopic:
            completionFut.complete(true)

      # mount the relay handler
      node3.subscribe(rlnRelayPubSubTopic, relayHandler)
      await sleepAsync(2000.millis)

      # prepare the message payload
      let payload = "Hello".toBytes()

      # prepare the epoch
      let epoch = getCurrentEpoch()

      # prepare the proof
      let rateLimitProofRes = node1.wakuRlnRelay.rlnInstance.proofGen(data = payload, 
                                                                memKeys = node1.wakuRlnRelay.membershipKeyPair, 
                                                                memIndex = MembershipIndex(4), 
                                                                epoch = epoch)
      doAssert(rateLimitProofRes.isOk())
      let rateLimitProof = rateLimitProofRes.value     

      let message = WakuMessage(payload: @payload, 
                                contentTopic: contentTopic,  
                                proof: rateLimitProof)


      ## node1 publishes a message with an invalid rln proof, the message is then relayed to node2 which in turn 
      ## attempts to verify the rate limit proof and fails hence does not relay the message to node3, thus the relayHandler of node3
      ## never gets called
      ## verification at node2 occurs inside a topic validator which is installed as part of the waku-rln-relay mount proc
      await node1.publish(rlnRelayPubSubTopic, message)
      await sleepAsync(2000.millis)

      check:
        # the relayHandler of node3 never gets called
        (await completionFut.withTimeout(10.seconds)) == false
      
      await node1.stop()
      await node2.stop()
      await node3.stop()

    asyncTest "testing rln-relay double-signaling detection":
    
      let
        # publisher node
        nodeKey1 = crypto.PrivateKey.random(Secp256k1, rng[])[]
        node1 = WakuNode.new(nodeKey1, ValidIpAddress.init("0.0.0.0"), Port(60000))
        # Relay node
        nodeKey2 = crypto.PrivateKey.random(Secp256k1, rng[])[]
        node2 = WakuNode.new(nodeKey2, ValidIpAddress.init("0.0.0.0"), Port(60002))
        # Subscriber
        nodeKey3 = crypto.PrivateKey.random(Secp256k1, rng[])[]
        node3 = WakuNode.new(nodeKey3, ValidIpAddress.init("0.0.0.0"), Port(60003))

        rlnRelayPubSubTopic = RLNRELAY_PUBSUB_TOPIC
        contentTopic = ContentTopic("/waku/2/default-content/proto")

      # set up three nodes
      # node1
      node1.mountRelay(@[rlnRelayPubSubTopic]) 
      let (groupOpt1, memKeyPairOpt1, memIndexOpt1) = rlnRelaySetUp(1) # set up rln relay inputs
      # mount rlnrelay in off-chain mode
      waitFor node1.mountRlnRelay(groupOpt = groupOpt1,
                                  memKeyPairOpt = memKeyPairOpt1, 
                                  memIndexOpt= memIndexOpt1, 
                                  onchainMode = false, 
                                  pubsubTopic = rlnRelayPubSubTopic)
      await node1.start() 

      # node 2
      node2.mountRelay(@[rlnRelayPubSubTopic])
      let (groupOpt2, memKeyPairOpt2, memIndexOpt2) = rlnRelaySetUp(2) # set up rln relay inputs
      # mount rlnrelay in off-chain mode
      waitFor node2.mountRlnRelay(groupOpt = groupOpt2, 
                                  memKeyPairOpt = memKeyPairOpt2, 
                                  memIndexOpt= memIndexOpt2, 
                                  onchainMode = false, 
                                  pubsubTopic = rlnRelayPubSubTopic)
      await node2.start()

      # node 3
      node3.mountRelay(@[rlnRelayPubSubTopic])
      let (groupOpt3, memKeyPairOpt3, memIndexOpt3) = rlnRelaySetUp(3) # set up rln relay inputs
      # mount rlnrelay in off-chain mode
      waitFor node3.mountRlnRelay(groupOpt = groupOpt3, 
                                  memKeyPairOpt = memKeyPairOpt3, 
                                  memIndexOpt= memIndexOpt3, 
                                  onchainMode = false, 
                                  pubsubTopic = rlnRelayPubSubTopic)
      await node3.start()

      # connect the nodes together node1 <-> node2 <-> node3
<<<<<<< HEAD
      await node1.connectToNodes(@[node2.peerInfo.toRemotePeerInfo()])
      await node3.connectToNodes(@[node2.peerInfo.toRemotePeerInfo()])
=======
      await node1.connectToNodes(@[node2.switch.peerInfo.toRemotePeerInfo()])
      await node3.connectToNodes(@[node2.switch.peerInfo.toRemotePeerInfo()])
>>>>>>> cf4a1e1c

      # get the current epoch time 
      let time = epochTime()
      #  create some messages with rate limit proofs
      var 
        wm1 = WakuMessage(payload: "message 1".toBytes())
        proofAdded1 = node3.wakuRlnRelay.appendRLNProof(wm1, time)
        # another message in the same epoch as wm1, it will break the messaging rate limit
        wm2 = WakuMessage(payload: "message2".toBytes())
        proofAdded2 = node3.wakuRlnRelay.appendRLNProof(wm2, time)
        #  wm3 points to the next epoch 
        wm3 = WakuMessage(payload: "message 3".toBytes())
        proofAdded3 = node3.wakuRlnRelay.appendRLNProof(wm3, time+EPOCH_UNIT_SECONDS)
        wm4 = WakuMessage(payload: "message4".toBytes())

      #  check proofs are added correctly
      check:
        proofAdded1
        proofAdded2
        proofAdded3

      #  relay handler for node3
      var completionFut1 = newFuture[bool]()
      var completionFut2 = newFuture[bool]()
      var completionFut3 = newFuture[bool]()
      var completionFut4 = newFuture[bool]()
      proc relayHandler(topic: string, data: seq[byte]) {.async, gcsafe.} =
        let msg = WakuMessage.init(data)
        if msg.isOk():
          let wm = msg.value()
          debug "The received topic:", topic
          if topic == rlnRelayPubSubTopic:
            if wm == wm1:
              completionFut1.complete(true)
            if wm == wm2:
              completionFut2.complete(true)
            if wm == wm3:
              completionFut3.complete(true)
            if wm == wm4:
              completionFut4.complete(true)
          

      # mount the relay handler for node3
      node3.subscribe(rlnRelayPubSubTopic, relayHandler)
      await sleepAsync(2000.millis)

      ## node1 publishes and relays 4 messages to node2
      ## verification at node2 occurs inside a topic validator which is installed as part of the waku-rln-relay mount proc
      ## node2 relays either of wm1 or wm2 to node3, depending on which message arrives at node2 first
      ## node2 should detect either of wm1 or wm2 as spam and not relay it
      ## node2 should relay wm3 to node3
      ## node2 should not relay wm4 because it has no valid rln proof
      await node1.publish(rlnRelayPubSubTopic, wm1)
      await node1.publish(rlnRelayPubSubTopic, wm2)
      await node1.publish(rlnRelayPubSubTopic, wm3)
      await node1.publish(rlnRelayPubSubTopic, wm4)
      await sleepAsync(2000.millis)

      let 
        res1 = await completionFut1.withTimeout(10.seconds)
        res2 = await completionFut2.withTimeout(10.seconds)

      check:
        res1 or res2 == true # either of the wm1 and wm2 is relayed
        (res1 and res2) == false # either of the wm1 and wm2 is found as spam hence not relayed
        (await completionFut2.withTimeout(10.seconds)) == true
        (await completionFut3.withTimeout(10.seconds)) == true
        (await completionFut4.withTimeout(10.seconds)) == false
      
      await node1.stop()
      await node2.stop()
      await node3.stop()
  asyncTest "Relay protocol is started correctly":
    let
      nodeKey1 = crypto.PrivateKey.random(Secp256k1, rng[])[]
      node1 = WakuNode.new(nodeKey1, ValidIpAddress.init("0.0.0.0"),
        Port(60000))

    # Relay protocol starts if mounted after node start

    await node1.start()

    node1.mountRelay()

    check:
      GossipSub(node1.wakuRelay).heartbeatFut.isNil == false

    # Relay protocol starts if mounted before node start

    let
      nodeKey2 = crypto.PrivateKey.random(Secp256k1, rng[])[]
      node2 = WakuNode.new(nodeKey2, ValidIpAddress.init("0.0.0.0"),
        Port(60002))

    node2.mountRelay()

    check:
      # Relay has not yet started as node has not yet started
      GossipSub(node2.wakuRelay).heartbeatFut.isNil
    
    await node2.start()

    check:
      # Relay started on node start
      GossipSub(node2.wakuRelay).heartbeatFut.isNil == false
    
    await allFutures([node1.stop(), node2.stop()])

  asyncTest "Lightpush message return success":
    let
      nodeKey1 = crypto.PrivateKey.random(Secp256k1, rng[])[]
      node1 = WakuNode.new(nodeKey1, ValidIpAddress.init("0.0.0.0"),
        Port(60010))
      nodeKey2 = crypto.PrivateKey.random(Secp256k1, rng[])[]
      node2 = WakuNode.new(nodeKey2, ValidIpAddress.init("0.0.0.0"),
        Port(60012))
      nodeKey3 = crypto.PrivateKey.random(Secp256k1, rng[])[]
      node3 = WakuNode.new(nodeKey3, ValidIpAddress.init("0.0.0.0"),
        Port(60013))
      pubSubTopic = "test"
      contentTopic = ContentTopic("/waku/2/default-content/proto")
      payload = "hello world".toBytes()
      message = WakuMessage(payload: payload, contentTopic: contentTopic)

    # Light node, only lightpush
    await node1.start()
    node1.mountRelay(relayMessages=false) # Mount WakuRelay, but do not start or subscribe to any topics
    node1.mountLightPush()

    # Intermediate node
    await node2.start()
    node2.mountRelay(@[pubSubTopic])
    node2.mountLightPush()

    # Receiving node
    await node3.start()
    node3.mountRelay(@[pubSubTopic])

    discard await node1.peerManager.dialPeer(node2.switch.peerInfo.toRemotePeerInfo(), WakuLightPushCodec)
    await sleepAsync(5.seconds)
    await node3.connectToNodes(@[node2.switch.peerInfo.toRemotePeerInfo()])

    var completionFutLightPush = newFuture[bool]()
    var completionFutRelay = newFuture[bool]()
    proc relayHandler(topic: string, data: seq[byte]) {.async, gcsafe.} =
      let msg = WakuMessage.init(data)
      if msg.isOk():
        let val = msg.value()
        check:
          topic == pubSubTopic
          val.contentTopic == contentTopic
          val.payload == payload
      completionFutRelay.complete(true)

    node3.subscribe(pubSubTopic, relayHandler)
    await sleepAsync(2000.millis)

    proc handler(response: PushResponse) {.gcsafe, closure.} =
      debug "push response handler, expecting true"
      check:
        response.isSuccess == true
      completionFutLightPush.complete(true)

    # Publishing with lightpush
    await node1.lightpush(pubSubTopic, message, handler)
    await sleepAsync(2000.millis)

    check:
      (await completionFutRelay.withTimeout(5.seconds)) == true
      (await completionFutLightPush.withTimeout(5.seconds)) == true

    await allFutures([node1.stop(), node2.stop(), node3.stop()])

  #   check:
  #     (await completionFutRelay.withTimeout(5.seconds)) == true
  #     (await completionFutLightPush.withTimeout(5.seconds)) == true
  #   await node1.stop()
  #   await node2.stop()
  #   await node3.stop()
  asyncTest "Resume proc fetches the history":
    let
      nodeKey1 = crypto.PrivateKey.random(Secp256k1, rng[])[]
      node1 = WakuNode.new(nodeKey1, ValidIpAddress.init("0.0.0.0"),
        Port(60000))
      nodeKey2 = crypto.PrivateKey.random(Secp256k1, rng[])[]
      node2 = WakuNode.new(nodeKey2, ValidIpAddress.init("0.0.0.0"),
        Port(60002))
      contentTopic = ContentTopic("/waku/2/default-content/proto")
      message = WakuMessage(payload: "hello world".toBytes(), contentTopic: contentTopic)

    await node1.start()
    node1.mountStore(persistMessages = true)
    await node2.start()
    node2.mountStore(persistMessages = true)

    await node2.wakuStore.handleMessage("/waku/2/default-waku/proto", message)

    await sleepAsync(2000.millis)

    node1.wakuStore.setPeer(node2.switch.peerInfo.toRemotePeerInfo())

    await node1.resume()

    check:
      # message is correctly stored
      node1.wakuStore.messages.len == 1

    await node1.stop()
    await node2.stop()

  asyncTest "Resume proc discards duplicate messages":
    let
      nodeKey1 = crypto.PrivateKey.random(Secp256k1, rng[])[]
      node1 = WakuNode.new(nodeKey1, ValidIpAddress.init("0.0.0.0"),
        Port(60000))
      nodeKey2 = crypto.PrivateKey.random(Secp256k1, rng[])[]
      node2 = WakuNode.new(nodeKey2, ValidIpAddress.init("0.0.0.0"),
        Port(60002))
      contentTopic = ContentTopic("/waku/2/default-content/proto")
      msg1 = WakuMessage(payload: "hello world1".toBytes(), contentTopic: contentTopic, timestamp: 1)
      msg2 = WakuMessage(payload: "hello world2".toBytes(), contentTopic: contentTopic, timestamp: 2)

    # setup sqlite database for node1
    let 
      database = SqliteDatabase.init("", inMemory = true)[]
      store = WakuMessageStore.init(database)[]
    

    var completionFut = newFuture[bool]()

    await node1.start()
    node1.mountStore(persistMessages = true, store = store)
    await node2.start()
    node2.mountStore(persistMessages = true)

    await node2.wakuStore.handleMessage(DefaultTopic, msg1)
    await node2.wakuStore.handleMessage(DefaultTopic, msg2)

    await sleepAsync(2000.millis)

    node1.wakuStore.setPeer(node2.switch.peerInfo.toRemotePeerInfo())
    

    # populate db with msg1 to be a duplicate
    let index1 = computeIndex(msg1)
    let output1 = store.put(index1, msg1, DefaultTopic)
    check output1.isOk
    node1.wakuStore.messages.add(IndexedWakuMessage(msg: msg1, index: index1, pubsubTopic: DefaultTopic))
    
    # now run the resume proc
    await node1.resume()

    # count the total number of retrieved messages from the database
    var responseCount = 0
    proc data(receiverTimestamp: float64, msg: WakuMessage, psTopic: string) =
      responseCount += 1
    # retrieve all the messages in the db
    let res = store.getAll(data)
    check:
      res.isErr == false

    check:
      # if the duplicates are discarded properly, then the total number of messages after resume should be 2
      # check no duplicates is in the messages field
      node1.wakuStore.messages.len == 2 
      # check no duplicates is in the db
      responseCount == 2

    await node1.stop()
    await node2.stop()

  asyncTest "Maximum connections can be configured":
    let
      maxConnections = 2
      nodeKey1 = crypto.PrivateKey.random(Secp256k1, rng[])[]
      node1 = WakuNode.new(nodeKey1, ValidIpAddress.init("0.0.0.0"),
        Port(60010), maxConnections = maxConnections)
      nodeKey2 = crypto.PrivateKey.random(Secp256k1, rng[])[]
      node2 = WakuNode.new(nodeKey2, ValidIpAddress.init("0.0.0.0"),
        Port(60012))
      nodeKey3 = crypto.PrivateKey.random(Secp256k1, rng[])[]
      node3 = WakuNode.new(nodeKey3, ValidIpAddress.init("0.0.0.0"),
        Port(60013))
    
    check:
      # Sanity check, to verify config was applied
      node1.switch.connManager.inSema.size == maxConnections

    # Node with connection limit set to 1
    await node1.start()
    node1.mountRelay() 

    # Remote node 1
    await node2.start()
    node2.mountRelay()

    # Remote node 2
    await node3.start()
    node3.mountRelay()

    discard await node1.peerManager.dialPeer(node2.switch.peerInfo.toRemotePeerInfo(), WakuRelayCodec)
    await sleepAsync(3.seconds)
    discard await node1.peerManager.dialPeer(node3.switch.peerInfo.toRemotePeerInfo(), WakuRelayCodec)

    check:
      # Verify that only the first connection succeeded
      node1.switch.isConnected(node2.switch.peerInfo.peerId)
      node1.switch.isConnected(node3.switch.peerInfo.peerId) == false

    await allFutures([node1.stop(), node2.stop(), node3.stop()])

    
asyncTest "Messages are relayed between two websocket nodes":
    let
      nodeKey1 = crypto.PrivateKey.random(Secp256k1, rng[])[]
      node1 = WakuNode.new(nodeKey1, ValidIpAddress.init("0.0.0.0"),
        bindPort = Port(60000), wsBindPort = Port(8000), wsEnabled = true)
      nodeKey2 = crypto.PrivateKey.random(Secp256k1, rng[])[]
      node2 = WakuNode.new(nodeKey2, ValidIpAddress.init("0.0.0.0"),
        bindPort = Port(60002), wsBindPort = Port(8100), wsEnabled = true)
      pubSubTopic = "test"
      contentTopic = ContentTopic("/waku/2/default-content/proto")
      payload = "hello world".toBytes()
      message = WakuMessage(payload: payload, contentTopic: contentTopic)

    await node1.start()
    node1.mountRelay(@[pubSubTopic])

    await node2.start()
    node2.mountRelay(@[pubSubTopic])

    await node1.connectToNodes(@[node2.switch.peerInfo.toRemotePeerInfo()])

    var completionFut = newFuture[bool]()
    proc relayHandler(topic: string, data: seq[byte]) {.async, gcsafe.} =
      let msg = WakuMessage.init(data)
      if msg.isOk():
        let val = msg.value()
        check:
          topic == pubSubTopic
          val.contentTopic == contentTopic
          val.payload == payload
      completionFut.complete(true)

    node1.subscribe(pubSubTopic, relayHandler)
    await sleepAsync(2000.millis)
    
    await node2.publish(pubSubTopic, message)
    await sleepAsync(2000.millis)


    check:
      (await completionFut.withTimeout(5.seconds)) == true
    await node1.stop()
    await node2.stop()


asyncTest "Messages are relayed between nodes with multiple transports (TCP and Websockets)":
    let
      nodeKey1 = crypto.PrivateKey.random(Secp256k1, rng[])[]
      node1 = WakuNode.new(nodeKey1, ValidIpAddress.init("0.0.0.0"),
        bindPort = Port(60000), wsBindPort = Port(8000), wsEnabled = true)
      nodeKey2 = crypto.PrivateKey.random(Secp256k1, rng[])[]
      node2 = WakuNode.new(nodeKey2, ValidIpAddress.init("0.0.0.0"),
        bindPort = Port(60002))
      pubSubTopic = "test"
      contentTopic = ContentTopic("/waku/2/default-content/proto")
      payload = "hello world".toBytes()
      message = WakuMessage(payload: payload, contentTopic: contentTopic)

    await node1.start()
    node1.mountRelay(@[pubSubTopic])

    await node2.start()
    node2.mountRelay(@[pubSubTopic])

    await node1.connectToNodes(@[node2.switch.peerInfo.toRemotePeerInfo()])

    var completionFut = newFuture[bool]()
    proc relayHandler(topic: string, data: seq[byte]) {.async, gcsafe.} =
      let msg = WakuMessage.init(data)
      if msg.isOk():
        let val = msg.value()
        check:
          topic == pubSubTopic
          val.contentTopic == contentTopic
          val.payload == payload
      completionFut.complete(true)

    node1.subscribe(pubSubTopic, relayHandler)
    await sleepAsync(2000.millis)
    
    await node2.publish(pubSubTopic, message)
    await sleepAsync(2000.millis)


    check:
      (await completionFut.withTimeout(5.seconds)) == true
    await node1.stop()
    await node2.stop()

asyncTest "Messages relaying fails with non-overlapping transports (TCP or Websockets)":
    let
      nodeKey1 = crypto.PrivateKey.random(Secp256k1, rng[])[]
      node1 = WakuNode.new(nodeKey1, ValidIpAddress.init("0.0.0.0"),
        bindPort = Port(60000))
      nodeKey2 = crypto.PrivateKey.random(Secp256k1, rng[])[]
      node2 = WakuNode.new(nodeKey2, ValidIpAddress.init("0.0.0.0"),
        bindPort = Port(60002), wsBindPort = Port(8100), wsEnabled = true)
      pubSubTopic = "test"
      contentTopic = ContentTopic("/waku/2/default-content/proto")
      payload = "hello world".toBytes()
      message = WakuMessage(payload: payload, contentTopic: contentTopic)

    await node1.start()
    node1.mountRelay(@[pubSubTopic])

    await node2.start()
    node2.mountRelay(@[pubSubTopic])

    #delete websocket peer address
    # TODO: a better way to find the index - this is too brittle
    node2.switch.peerInfo.addrs.delete(0)

    await node1.connectToNodes(@[node2.switch.peerInfo.toRemotePeerInfo()])

    var completionFut = newFuture[bool]()
    proc relayHandler(topic: string, data: seq[byte]) {.async, gcsafe.} =
      let msg = WakuMessage.init(data)
      if msg.isOk():
        let val = msg.value()
        check:
          topic == pubSubTopic
          val.contentTopic == contentTopic
          val.payload == payload
      completionFut.complete(true)

    node1.subscribe(pubSubTopic, relayHandler)
    await sleepAsync(2000.millis)
    
    await node2.publish(pubSubTopic, message)
    await sleepAsync(2000.millis)


    check:
      (await completionFut.withTimeout(5.seconds)) == false
    await node1.stop()
    await node2.stop()

asyncTest "Messages are relayed between nodes with multiple transports (TCP and secure Websockets)":
    let
      nodeKey1 = crypto.PrivateKey.random(Secp256k1, rng[])[]
      node1 = WakuNode.new(nodeKey1, ValidIpAddress.init("0.0.0.0"),
        bindPort = Port(60000), wsBindPort = Port(8000), wssEnabled = true, secureKey = KEY_PATH, secureCert = CERT_PATH)
      nodeKey2 = crypto.PrivateKey.random(Secp256k1, rng[])[]
      node2 = WakuNode.new(nodeKey2, ValidIpAddress.init("0.0.0.0"),
        bindPort = Port(60002))
      pubSubTopic = "test"
      contentTopic = ContentTopic("/waku/2/default-content/proto")
      payload = "hello world".toBytes()
      message = WakuMessage(payload: payload, contentTopic: contentTopic)

    await node1.start()
    node1.mountRelay(@[pubSubTopic])

    await node2.start()
    node2.mountRelay(@[pubSubTopic])

    await node1.connectToNodes(@[node2.switch.peerInfo.toRemotePeerInfo()])

    var completionFut = newFuture[bool]()
    proc relayHandler(topic: string, data: seq[byte]) {.async, gcsafe.} =
      let msg = WakuMessage.init(data)
      if msg.isOk():
        let val = msg.value()
        check:
          topic == pubSubTopic
          val.contentTopic == contentTopic
          val.payload == payload
      completionFut.complete(true)

    node1.subscribe(pubSubTopic, relayHandler)
    await sleepAsync(2000.millis)
    
    await node2.publish(pubSubTopic, message)
    await sleepAsync(2000.millis)


    check:
      (await completionFut.withTimeout(5.seconds)) == true
    await node1.stop()
    await node2.stop()

asyncTest "Messages fails with wrong key path":
    let
      nodeKey1 = crypto.PrivateKey.random(Secp256k1, rng[])[]
  
    expect IOError:
      # gibberish
      discard WakuNode.new(nodeKey1, ValidIpAddress.init("0.0.0.0"),
        bindPort = Port(60000), wsBindPort = Port(8000), wssEnabled = true, secureKey = "../../waku/v2/node/key_dummy.txt")

asyncTest "Messages are relayed between nodes with multiple transports (websocket and secure Websockets)":
    let
      nodeKey1 = crypto.PrivateKey.random(Secp256k1, rng[])[]
      node1 = WakuNode.new(nodeKey1, ValidIpAddress.init("0.0.0.0"),
        bindPort = Port(60000), wsBindPort = Port(8000), wssEnabled = true, secureKey = KEY_PATH, secureCert = CERT_PATH)
      nodeKey2 = crypto.PrivateKey.random(Secp256k1, rng[])[]
      node2 = WakuNode.new(nodeKey2, ValidIpAddress.init("0.0.0.0"),
        bindPort = Port(60002),wsBindPort = Port(8100), wsEnabled = true )
      pubSubTopic = "test"
      contentTopic = ContentTopic("/waku/2/default-content/proto")
      payload = "hello world".toBytes()
      message = WakuMessage(payload: payload, contentTopic: contentTopic)

    await node1.start()
    node1.mountRelay(@[pubSubTopic])

    await node2.start()
    node2.mountRelay(@[pubSubTopic])

    await node1.connectToNodes(@[node2.switch.peerInfo.toRemotePeerInfo()])

    var completionFut = newFuture[bool]()
    proc relayHandler(topic: string, data: seq[byte]) {.async, gcsafe.} =
      let msg = WakuMessage.init(data)
      if msg.isOk():
        let val = msg.value()
        check:
          topic == pubSubTopic
          val.contentTopic == contentTopic
          val.payload == payload
      completionFut.complete(true)

    node1.subscribe(pubSubTopic, relayHandler)
    await sleepAsync(2000.millis)
    
    await node2.publish(pubSubTopic, message)
    await sleepAsync(2000.millis)


    check:
      (await completionFut.withTimeout(5.seconds)) == true
    await node1.stop()
    await node2.stop()
  
asyncTest "Peer info updates with correct announced addresses":
  let
    nodeKey = crypto.PrivateKey.random(Secp256k1, rng[])[]
    bindIp = ValidIpAddress.init("0.0.0.0")
    bindPort = Port(60000)
    extIp = some(ValidIpAddress.init("127.0.0.1"))
    extPort = some(Port(60002))
    node = WakuNode.new(
      nodeKey,
      bindIp, bindPort,
      extIp, extPort)
     
  let
    bindEndpoint = MultiAddress.init(bindIp, tcpProtocol, bindPort)
    announcedEndpoint = MultiAddress.init(extIp.get(), tcpProtocol, extPort.get())

  check:
    # Check that underlying peer info contains only bindIp before starting
    node.switch.peerInfo.addrs.len == 1
    node.switch.peerInfo.addrs.contains(bindEndpoint)
    
    node.announcedAddresses.len == 1
    node.announcedAddresses.contains(announcedEndpoint)
      
  await node.start()

  check:
    # Check that underlying peer info is updated with announced address
    node.started
    node.switch.peerInfo.addrs.len == 1
    node.switch.peerInfo.addrs.contains(announcedEndpoint)

  await node.stop()<|MERGE_RESOLUTION|>--- conflicted
+++ resolved
@@ -843,13 +843,8 @@
       await node3.start()
 
       # connect the nodes together node1 <-> node2 <-> node3
-<<<<<<< HEAD
-      await node1.connectToNodes(@[node2.peerInfo.toRemotePeerInfo()])
-      await node3.connectToNodes(@[node2.peerInfo.toRemotePeerInfo()])
-=======
       await node1.connectToNodes(@[node2.switch.peerInfo.toRemotePeerInfo()])
       await node3.connectToNodes(@[node2.switch.peerInfo.toRemotePeerInfo()])
->>>>>>> cf4a1e1c
 
       # get the current epoch time 
       let time = epochTime()
