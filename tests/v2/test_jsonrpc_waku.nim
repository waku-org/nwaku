{.used.}

import
  std/[options, sets, tables, os, strutils, sequtils],
  testutils/unittests, stew/shims/net as stewNet,
  json_rpc/[rpcserver, rpcclient],
  eth/[keys, rlp], eth/common/eth_types,
  libp2p/[standard_setup, switch, multiaddress],
  libp2p/protobuf/minprotobuf,
  libp2p/stream/[bufferstream, connection],
  libp2p/crypto/crypto,
  libp2p/protocols/pubsub/pubsub,
  libp2p/protocols/pubsub/rpc/message,
  ../../waku/v1/node/rpc/hexstrings,
  ../../waku/v2/node/wakunode2,
  ../../waku/v2/node/jsonrpc/[store_api,
                              relay_api,
                              debug_api,
                              filter_api,
                              admin_api,
                              private_api],
  ../../waku/v2/protocol/message_notifier,
  ../../waku/v2/protocol/waku_relay,
  ../../waku/v2/protocol/waku_store/waku_store,
  ../../waku/v2/protocol/waku_swap/waku_swap,
  ../../waku/v2/protocol/waku_filter/waku_filter,
  ../test_helpers

template sourceDir*: string = currentSourcePath.rsplit(DirSep, 1)[0]
const sigPath = sourceDir / ParDir / ParDir / "waku" / "v2" / "node" / "jsonrpc" / "jsonrpc_callsigs.nim"
createRpcSigs(RpcHttpClient, sigPath)

procSuite "Waku v2 JSON-RPC API":
  const defaultTopic = "/waku/2/default-waku/proto"
  const defaultContentTopic = ContentTopic("/waku/2/default-content/proto")
  const testCodec = "/waku/2/default-waku/codec"

  let
    rng = crypto.newRng()
    privkey = crypto.PrivateKey.random(Secp256k1, rng[]).tryGet()
    bindIp = ValidIpAddress.init("0.0.0.0")
    extIp = ValidIpAddress.init("127.0.0.1")
    port = Port(9000)
    node = WakuNode.init(privkey, bindIp, port, some(extIp), some(port))

  asyncTest "Debug API: get node info": 
    waitFor node.start()

    node.mountRelay()

    # RPC server setup
    let
      rpcPort = Port(8545)
      ta = initTAddress(bindIp, rpcPort)
      server = newRpcHttpServer([ta])

    installDebugApiHandlers(node, server)
    server.start()

    let client = newRpcHttpClient()
    await client.connect("127.0.0.1", rpcPort)

    let response = await client.get_waku_v2_debug_v1_info()

    check:
      response.listenStr == $node.peerInfo.addrs[^1] & "/p2p/" & $node.peerInfo.peerId

    server.stop()
    server.close()
    waitfor node.stop()

  asyncTest "Relay API: publish and subscribe/unsubscribe": 
    waitFor node.start()

    node.mountRelay()

    # RPC server setup
    let
      rpcPort = Port(8545)
      ta = initTAddress(bindIp, rpcPort)
      server = newRpcHttpServer([ta])

    installRelayApiHandlers(node, server, newTable[string, seq[WakuMessage]]())
    server.start()

    let client = newRpcHttpClient()
    await client.connect("127.0.0.1", rpcPort)
    
    check:
      # At this stage the node is only subscribed to the default topic
      PubSub(node.wakuRelay).topics.len == 1
    
    # Subscribe to new topics
    let newTopics = @["1","2","3"]
    var response = await client.post_waku_v2_relay_v1_subscriptions(newTopics)

    check:
      # Node is now subscribed to default + new topics
      PubSub(node.wakuRelay).topics.len == 1 + newTopics.len
      response == true
    
    # Publish a message on the default topic
    response = await client.post_waku_v2_relay_v1_message(defaultTopic, WakuRelayMessage(payload: @[byte 1], contentTopic: some(defaultContentTopic)))

    check:
      # @TODO poll topic to verify message has been published
      response == true
    
    # Unsubscribe from new topics
    response = await client.delete_waku_v2_relay_v1_subscriptions(newTopics)

    check:
      # Node is now unsubscribed from new topics
      PubSub(node.wakuRelay).topics.len == 1
      response == true

    server.stop()
    server.close()
    waitfor node.stop()
  
  asyncTest "Relay API: get latest messages": 
    let
      nodeKey1 = crypto.PrivateKey.random(Secp256k1, rng[])[]
      node1 = WakuNode.init(nodeKey1, bindIp, Port(60000))
      nodeKey2 = crypto.PrivateKey.random(Secp256k1, rng[])[]
      node2 = WakuNode.init(nodeKey2, bindIp, Port(60002))
      nodeKey3 = crypto.PrivateKey.random(Secp256k1, rng[])[]
      node3 = WakuNode.init(nodeKey3, bindIp, Port(60003), some(extIp), some(port))
      pubSubTopic = "polling"
      contentTopic = defaultContentTopic
      payload = @[byte 9]
      message = WakuMessage(payload: payload, contentTopic: contentTopic)

    await node1.start()
    node1.mountRelay(@[pubSubTopic])

    await node2.start()
    node2.mountRelay(@[pubSubTopic])

    await node3.start()
    node3.mountRelay(@[pubSubTopic])

    await node1.connectToNodes(@[node2.peerInfo])
    await node3.connectToNodes(@[node2.peerInfo])

    # RPC server setup
    let
      rpcPort = Port(8545)
      ta = initTAddress(bindIp, rpcPort)
      server = newRpcHttpServer([ta])
    
    # Let's connect to node 3 via the API
    installRelayApiHandlers(node3, server, newTable[string, seq[WakuMessage]]())
    server.start()

    let client = newRpcHttpClient()
    await client.connect("127.0.0.1", rpcPort)

    # First see if we can retrieve messages published on the default topic (node is already subscribed)
    await node2.publish(defaultTopic, message)

    await sleepAsync(2000.millis)

    var messages = await client.get_waku_v2_relay_v1_messages(defaultTopic)

    check:
      messages.len == 1
      messages[0].contentTopic == contentTopic
      messages[0].payload == payload
    
    # Ensure that read messages are cleared from cache
    messages = await client.get_waku_v2_relay_v1_messages(pubSubTopic)  
    check:
      messages.len == 0

    # Now try to subscribe using API

    var response = await client.post_waku_v2_relay_v1_subscriptions(@[pubSubTopic])

    await sleepAsync(2000.millis)

    check:
      # Node is now subscribed to pubSubTopic
      response == true

    # Now publish a message on node1 and see if we receive it on node3
    await node1.publish(pubSubTopic, message)

    await sleepAsync(2000.millis)
    
    messages = await client.get_waku_v2_relay_v1_messages(pubSubTopic)

    check:
      messages.len == 1
      messages[0].contentTopic == contentTopic
      messages[0].payload == payload
    
    # Ensure that read messages are cleared from cache
    messages = await client.get_waku_v2_relay_v1_messages(pubSubTopic)  
    check:
      messages.len == 0

    server.stop()
    server.close()
    await node1.stop()
    await node2.stop()
    await node3.stop()

  asyncTest "Store API: retrieve historical messages":      
    waitFor node.start()

    node.mountRelay()

    # RPC server setup
    let
      rpcPort = Port(8545)
      ta = initTAddress(bindIp, rpcPort)
      server = newRpcHttpServer([ta])

    installStoreApiHandlers(node, server)
    server.start()

    # WakuStore setup
    let
      key = wakunode2.PrivateKey.random(ECDSA, rng[]).get()
      peer = PeerInfo.init(key)
    
    node.mountStore()
    let
      subscription = node.wakuStore.subscription()
    
    var listenSwitch = newStandardSwitch(some(key))
    discard waitFor listenSwitch.start()

    node.wakuStore.setPeer(listenSwitch.peerInfo)

    listenSwitch.mount(node.wakuRelay)
    listenSwitch.mount(node.wakuStore)

    var subscriptions = newTable[string, MessageNotificationSubscription]()
    subscriptions[testCodec] = subscription

    # Now prime it with some history before tests
    var
      msgList = @[WakuMessage(payload: @[byte 0], contentTopic: ContentTopic("2")),
        WakuMessage(payload: @[byte 1], contentTopic: defaultContentTopic),
        WakuMessage(payload: @[byte 2], contentTopic: defaultContentTopic),
        WakuMessage(payload: @[byte 3], contentTopic: defaultContentTopic),
        WakuMessage(payload: @[byte 4], contentTopic: defaultContentTopic),
        WakuMessage(payload: @[byte 5], contentTopic: defaultContentTopic),
        WakuMessage(payload: @[byte 6], contentTopic: defaultContentTopic),
        WakuMessage(payload: @[byte 7], contentTopic: defaultContentTopic),
        WakuMessage(payload: @[byte 8], contentTopic: defaultContentTopic), 
        WakuMessage(payload: @[byte 9], contentTopic: ContentTopic("2"))]

    for wakuMsg in msgList:
      waitFor subscriptions.notify(defaultTopic, wakuMsg)

    let client = newRpcHttpClient()
    await client.connect("127.0.0.1", rpcPort)

    let response = await client.get_waku_v2_store_v1_messages(@[defaultContentTopic], some(StorePagingOptions()))
    check:
      response.messages.len() == 8
      response.pagingOptions.isNone
      
    server.stop()
    server.close()
    waitfor node.stop()
  
  asyncTest "Filter API: subscribe/unsubscribe": 
    waitFor node.start()

    node.mountRelay()

    node.mountFilter()

    # RPC server setup
    let
      rpcPort = Port(8545)
      ta = initTAddress(bindIp, rpcPort)
      server = newRpcHttpServer([ta])

    installFilterApiHandlers(node, server, newTable[ContentTopic, seq[WakuMessage]]())
    server.start()

    let client = newRpcHttpClient()
    await client.connect("127.0.0.1", rpcPort)

    check:
      # Light node has not yet subscribed to any filters
      node.filters.len() == 0

    let contentFilters = @[ContentFilter(topics: @[defaultContentTopic, ContentTopic("2")]),
                           ContentFilter(topics: @[ContentTopic("3"), ContentTopic("4")])]
    var response = await client.post_waku_v2_filter_v1_subscription(contentFilters = contentFilters, topic = some(defaultTopic))
    
    check:
      # Light node has successfully subscribed to a single filter
      node.filters.len() == 1
      response == true

    response = await client.delete_waku_v2_filter_v1_subscription(contentFilters = contentFilters, topic = some(defaultTopic))
    
    check:
      # Light node has successfully unsubscribed from all filters
      node.filters.len() == 0
      response == true

    server.stop()
    server.close()
    waitfor node.stop()
  
  asyncTest "Filter API: get latest messages":
    waitFor node.start()

    # RPC server setup
    let
      rpcPort = Port(8545)
      ta = initTAddress(bindIp, rpcPort)
      server = newRpcHttpServer([ta])

    installFilterApiHandlers(node, server, newTable[ContentTopic, seq[WakuMessage]]())
    server.start()
    
    node.mountFilter()

    let client = newRpcHttpClient()
    await client.connect("127.0.0.1", rpcPort)

    # First ensure subscription exists

    let sub = await client.post_waku_v2_filter_v1_subscription(contentFilters = @[ContentFilter(topics: @[defaultContentTopic])], topic = some(defaultTopic))
    check:
      sub

    # Now prime the node with some messages before tests
    var
      msgList = @[WakuMessage(payload: @[byte 0], contentTopic: ContentTopic("2")),
        WakuMessage(payload: @[byte 1], contentTopic: defaultContentTopic),
        WakuMessage(payload: @[byte 2], contentTopic: defaultContentTopic),
        WakuMessage(payload: @[byte 3], contentTopic: defaultContentTopic),
        WakuMessage(payload: @[byte 4], contentTopic: defaultContentTopic),
        WakuMessage(payload: @[byte 5], contentTopic: defaultContentTopic),
        WakuMessage(payload: @[byte 6], contentTopic: defaultContentTopic),
        WakuMessage(payload: @[byte 7], contentTopic: defaultContentTopic),
        WakuMessage(payload: @[byte 8], contentTopic: defaultContentTopic), 
        WakuMessage(payload: @[byte 9], contentTopic: ContentTopic("2"))]

    let
      filters = node.filters
      requestId = toSeq(Table(filters).keys)[0]

    for wakuMsg in msgList:
      filters.notify(wakuMsg, requestId)

    var response = await client.get_waku_v2_filter_v1_messages(defaultContentTopic)
    check:
      response.len() == 8
      response.allIt(it.contentTopic == defaultContentTopic)

    # No new messages
    response = await client.get_waku_v2_filter_v1_messages(defaultContentTopic)

    check:
      response.len() == 0
    
    # Now ensure that no more than the preset max messages can be cached

    let maxSize = filter_api.maxCache

    for x in 1..(maxSize + 1):
      # Try to cache 1 more than maximum allowed
      filters.notify(WakuMessage(payload: @[byte x], contentTopic: defaultContentTopic), requestId)
<<<<<<< HEAD
=======
    
    await sleepAsync(2000.millis)
>>>>>>> 58dd4317

    response = await client.get_waku_v2_filter_v1_messages(defaultContentTopic)
    check:
      # Max messages has not been exceeded
      response.len == maxSize
      response.allIt(it.contentTopic == defaultContentTopic)
      # Check that oldest item has been removed
      response[0].payload == @[byte 2]
      response[maxSize - 1].payload == @[byte (maxSize + 1)]

    server.stop()
    server.close()
    waitfor node.stop()
  
  asyncTest "Admin API: connect to ad-hoc peers":
    # Create a couple of nodes
    let
      nodeKey1 = crypto.PrivateKey.random(Secp256k1, rng[])[]
      node1 = WakuNode.init(nodeKey1, ValidIpAddress.init("0.0.0.0"),
        Port(60000))
      nodeKey2 = crypto.PrivateKey.random(Secp256k1, rng[])[]
      node2 = WakuNode.init(nodeKey2, ValidIpAddress.init("0.0.0.0"),
        Port(60002))
      peerInfo2 = node2.peerInfo
      nodeKey3 = crypto.PrivateKey.random(Secp256k1, rng[])[]
      node3 = WakuNode.init(nodeKey3, ValidIpAddress.init("0.0.0.0"),
        Port(60004))
      peerInfo3 = node3.peerInfo
    
    await allFutures([node1.start(), node2.start(), node3.start()])

    node1.mountRelay()
    node2.mountRelay()
    node3.mountRelay()

    # RPC server setup
    let
      rpcPort = Port(8545)
      ta = initTAddress(bindIp, rpcPort)
      server = newRpcHttpServer([ta])

    installAdminApiHandlers(node1, server)
    server.start()

    let client = newRpcHttpClient()
    await client.connect("127.0.0.1", rpcPort)

    # Connect to nodes 2 and 3 using the Admin API
    let postRes = await client.post_waku_v2_admin_v1_peers(@[constructMultiaddrStr(peerInfo2),
                                                             constructMultiaddrStr(peerInfo3)])

    check:
      postRes
    
    # Verify that newly connected peers are being managed
    let getRes = await client.get_waku_v2_admin_v1_peers()

    check:
      getRes.len == 2
      # Check peer 2
      getRes.anyIt(it.protocol == WakuRelayCodec and
                   it.multiaddr == constructMultiaddrStr(peerInfo2))
      # Check peer 3
      getRes.anyIt(it.protocol == WakuRelayCodec and
                   it.multiaddr == constructMultiaddrStr(peerInfo3))

    server.stop()
    server.close()
    await allFutures([node1.stop(), node2.stop(), node3.stop()])
  
  asyncTest "Admin API: get managed peer information":
    # Create a couple of nodes
    let
      nodeKey1 = crypto.PrivateKey.random(Secp256k1, rng[])[]
      node1 = WakuNode.init(nodeKey1, ValidIpAddress.init("0.0.0.0"),
        Port(60000))
      nodeKey2 = crypto.PrivateKey.random(Secp256k1, rng[])[]
      node2 = WakuNode.init(nodeKey2, ValidIpAddress.init("0.0.0.0"),
        Port(60002))
      peerInfo2 = node2.peerInfo
      nodeKey3 = crypto.PrivateKey.random(Secp256k1, rng[])[]
      node3 = WakuNode.init(nodeKey3, ValidIpAddress.init("0.0.0.0"),
        Port(60004))
      peerInfo3 = node3.peerInfo
    
    await allFutures([node1.start(), node2.start(), node3.start()])

    node1.mountRelay()
    node2.mountRelay()
    node3.mountRelay()

    # Dial nodes 2 and 3 from node1
    await node1.dialPeer(constructMultiaddrStr(peerInfo2))
    await node1.dialPeer(constructMultiaddrStr(peerInfo3))

    # RPC server setup
    let
      rpcPort = Port(8545)
      ta = initTAddress(bindIp, rpcPort)
      server = newRpcHttpServer([ta])

    installAdminApiHandlers(node1, server)
    server.start()

    let client = newRpcHttpClient()
    await client.connect("127.0.0.1", rpcPort)

    let response = await client.get_waku_v2_admin_v1_peers()

    check:
      response.len == 2
      # Check peer 2
      response.anyIt(it.protocol == WakuRelayCodec and
                     it.multiaddr == constructMultiaddrStr(peerInfo2))
      # Check peer 3
      response.anyIt(it.protocol == WakuRelayCodec and
                     it.multiaddr == constructMultiaddrStr(peerInfo3))

    server.stop()
    server.close()
    await allFutures([node1.stop(), node2.stop(), node3.stop()])
  
  asyncTest "Admin API: get unmanaged peer information":
    let
      nodeKey = crypto.PrivateKey.random(Secp256k1, rng[])[]
      node = WakuNode.init(nodeKey, ValidIpAddress.init("0.0.0.0"),
        Port(60000))

    waitFor node.start()

    # RPC server setup
    let
      rpcPort = Port(8545)
      ta = initTAddress(bindIp, rpcPort)
      server = newRpcHttpServer([ta])

    installAdminApiHandlers(node, server)
    server.start()

    let client = newRpcHttpClient()
    await client.connect("127.0.0.1", rpcPort)

    node.mountFilter()
    node.mountSwap()
    node.mountStore()

    # Create and set some peers
    let
      locationAddr = MultiAddress.init("/ip4/127.0.0.1/tcp/0").tryGet()

      filterKey = wakunode2.PrivateKey.random(ECDSA, rng[]).get()
      filterPeer = PeerInfo.init(filterKey, @[locationAddr])

      swapKey = wakunode2.PrivateKey.random(ECDSA, rng[]).get()
      swapPeer = PeerInfo.init(swapKey, @[locationAddr])

      storeKey = wakunode2.PrivateKey.random(ECDSA, rng[]).get()
      storePeer = PeerInfo.init(storeKey, @[locationAddr])

    node.wakuFilter.setPeer(filterPeer)
    node.wakuSwap.setPeer(swapPeer)
    node.wakuStore.setPeer(storePeer)

    let response = await client.get_waku_v2_admin_v1_peers()

    check:
      response.len == 3
      # Check filter peer
      (response.filterIt(it.protocol == WakuFilterCodec)[0]).multiaddr == constructMultiaddrStr(filterPeer)
      # Check swap peer
      (response.filterIt(it.protocol == WakuSwapCodec)[0]).multiaddr == constructMultiaddrStr(swapPeer)
      # Check store peer
      (response.filterIt(it.protocol == WakuStoreCodec)[0]).multiaddr == constructMultiaddrStr(storePeer)

    server.stop()
    server.close()
    waitfor node.stop()

  asyncTest "Private API: generate asymmetric keys and encrypt/decrypt communication":
    let
      nodeKey1 = crypto.PrivateKey.random(Secp256k1, rng[])[]
      node1 = WakuNode.init(nodeKey1, bindIp, Port(60000))
      nodeKey2 = crypto.PrivateKey.random(Secp256k1, rng[])[]
      node2 = WakuNode.init(nodeKey2, bindIp, Port(60002))
      nodeKey3 = crypto.PrivateKey.random(Secp256k1, rng[])[]
      node3 = WakuNode.init(nodeKey3, bindIp, Port(60003), some(extIp), some(port))
      pubSubTopic = "polling"
      contentTopic = defaultContentTopic
      payload = @[byte 9]
      message = WakuRelayMessage(payload: payload, contentTopic: some(contentTopic))
      topicCache = newTable[string, seq[WakuMessage]]()

    await node1.start()
    node1.mountRelay(@[pubSubTopic])

    await node2.start()
    node2.mountRelay(@[pubSubTopic])

    await node3.start()
    node3.mountRelay(@[pubSubTopic])

    await node1.connectToNodes(@[node2.peerInfo])
    await node3.connectToNodes(@[node2.peerInfo])

    # Setup two servers so we can see both sides of encrypted communication
    let
      rpcPort1 = Port(8545)
      ta1 = initTAddress(bindIp, rpcPort1)
      server1 = newRpcHttpServer([ta1])
      rpcPort3 = Port(8546)
      ta3 = initTAddress(bindIp, rpcPort3)
      server3 = newRpcHttpServer([ta3])
    
    # Let's connect to nodes 1 and 3 via the API
    installPrivateApiHandlers(node1, server1, rng, newTable[string, seq[WakuMessage]]())
    installPrivateApiHandlers(node3, server3, rng, topicCache)
    installRelayApiHandlers(node3, server3, topicCache)
    server1.start()
    server3.start()

    let client1 = newRpcHttpClient()
    await client1.connect("127.0.0.1", rpcPort1)

    let client3 = newRpcHttpClient()
    await client3.connect("127.0.0.1", rpcPort3)

    # Let's get a keypair for node3

    let keypair = await client3.get_waku_v2_private_v1_asymmetric_keypair()

    # Now try to subscribe on node3 using API

    let sub = await client3.post_waku_v2_relay_v1_subscriptions(@[pubSubTopic])

    await sleepAsync(2000.millis)

    check:
      # node3 is now subscribed to pubSubTopic
      sub

    # Now publish and encrypt a message on node1 using node3's public key
    let posted = await client1.post_waku_v2_private_v1_asymmetric_message(pubSubTopic, message, publicKey = (%keypair.pubkey).getStr())
    check:
      posted

    await sleepAsync(2000.millis)

    # Let's see if we can receive, and decrypt, this message on node3    
    var messages = await client3.get_waku_v2_private_v1_asymmetric_messages(pubSubTopic, privateKey = (%keypair.seckey).getStr())

    check:
      messages.len == 1
      messages[0].contentTopic.get == contentTopic
      messages[0].payload == payload
    
    # Ensure that read messages are cleared from cache
    messages = await client3.get_waku_v2_private_v1_asymmetric_messages(pubSubTopic, privateKey = (%keypair.seckey).getStr())  
    check:
      messages.len == 0

    server1.stop()
    server1.close()
    server3.stop()
    server3.close()
    await node1.stop()
    await node2.stop()
    await node3.stop()

  asyncTest "Private API: generate symmetric keys and encrypt/decrypt communication":
    let
      nodeKey1 = crypto.PrivateKey.random(Secp256k1, rng[])[]
      node1 = WakuNode.init(nodeKey1, bindIp, Port(60000))
      nodeKey2 = crypto.PrivateKey.random(Secp256k1, rng[])[]
      node2 = WakuNode.init(nodeKey2, bindIp, Port(60002))
      nodeKey3 = crypto.PrivateKey.random(Secp256k1, rng[])[]
      node3 = WakuNode.init(nodeKey3, bindIp, Port(60003), some(extIp), some(port))
      pubSubTopic = "polling"
      contentTopic = defaultContentTopic
      payload = @[byte 9]
      message = WakuRelayMessage(payload: payload, contentTopic: some(contentTopic))
      topicCache = newTable[string, seq[WakuMessage]]()

    await node1.start()
    node1.mountRelay(@[pubSubTopic])

    await node2.start()
    node2.mountRelay(@[pubSubTopic])

    await node3.start()
    node3.mountRelay(@[pubSubTopic])

    await node1.connectToNodes(@[node2.peerInfo])
    await node3.connectToNodes(@[node2.peerInfo])

    # Setup two servers so we can see both sides of encrypted communication
    let
      rpcPort1 = Port(8545)
      ta1 = initTAddress(bindIp, rpcPort1)
      server1 = newRpcHttpServer([ta1])
      rpcPort3 = Port(8546)
      ta3 = initTAddress(bindIp, rpcPort3)
      server3 = newRpcHttpServer([ta3])
    
    # Let's connect to nodes 1 and 3 via the API
    installPrivateApiHandlers(node1, server1, rng, newTable[string, seq[WakuMessage]]())
    installPrivateApiHandlers(node3, server3, rng, topicCache)
    installRelayApiHandlers(node3, server3, topicCache)
    server1.start()
    server3.start()

    let client1 = newRpcHttpClient()
    await client1.connect("127.0.0.1", rpcPort1)

    let client3 = newRpcHttpClient()
    await client3.connect("127.0.0.1", rpcPort3)

    # Let's get a symkey for node3

    let symkey = await client3.get_waku_v2_private_v1_symmetric_key()

    # Now try to subscribe on node3 using API

    let sub = await client3.post_waku_v2_relay_v1_subscriptions(@[pubSubTopic])

    await sleepAsync(2000.millis)

    check:
      # node3 is now subscribed to pubSubTopic
      sub

    # Now publish and encrypt a message on node1 using node3's symkey
    let posted = await client1.post_waku_v2_private_v1_symmetric_message(pubSubTopic, message, symkey = (%symkey).getStr())
    check:
      posted

    await sleepAsync(2000.millis)

    # Let's see if we can receive, and decrypt, this message on node3    
    var messages = await client3.get_waku_v2_private_v1_symmetric_messages(pubSubTopic, symkey = (%symkey).getStr())

    check:
      messages.len == 1
      messages[0].contentTopic.get == contentTopic
      messages[0].payload == payload
    
    # Ensure that read messages are cleared from cache
    messages = await client3.get_waku_v2_private_v1_symmetric_messages(pubSubTopic, symkey = (%symkey).getStr())
    check:
      messages.len == 0

    server1.stop()
    server1.close()
    server3.stop()
    server3.close()
    await node1.stop()
    await node2.stop()
    await node3.stop()<|MERGE_RESOLUTION|>--- conflicted
+++ resolved
@@ -372,11 +372,8 @@
     for x in 1..(maxSize + 1):
       # Try to cache 1 more than maximum allowed
       filters.notify(WakuMessage(payload: @[byte x], contentTopic: defaultContentTopic), requestId)
-<<<<<<< HEAD
-=======
     
     await sleepAsync(2000.millis)
->>>>>>> 58dd4317
 
     response = await client.get_waku_v2_filter_v1_messages(defaultContentTopic)
     check:
