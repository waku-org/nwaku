--- conflicted
+++ resolved
@@ -85,16 +85,6 @@
       client = WakuNode.new(clientKey, ValidIpAddress.init("0.0.0.0"), Port(60000))
 
     # Start nodes and mount protocols
-<<<<<<< HEAD
-    await node1.start()
-    await node1.mountSwap()
-    await node1.mountStore(store=StoreQueueRef.new())
-    await node2.start()
-    await node2.mountSwap()
-    await node2.mountStore(store=StoreQueueRef.new())
-
-    node2.wakuStore.handleMessage("/waku/2/default-waku/proto", message)
-=======
     await allFutures(client.start(), server.start())
     await server.mountSwap()
     await server.mountStore(store=StoreQueueRef.new())
@@ -107,7 +97,6 @@
     
     ## Given
     let message = fakeWakuMessage()
->>>>>>> 5e3a75c5
 
     server.wakuStore.handleMessage(DefaultPubsubTopic, message)
 
@@ -143,18 +132,6 @@
     let swapConfig = SwapConfig(mode: SwapMode.Mock, paymentThreshold: 1, disconnectThreshold: -1)
 
     # Start nodes and mount protocols
-<<<<<<< HEAD
-    await node1.start()
-    await node1.mountSwap(swapConfig)
-    await node1.mountStore(store=StoreQueueRef.new())
-    await node2.start()
-    await node2.mountSwap(swapConfig)
-    await node2.mountStore(store=StoreQueueRef.new())
-
-    node2.wakuStore.handleMessage("/waku/2/default-waku/proto", message)
-
-    await sleepAsync(500.millis)
-=======
     await allFutures(client.start(), server.start())
     await server.mountSwap(swapConfig)
     await server.mountStore(store=StoreQueueRef.new())
@@ -167,7 +144,6 @@
     
     ## Given
     let message = fakeWakuMessage()
->>>>>>> 5e3a75c5
 
     server.wakuStore.handleMessage(DefaultPubsubTopic, message)
 
