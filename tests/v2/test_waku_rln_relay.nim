--- conflicted
+++ resolved
@@ -137,134 +137,6 @@
   return contractAddress
 
 procSuite "Waku rln relay":
-<<<<<<< HEAD
-  asyncTest  "contract membership":
-    let contractAddress = await uploadContract(EthClient)
-    # connect to the eth client
-    let web3 = await newWeb3(EthClient)
-    debug "web3 connected to", EthClient
-
-    # fetch the list of registered accounts
-    let accounts = await web3.provider.eth_accounts()
-    web3.defaultAccount = accounts[1]
-    let add = web3.defaultAccount 
-    debug "contract deployer account address ", add
-
-    # prepare a contract sender to interact with it
-    var sender = web3.contractSender(MembershipContract, contractAddress) # creates a Sender object with a web3 field and contract address of type Address
-
-    # send takes three parameters, c: ContractCallBase, value = 0.u256, gas = 3000000'u64 gasPrice = 0 
-    # should use send proc for the contract functions that update the state of the contract
-    let tx = await sender.register(20.u256).send(value = MembershipFee)
-    debug "The hash of registration tx: ", tx # value is the membership fee
-
-    # var members: array[2, uint256] = [20.u256, 21.u256]
-    # debug "This is the batch registration result ", await sender.registerBatch(members).send(value = (members.len * membershipFee)) # value is the membership fee
-
-    # balance = await web3.provider.eth_getBalance(web3.defaultAccount , "latest")
-    # debug "Balance after registration: ", balance
-
-    await web3.close()
-    debug "disconnected from", EthClient
-
-  asyncTest "registration procedure":
-    # deploy the contract
-    let contractAddress = await uploadContract(EthClient)
-
-    # prepare rln-relay peer inputs
-    let 
-      web3 = await newWeb3(EthClient)
-      accounts = await web3.provider.eth_accounts()
-      # choose one of the existing accounts for the rln-relay peer  
-      ethAccountAddress = accounts[9]
-    await web3.close()
-
-    # create an RLN instance
-    var rlnInstance = createRLNInstance()
-    check: rlnInstance.isOk == true
-
-    # generate the membership keys
-    let membershipKeyPair = membershipKeyGen(rlnInstance.value)
-    
-    check: membershipKeyPair.isSome
-
-    # initialize the WakuRLNRelay 
-    var rlnPeer = WakuRLNRelay(membershipKeyPair: membershipKeyPair.get(),
-      membershipIndex: MembershipIndex(0),
-      ethClientAddress: EthClient,
-      ethAccountAddress: ethAccountAddress,
-      membershipContractAddress: contractAddress)
-    
-    # register the rln-relay peer to the membership contract
-    let is_successful = await rlnPeer.register()
-    check:
-      is_successful
-  asyncTest "mounting waku rln-relay":
-    let
-      nodeKey = crypto.PrivateKey.random(Secp256k1, rng[])[]
-      node = WakuNode.new(nodeKey, ValidIpAddress.init("0.0.0.0"),
-        Port(60000))
-    await node.start()
-
-    # deploy the contract
-    let membershipContractAddress = await uploadContract(EthClient)
-
-    # prepare rln-relay inputs
-    let 
-      web3 = await newWeb3(EthClient)
-      accounts = await web3.provider.eth_accounts()
-      # choose one of the existing account for the rln-relay peer  
-      ethAccountAddress = accounts[9]
-    await web3.close()
-
-    # create current peer's pk
-    var rlnInstance = createRLNInstance()
-    check rlnInstance.isOk == true
-    var rln = rlnInstance.value
-    # generate a key pair
-    var keypair = rln.membershipKeyGen()
-    doAssert(keypair.isSome())
-
-    # current peer index in the Merkle tree
-    let index = uint(5)
-
-    # Create a group of 10 members 
-    var group = newSeq[IDCommitment]()
-    for i in 0..10:
-      var member_is_added: bool = false
-      if (uint(i) == index):
-        #  insert the current peer's pk
-        group.add(keypair.get().idCommitment)
-        member_is_added = rln.insertMember(keypair.get().idCommitment)
-        doAssert(member_is_added)
-        debug "member key", key=keypair.get().idCommitment.toHex
-      else:
-        var memberKeypair = rln.membershipKeyGen()
-        doAssert(memberKeypair.isSome())
-        group.add(memberKeypair.get().idCommitment)
-        member_is_added = rln.insertMember(memberKeypair.get().idCommitment)
-        doAssert(member_is_added)
-        debug "member key", key=memberKeypair.get().idCommitment.toHex
-    let expectedRoot = rln.getMerkleRoot().value().toHex
-    debug "expected root ", expectedRoot
-
-    # start rln-relay
-    node.mountRelay(@[RLNRELAY_PUBSUB_TOPIC])
-    await node.mountRlnRelay(ethClientAddrOpt = some(EthClient), 
-                            ethAccAddrOpt =  some(ethAccountAddress), 
-                            memContractAddOpt =  some(membershipContractAddress), 
-                            groupOpt = some(group), 
-                            memKeyPairOpt = some(keypair.get()),  
-                            memIndexOpt = some(index), 
-                            pubsubTopic = RLNRELAY_PUBSUB_TOPIC,
-                            contentTopic = RLNRELAY_CONTENT_TOPIC)
-    let calculatedRoot = node.wakuRlnRelay.rlnInstance.getMerkleRoot().value().toHex
-    debug "calculated root ", calculatedRoot
-
-    check expectedRoot == calculatedRoot
-
-    await node.stop()
-=======
   when defined(onchain_rln):
     asyncTest  "contract membership":
       debug "ethereum client address", ETH_CLIENT
@@ -377,16 +249,22 @@
       let expectedRoot = rln.getMerkleRoot().value().toHex
       debug "expected root ", expectedRoot
 
-      # start rln-relay
-      node.mountRelay(@[RLNRELAY_PUBSUB_TOPIC])
-      await node.mountRlnRelay(ethClientAddrOpt = some(ETH_CLIENT), ethAccAddrOpt =  some(ethAccountAddress), memContractAddOpt =  some(membershipContractAddress), groupOpt = some(group), memKeyPairOpt = some(keypair.get()),  memIndexOpt = some(index), pubsubTopic = RLNRELAY_PUBSUB_TOPIC)
-      let calculatedRoot = node.wakuRlnRelay.rlnInstance.getMerkleRoot().value().toHex
-      debug "calculated root ", calculatedRoot
+    # start rln-relay
+    node.mountRelay(@[RLNRELAY_PUBSUB_TOPIC])
+    await node.mountRlnRelay(ethClientAddrOpt = some(EthClient), 
+                            ethAccAddrOpt =  some(ethAccountAddress), 
+                            memContractAddOpt =  some(membershipContractAddress), 
+                            groupOpt = some(group), 
+                            memKeyPairOpt = some(keypair.get()),  
+                            memIndexOpt = some(index), 
+                            pubsubTopic = RLNRELAY_PUBSUB_TOPIC,
+                            contentTopic = RLNRELAY_CONTENT_TOPIC)
+    let calculatedRoot = node.wakuRlnRelay.rlnInstance.getMerkleRoot().value().toHex
+    debug "calculated root ", calculatedRoot
 
       check expectedRoot == calculatedRoot
 
       await node.stop()
->>>>>>> b42e5d12
 
   asyncTest "mount waku-rln-relay in the off-chain mode":
     let
