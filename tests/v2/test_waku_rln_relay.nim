--- conflicted
+++ resolved
@@ -2,12 +2,6 @@
   chronos, nimcrypto, options, json, stint,
   test_utils,
   web3
-<<<<<<< HEAD
-=======
-
-# the address of Ethereum client (ganache-cli for now)
-const ethClient = "ws://localhost:8540/"
->>>>>>> 4f9a8386
 
 # the address of Ethereum client (ganache-cli for now)
 const ethClient = "ws://localhost:8540/"
@@ -79,7 +73,6 @@
 # 		_withdraw(secret, _pubkeyIndex, receiver);
 # 	}
 
-# the contract interface
 contract(MembershipContract):
   proc register(pubkey: Uint256) # external payable
   # proc registerBatch(pubkeys: seq[Uint256]) # external payable
@@ -96,11 +89,7 @@
   # fetch the list of registered accounts
   let accounts = await web3.provider.eth_accounts()
   web3.defaultAccount = accounts[1]
-<<<<<<< HEAD
   echo "contract deployer account address ", web3.defaultAccount 
-=======
-  echo "Account address ", web3.defaultAccount 
->>>>>>> 4f9a8386
 
   var balance = await web3.provider.eth_getBalance(web3.defaultAccount , "latest")
   echo "Initial account balance: ", balance
@@ -133,7 +122,6 @@
   # deploy membership contract with its constructor inputs
   let receipt = await web3.deployContract(membershipContractCode, contractInput = contractInput)
   var contractAddress = receipt.contractAddress.get
-<<<<<<< HEAD
   echo "Address of the deployed membership contract: ", contractAddress
 
   # balance = await web3.provider.eth_getBalance(web3.defaultAccount , "latest")
@@ -149,71 +137,6 @@
 
   # var members: array[2, uint256] = [20.u256, 21.u256]
   # echo "This is the batch registration result ", await sender.registerBatch(members).send(value = (members.len * membershipFee)) # value is the membership fee
-=======
-  echo "Address of the deployed contract: ", contractAddress
-
-  balance = await web3.provider.eth_getBalance(web3.defaultAccount , "latest")
-  echo "Account balance after the contract deployment: ", balance
-
-  # creates a Sender object with a web3 field and contract address of type Address
-  var sender = web3.contractSender(MembershipContract, contractAddress) 
-
-  # send takes three parameters, c: ContractCallBase, value = 0.u256, gas = 3000000'u64 gasPrice = 0 
-  # should use send proc for the contract functions that update the state of the contract
-  echo "this is the registration result ", await sender.registerSingle(20.u256).send(value = 1.u256) # value is the membership fee
-
-  await web3.close()
-  echo "web3 closed"
-
-
-# This is only a test contract for the experimentation, will be removed on the final merge
-#[
-pragma solidity >=0.4.22 <0.8.0;
-
-contract NumberContract {
-    uint256 public number;
-
-    function setNumber(uint256 newNumber) public {
-        number = newNumber;
-    }
-
-    function getNumber() public view returns (uint256) {
-        return number;
-    }
-}
-]#
-
-# the contract interface
-contract(NumberContract):
-  proc setNumber(number: Uint256)
-  proc getNumber(): Uint256  {.view.}
-
-const getNumberContractCode = "608060405234801561001057600080fd5b5060e18061001f6000396000f30060806040526004361060525763ffffffff7c01000000000000000000000000000000000000000000000000000000006000350416633fb5c1cb811460575780638381f58a14606e578063f2c9ecd8146092575b600080fd5b348015606257600080fd5b50606c60043560a4565b005b348015607957600080fd5b50608060a9565b60408051918252519081900360200190f35b348015609d57600080fd5b50608060af565b600055565b60005481565b600054905600a165627a7a72305820fe643610ce4d15c255ba5670a02aa3e86919cc099c10e31e2c8633926e31970e0029"
-
-proc getNumberTest() {.async.} =
-  let web3 = await newWeb3(ethClient)
-  echo "web3 connected"
-  let accounts = await web3.provider.eth_accounts()
-  web3.defaultAccount = accounts[0]
-
-  var balance = await web3.provider.eth_getBalance(web3.defaultAccount , "latest")
-  echo "The account's initial balance: ", balance
-
-  let receipt = await web3.deployContract(getNumberContractCode)
-  var contractAddress = receipt.contractAddress.get
-  echo "The address of the deployed contract: ", contractAddress
-
-  balance = await web3.provider.eth_getBalance(web3.defaultAccount , "latest")
-  echo "Account balance after the contract deployment: ", balance
-
-  var ns = web3.contractSender(NumberContract, contractAddress)
-
-  discard await ns.setNumber(50.u256).send()
-  balance = await web3.provider.eth_getBalance(web3.defaultAccount , "latest")
-  echo "balance after sent: ", balance
-
-  echo "this is the number fetched from the contract: ", await  ns.getNumber().call()
->>>>>>> 4f9a8386
 
   # balance = await web3.provider.eth_getBalance(web3.defaultAccount , "latest")
   # echo "Balance after registration: ", balance
@@ -221,13 +144,6 @@
   await web3.close()
   echo "closed"
 
-<<<<<<< HEAD
 
 waitFor membershipTest()
-echo " rln-relay test ended"
-=======
-waitFor membershipTest()
-echo "rln-relay test finished"
-# this is only for the experimentation
-#waitFor getNumberTest() 
->>>>>>> 4f9a8386
+echo " rln-relay test ended"