import
  chronos, chronicles, options, stint, unittest,
  web3,
<<<<<<< HEAD
  stew/byteutils, stew/shims/net as stewNet,
  libp2p/crypto/crypto,
  ../../waku/v2/protocol/waku_rln_relay/[rln, waku_rln_relay_utils],
  ../../waku/v2/node/wakunode2,
=======
  stew/byteutils,
  ../../waku/v2/protocol/waku_rln_relay/[rln, waku_rln_relay_utils],
>>>>>>> 57a94479
  ../test_helpers,
  test_utils


  

# the address of Ethereum client (ganache-cli for now)
<<<<<<< HEAD
# TODO this address in hardcoded in the code, we may need to take it as input from the user
=======
>>>>>>> 57a94479
const EthClient = "ws://localhost:8540/"

# poseidonHasherCode holds the bytecode of Poseidon hasher solidity smart contract: 
# https://github.com/kilic/rlnapp/blob/master/packages/contracts/contracts/crypto/PoseidonHasher.sol 
# the solidity contract is compiled separately and the resultant bytecode is copied here
const poseidonHasherCode = readFile("tests/v2/poseidonHasher.txt")
# membershipContractCode contains the bytecode of the membership solidity smart contract:
# https://github.com/kilic/rlnapp/blob/master/packages/contracts/contracts/RLN.sol
# the solidity contract is compiled separately and the resultant bytecode is copied here
const membershipContractCode = readFile("tests/v2/membershipContract.txt")

# the membership contract code in solidity
# uint256 public immutable MEMBERSHIP_DEPOSIT;
# 	uint256 public immutable DEPTH;
# 	uint256 public immutable SET_SIZE;
# 	uint256 public pubkeyIndex = 0;
# 	mapping(uint256 => uint256) public members;
# 	IPoseidonHasher public poseidonHasher;

# 	event MemberRegistered(uint256 indexed pubkey, uint256 indexed index);
# 	event MemberWithdrawn(uint256 indexed pubkey, uint256 indexed index);

# 	constructor(
# 		uint256 membershipDeposit,
# 		uint256 depth,
# 		address _poseidonHasher
# 	) public {
# 		MEMBERSHIP_DEPOSIT = membershipDeposit;
# 		DEPTH = depth;
# 		SET_SIZE = 1 << depth;
# 		poseidonHasher = IPoseidonHasher(_poseidonHasher);
# 	}

# 	function register(uint256 pubkey) external payable {
# 		require(pubkeyIndex < SET_SIZE, "RLN, register: set is full");
# 		require(msg.value == MEMBERSHIP_DEPOSIT, "RLN, register: membership deposit is not satisfied");
# 		_register(pubkey);
# 	}

# 	function registerBatch(uint256[] calldata pubkeys) external payable {
# 		require(pubkeyIndex + pubkeys.length <= SET_SIZE, "RLN, registerBatch: set is full");
# 		require(msg.value == MEMBERSHIP_DEPOSIT * pubkeys.length, "RLN, registerBatch: membership deposit is not satisfied");
# 		for (uint256 i = 0; i < pubkeys.length; i++) {
# 			_register(pubkeys[i]);
# 		}
# 	}

# 	function withdrawBatch(
# 		uint256[] calldata secrets,
# 		uint256[] calldata pubkeyIndexes,
# 		address payable[] calldata receivers
# 	) external {
# 		uint256 batchSize = secrets.length;
# 		require(batchSize != 0, "RLN, withdrawBatch: batch size zero");
# 		require(batchSize == pubkeyIndexes.length, "RLN, withdrawBatch: batch size mismatch pubkey indexes");
# 		require(batchSize == receivers.length, "RLN, withdrawBatch: batch size mismatch receivers");
# 		for (uint256 i = 0; i < batchSize; i++) {
# 			_withdraw(secrets[i], pubkeyIndexes[i], receivers[i]);
# 		}
# 	}

# 	function withdraw(
# 		uint256 secret,
# 		uint256 _pubkeyIndex,
# 		address payable receiver
# 	) external {
# 		_withdraw(secret, _pubkeyIndex, receiver);
# 	}

contract(MembershipContract):
  proc register(pubkey: Uint256) # external payable
  # proc registerBatch(pubkeys: seq[Uint256]) # external payable
  # TODO will add withdraw function after integrating the keyGeneration function (required to compute public keys from secret keys)
  # proc withdraw(secret: Uint256, pubkeyIndex: Uint256, receiver: Address)
  # proc withdrawBatch( secrets: seq[Uint256], pubkeyIndex: seq[Uint256], receiver: seq[Address])

proc uploadContract(ethClientAddress: string): Future[Address] {.async.} =
  let web3 = await newWeb3(ethClientAddress)
<<<<<<< HEAD
  echo "web3 connected to", ethClientAddress
=======
  debug "web3 connected to", ethClientAddress
>>>>>>> 57a94479

  # fetch the list of registered accounts
  let accounts = await web3.provider.eth_accounts()
  web3.defaultAccount = accounts[1]
  let add =web3.defaultAccount 
  debug "contract deployer account address ", add

  var balance = await web3.provider.eth_getBalance(web3.defaultAccount , "latest")
  debug "Initial account balance: ", balance

  # deploy the poseidon hash first
  let 
    hasherReceipt = await web3.deployContract(poseidonHasherCode)
    hasherAddress = hasherReceipt.contractAddress.get
<<<<<<< HEAD
  echo "hasher address: ", hasherAddress
=======
  debug "hasher address: ", hasherAddress
>>>>>>> 57a94479
  

  # encode membership contract inputs to 32 bytes zero-padded
  let 
    membershipFeeEncoded = encode(MembershipFee).data 
    depthEncoded = encode(Depth).data 
    hasherAddressEncoded = encode(hasherAddress).data
    # this is the contract constructor input
    contractInput = membershipFeeEncoded & depthEncoded & hasherAddressEncoded


  debug "encoded membership fee: ", membershipFeeEncoded
  debug "encoded depth: ", depthEncoded
  debug "encoded hasher address: ", hasherAddressEncoded
  debug "encoded contract input:" , contractInput

  # deploy membership contract with its constructor inputs
  let receipt = await web3.deployContract(membershipContractCode, contractInput = contractInput)
  var contractAddress = receipt.contractAddress.get
  debug "Address of the deployed membership contract: ", contractAddress

  # balance = await web3.provider.eth_getBalance(web3.defaultAccount , "latest")
  # debug "Account balance after the contract deployment: ", balance
<<<<<<< HEAD

  await web3.close()
  echo "disconnected from ", ethClientAddress

  return contractAddress

procSuite "Waku rln relay":
  asyncTest  "contract membership":
    let contractAddress = await uploadContract(EthClient)
    # connect to the eth client
    let web3 = await newWeb3(EthClient)
    echo "web3 connected to", EthClient

    # fetch the list of registered accounts
    let accounts = await web3.provider.eth_accounts()
    web3.defaultAccount = accounts[1]
    echo "contract deployer account address ", web3.defaultAccount 

=======

  await web3.close()
  debug "disconnected from ", ethClientAddress

  return contractAddress

procSuite "Waku rln relay":
  asyncTest  "contract membership":
    let contractAddress = await uploadContract(EthClient)
    # connect to the eth client
    let web3 = await newWeb3(EthClient)
    debug "web3 connected to", EthClient

    # fetch the list of registered accounts
    let accounts = await web3.provider.eth_accounts()
    web3.defaultAccount = accounts[1]
    let add = web3.defaultAccount 
    debug "contract deployer account address ", add

>>>>>>> 57a94479
    # prepare a contract sender to interact with it
    var sender = web3.contractSender(MembershipContract, contractAddress) # creates a Sender object with a web3 field and contract address of type Address

    # send takes three parameters, c: ContractCallBase, value = 0.u256, gas = 3000000'u64 gasPrice = 0 
    # should use send proc for the contract functions that update the state of the contract
<<<<<<< HEAD
    echo "The hash of registration tx: ", await sender.register(20.u256).send(value = MembershipFee) # value is the membership fee
=======
    let tx = await sender.register(20.u256).send(value = MembershipFee)
    debug "The hash of registration tx: ", tx # value is the membership fee
>>>>>>> 57a94479

    # var members: array[2, uint256] = [20.u256, 21.u256]
    # debug "This is the batch registration result ", await sender.registerBatch(members).send(value = (members.len * membershipFee)) # value is the membership fee

    # balance = await web3.provider.eth_getBalance(web3.defaultAccount , "latest")
    # debug "Balance after registration: ", balance

    await web3.close()
<<<<<<< HEAD
    echo "disconnected from", EthClient
    
=======
    debug "disconnected from", EthClient

>>>>>>> 57a94479
  asyncTest "registration procedure":
    # deploy the contract
    let contractAddress = await uploadContract(EthClient)

    # prepare rln-relay peer inputs
    let 
      web3 = await newWeb3(EthClient)
      accounts = await web3.provider.eth_accounts()
<<<<<<< HEAD
      # choose one of the existing account for the rln-relay peer  
=======
      # choose one of the existing accounts for the rln-relay peer  
>>>>>>> 57a94479
      ethAccountAddress = accounts[9]
    await web3.close()

    # generate the membership keys
    let membershipKeyPair = membershipKeyGen()
<<<<<<< HEAD
       #await createEthAccount(EthClientAddress, 100.u256)
    check:
      membershipKeyPair.isSome

    # initialize the WakuRLNRelay 
    var rlnPeer = WakuRLNRelay(membershipKeyPair: membershipKeyPair.get(),
=======
    
    check:
      membershipKeyPair.isSome

    # initialize the RLNRelayPeer
    var rlnPeer = RLNRelayPeer(membershipKeyPair: membershipKeyPair.get(),
>>>>>>> 57a94479
      ethClientAddress: EthClient,
      ethAccountAddress: ethAccountAddress,
      membershipContractAddress: contractAddress)
    
    # register the rln-relay peer to the membership contract
<<<<<<< HEAD
    let status = await rlnPeer.register()
    check:
      status
  asyncTest "mounting waku rln relay":
    let
      nodeKey = crypto.PrivateKey.random(Secp256k1, rng[])[]
      node = WakuNode.init(nodeKey, ValidIpAddress.init("0.0.0.0"),
        Port(60000))
    await node.start()

    # deploy the contract
    let membershipContractAddress = await uploadContract(EthClient)

    # prepare rln-relay inputs
    let 
      web3 = await newWeb3(EthClient)
      accounts = await web3.provider.eth_accounts()
      # choose one of the existing account for the rln-relay peer  
      ethAccountAddress = accounts[9]
    await web3.close()

    # start rln-relay
    await node.mountRlnRelay(ethClientAddress = some(EthClient), ethAccountAddress =  some(ethAccountAddress), membershipContractAddress =  some(membershipContractAddress))

suite "Waku rln relay":
  test "rln lib Nim Wrappers":
=======
    let is_successful = await rlnPeer.register()
    check:
      is_successful
suite "Waku rln relay":
  test "Keygen Nim Wrappers":
>>>>>>> 57a94479
    var 
      merkleDepth: csize_t = 32
      # parameters.key contains the parameters related to the Poseidon hasher
      # to generate this file, clone this repo https://github.com/kilic/rln 
      # and run the following command in the root directory of the cloned project
      # cargo run --example export_test_keys
      # the file is generated separately and copied here
      parameters = readFile("waku/v2/protocol/waku_rln_relay/parameters.key")
      pbytes = parameters.toBytes()
      len : csize_t = uint(pbytes.len)
      parametersBuffer = Buffer(`ptr`: unsafeAddr(pbytes[0]), len: len)
    check:
      # check the parameters.key is not empty
      pbytes.len != 0

    # ctx holds the information that is going to be used for  the key generation
    var 
      obj = RLNBn256()
      objPtr = unsafeAddr(obj)
      ctx = objPtr
    let res = newCircuitFromParams(merkleDepth, unsafeAddr parametersBuffer, ctx)
    check:
      # check whether the circuit parameters are generated successfully
      res == true

    # keysBufferPtr will hold the generated key pairs i.e., secret and public keys 
    var 
      keysBufferPtr : Buffer
      done = keyGen(ctx, keysBufferPtr) 
    check:
      # check whether the keys are generated successfully
      done == true

    if done:
      var generatedKeys = cast[ptr array[64, byte]](keysBufferPtr.`ptr`)[]
      check:
        # the public and secret keys together are 64 bytes
        generatedKeys.len == 64
      debug "generated keys: ", generatedKeys 
<<<<<<< HEAD
=======
      
>>>>>>> 57a94479
  test "membership Key Gen":
    var key = membershipKeyGen()
    var empty : array[32,byte]
    check:
      key.isSome
      key.get().secretKey.len == 32
      key.get().publicKey.len == 32
      key.get().secretKey != empty
      key.get().publicKey != empty
    
    debug "the generated membership key pair: ", key <|MERGE_RESOLUTION|>--- conflicted
+++ resolved
@@ -1,15 +1,10 @@
 import
   chronos, chronicles, options, stint, unittest,
   web3,
-<<<<<<< HEAD
   stew/byteutils, stew/shims/net as stewNet,
   libp2p/crypto/crypto,
   ../../waku/v2/protocol/waku_rln_relay/[rln, waku_rln_relay_utils],
   ../../waku/v2/node/wakunode2,
-=======
-  stew/byteutils,
-  ../../waku/v2/protocol/waku_rln_relay/[rln, waku_rln_relay_utils],
->>>>>>> 57a94479
   ../test_helpers,
   test_utils
 
@@ -17,10 +12,7 @@
   
 
 # the address of Ethereum client (ganache-cli for now)
-<<<<<<< HEAD
 # TODO this address in hardcoded in the code, we may need to take it as input from the user
-=======
->>>>>>> 57a94479
 const EthClient = "ws://localhost:8540/"
 
 # poseidonHasherCode holds the bytecode of Poseidon hasher solidity smart contract: 
@@ -99,11 +91,7 @@
 
 proc uploadContract(ethClientAddress: string): Future[Address] {.async.} =
   let web3 = await newWeb3(ethClientAddress)
-<<<<<<< HEAD
-  echo "web3 connected to", ethClientAddress
-=======
   debug "web3 connected to", ethClientAddress
->>>>>>> 57a94479
 
   # fetch the list of registered accounts
   let accounts = await web3.provider.eth_accounts()
@@ -118,11 +106,7 @@
   let 
     hasherReceipt = await web3.deployContract(poseidonHasherCode)
     hasherAddress = hasherReceipt.contractAddress.get
-<<<<<<< HEAD
-  echo "hasher address: ", hasherAddress
-=======
   debug "hasher address: ", hasherAddress
->>>>>>> 57a94479
   
 
   # encode membership contract inputs to 32 bytes zero-padded
@@ -146,26 +130,6 @@
 
   # balance = await web3.provider.eth_getBalance(web3.defaultAccount , "latest")
   # debug "Account balance after the contract deployment: ", balance
-<<<<<<< HEAD
-
-  await web3.close()
-  echo "disconnected from ", ethClientAddress
-
-  return contractAddress
-
-procSuite "Waku rln relay":
-  asyncTest  "contract membership":
-    let contractAddress = await uploadContract(EthClient)
-    # connect to the eth client
-    let web3 = await newWeb3(EthClient)
-    echo "web3 connected to", EthClient
-
-    # fetch the list of registered accounts
-    let accounts = await web3.provider.eth_accounts()
-    web3.defaultAccount = accounts[1]
-    echo "contract deployer account address ", web3.defaultAccount 
-
-=======
 
   await web3.close()
   debug "disconnected from ", ethClientAddress
@@ -185,18 +149,13 @@
     let add = web3.defaultAccount 
     debug "contract deployer account address ", add
 
->>>>>>> 57a94479
     # prepare a contract sender to interact with it
     var sender = web3.contractSender(MembershipContract, contractAddress) # creates a Sender object with a web3 field and contract address of type Address
 
     # send takes three parameters, c: ContractCallBase, value = 0.u256, gas = 3000000'u64 gasPrice = 0 
     # should use send proc for the contract functions that update the state of the contract
-<<<<<<< HEAD
-    echo "The hash of registration tx: ", await sender.register(20.u256).send(value = MembershipFee) # value is the membership fee
-=======
     let tx = await sender.register(20.u256).send(value = MembershipFee)
     debug "The hash of registration tx: ", tx # value is the membership fee
->>>>>>> 57a94479
 
     # var members: array[2, uint256] = [20.u256, 21.u256]
     # debug "This is the batch registration result ", await sender.registerBatch(members).send(value = (members.len * membershipFee)) # value is the membership fee
@@ -205,13 +164,8 @@
     # debug "Balance after registration: ", balance
 
     await web3.close()
-<<<<<<< HEAD
-    echo "disconnected from", EthClient
-    
-=======
     debug "disconnected from", EthClient
 
->>>>>>> 57a94479
   asyncTest "registration procedure":
     # deploy the contract
     let contractAddress = await uploadContract(EthClient)
@@ -220,40 +174,26 @@
     let 
       web3 = await newWeb3(EthClient)
       accounts = await web3.provider.eth_accounts()
-<<<<<<< HEAD
-      # choose one of the existing account for the rln-relay peer  
-=======
       # choose one of the existing accounts for the rln-relay peer  
->>>>>>> 57a94479
       ethAccountAddress = accounts[9]
     await web3.close()
 
     # generate the membership keys
     let membershipKeyPair = membershipKeyGen()
-<<<<<<< HEAD
-       #await createEthAccount(EthClientAddress, 100.u256)
+    
     check:
       membershipKeyPair.isSome
 
     # initialize the WakuRLNRelay 
     var rlnPeer = WakuRLNRelay(membershipKeyPair: membershipKeyPair.get(),
-=======
-    
-    check:
-      membershipKeyPair.isSome
-
-    # initialize the RLNRelayPeer
-    var rlnPeer = RLNRelayPeer(membershipKeyPair: membershipKeyPair.get(),
->>>>>>> 57a94479
       ethClientAddress: EthClient,
       ethAccountAddress: ethAccountAddress,
       membershipContractAddress: contractAddress)
     
     # register the rln-relay peer to the membership contract
-<<<<<<< HEAD
-    let status = await rlnPeer.register()
-    check:
-      status
+    let is_successful = await rlnPeer.register()
+    check:
+      is_successful
   asyncTest "mounting waku rln relay":
     let
       nodeKey = crypto.PrivateKey.random(Secp256k1, rng[])[]
@@ -276,14 +216,7 @@
     await node.mountRlnRelay(ethClientAddress = some(EthClient), ethAccountAddress =  some(ethAccountAddress), membershipContractAddress =  some(membershipContractAddress))
 
 suite "Waku rln relay":
-  test "rln lib Nim Wrappers":
-=======
-    let is_successful = await rlnPeer.register()
-    check:
-      is_successful
-suite "Waku rln relay":
   test "Keygen Nim Wrappers":
->>>>>>> 57a94479
     var 
       merkleDepth: csize_t = 32
       # parameters.key contains the parameters related to the Poseidon hasher
@@ -323,10 +256,7 @@
         # the public and secret keys together are 64 bytes
         generatedKeys.len == 64
       debug "generated keys: ", generatedKeys 
-<<<<<<< HEAD
-=======
       
->>>>>>> 57a94479
   test "membership Key Gen":
     var key = membershipKeyGen()
     var empty : array[32,byte]
