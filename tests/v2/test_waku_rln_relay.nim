--- conflicted
+++ resolved
@@ -719,8 +719,6 @@
     # we try to verify a root against this window,
     # which should return true
     let olderRootVerified = rlnRelay.validateRoot(validProof.merkleRoot)
-<<<<<<< HEAD
-=======
 
     check:
       olderRootVerified == true
@@ -783,74 +781,8 @@
 
     # validate the root (should be true)
     let verified = rlnRelay.validateRoot(validProof.merkleRoot)
->>>>>>> a0d8cadc
-
-    check:
-      olderRootVerified == true
-
-  test "invalidate roots which are not part of the acceptable window":
-    # Setup: 
-    # This step consists of creating the rln instance and waku-rln-relay,
-    # Inserting members, and creating a valid proof with the merkle root
-    
+
     require:
-      AcceptableRootWindowSize < 10
-    
-    # create an RLN instance
-    var rlnInstance = createRLNInstance()
-    require:
-<<<<<<< HEAD
-      rlnInstance.isOk()
-    var rln = rlnInstance.value
-
-    let rlnRelay = WakuRLNRelay(rlnInstance:rln)
-
-    let
-      # create a membership key pair
-      memKeys = membershipKeyGen(rlnRelay.rlnInstance).get()
-      # peer's index in the Merkle Tree. 
-      index = 6
-
-    let membershipCount = AcceptableRootWindowSize + 5 
-
-    # Create a Merkle tree with random members
-    for i in 0..membershipCount:
-      var memberIsAdded: RlnRelayResult[void]
-      if (i == index):
-        # insert the current peer's pk
-        memberIsAdded = rlnRelay.insertMember(memKeys.idCommitment)
-      else:
-        # create a new key pair
-        let memberKeys = rlnRelay.rlnInstance.membershipKeyGen()
-        memberIsAdded = rlnRelay.insertMember(memberKeys.get().idCommitment)
-      # require that the member is added
-      require:
-        memberIsAdded.isOk()
-
-    # Given: 
-    # This step includes constructing a valid message with the latest merkle root
-    # prepare the message
-    let messageBytes = "Hello".toBytes()
-
-    # prepare the epoch
-    var epoch: Epoch
-    debug "epoch in bytes", epochHex = epoch.toHex()
-
-    # generate proof
-    let validProofRes = rlnRelay.rlnInstance.proofGen(data = messageBytes,
-                                    memKeys = memKeys,
-                                    memIndex = MembershipIndex(index),
-                                    epoch = epoch)
-    require:
-      validProofRes.isOk()
-    let validProof = validProofRes.value
-
-    # validate the root (should be true)
-    let verified = rlnRelay.validateRoot(validProof.merkleRoot)
-
-    require:
-=======
->>>>>>> a0d8cadc
       verified == true
 
     # When: 
