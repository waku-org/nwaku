import
  chronos, chronicles, options, stint, unittest,
  web3,
  stew/byteutils,
  ../../waku/v2/protocol/waku_rln_relay/[rln, waku_rln_relay_utils],
  ../test_helpers,
  test_utils
<<<<<<< HEAD


  

# the address of Ethereum client (ganache-cli for now)
const EthClient = "ws://localhost:8540/"
=======

>>>>>>> b7ce32cf

  

# the address of Ethereum client (ganache-cli for now)
const EthClient = "ws://localhost:8540/"
# inputs of the membership contract constructor
const 
    MembershipFee = 5.u256
    Depth = 5.u256
# poseidonHasherCode holds the bytecode of Poseidon hasher solidity smart contract: 
# https://github.com/kilic/rlnapp/blob/master/packages/contracts/contracts/crypto/PoseidonHasher.sol 
# the solidity contract is compiled separately and the resultant bytecode is copied here
const poseidonHasherCode = readFile("tests/v2/poseidonHasher.txt")
# membershipContractCode contains the bytecode of the membership solidity smart contract:
# https://github.com/kilic/rlnapp/blob/master/packages/contracts/contracts/RLN.sol
# the solidity contract is compiled separately and the resultant bytecode is copied here
const membershipContractCode = readFile("tests/v2/membershipContract.txt")

# the membership contract code in solidity
# uint256 public immutable MEMBERSHIP_DEPOSIT;
# 	uint256 public immutable DEPTH;
# 	uint256 public immutable SET_SIZE;
# 	uint256 public pubkeyIndex = 0;
# 	mapping(uint256 => uint256) public members;
# 	IPoseidonHasher public poseidonHasher;

# 	event MemberRegistered(uint256 indexed pubkey, uint256 indexed index);
# 	event MemberWithdrawn(uint256 indexed pubkey, uint256 indexed index);

# 	constructor(
# 		uint256 membershipDeposit,
# 		uint256 depth,
# 		address _poseidonHasher
# 	) public {
# 		MEMBERSHIP_DEPOSIT = membershipDeposit;
# 		DEPTH = depth;
# 		SET_SIZE = 1 << depth;
# 		poseidonHasher = IPoseidonHasher(_poseidonHasher);
# 	}

# 	function register(uint256 pubkey) external payable {
# 		require(pubkeyIndex < SET_SIZE, "RLN, register: set is full");
# 		require(msg.value == MEMBERSHIP_DEPOSIT, "RLN, register: membership deposit is not satisfied");
# 		_register(pubkey);
# 	}

# 	function registerBatch(uint256[] calldata pubkeys) external payable {
# 		require(pubkeyIndex + pubkeys.length <= SET_SIZE, "RLN, registerBatch: set is full");
# 		require(msg.value == MEMBERSHIP_DEPOSIT * pubkeys.length, "RLN, registerBatch: membership deposit is not satisfied");
# 		for (uint256 i = 0; i < pubkeys.length; i++) {
# 			_register(pubkeys[i]);
# 		}
# 	}

# 	function withdrawBatch(
# 		uint256[] calldata secrets,
# 		uint256[] calldata pubkeyIndexes,
# 		address payable[] calldata receivers
# 	) external {
# 		uint256 batchSize = secrets.length;
# 		require(batchSize != 0, "RLN, withdrawBatch: batch size zero");
# 		require(batchSize == pubkeyIndexes.length, "RLN, withdrawBatch: batch size mismatch pubkey indexes");
# 		require(batchSize == receivers.length, "RLN, withdrawBatch: batch size mismatch receivers");
# 		for (uint256 i = 0; i < batchSize; i++) {
# 			_withdraw(secrets[i], pubkeyIndexes[i], receivers[i]);
# 		}
# 	}

# 	function withdraw(
# 		uint256 secret,
# 		uint256 _pubkeyIndex,
# 		address payable receiver
# 	) external {
# 		_withdraw(secret, _pubkeyIndex, receiver);
# 	}

contract(MembershipContract):
  proc register(pubkey: Uint256) # external payable
  # proc registerBatch(pubkeys: seq[Uint256]) # external payable
  # TODO will add withdraw function after integrating the keyGeneration function (required to compute public keys from secret keys)
  # proc withdraw(secret: Uint256, pubkeyIndex: Uint256, receiver: Address)
  # proc withdrawBatch( secrets: seq[Uint256], pubkeyIndex: seq[Uint256], receiver: seq[Address])

proc uploadContract(ethClientAddress: string): Future[Address] {.async.} =
  let web3 = await newWeb3(ethClientAddress)
<<<<<<< HEAD
  echo "web3 connected to", ethClientAddress
=======
  debug "web3 connected to", ethClientAddress
>>>>>>> b7ce32cf

  # fetch the list of registered accounts
  let accounts = await web3.provider.eth_accounts()
  web3.defaultAccount = accounts[1]
  let add =web3.defaultAccount 
  debug "contract deployer account address ", add

  var balance = await web3.provider.eth_getBalance(web3.defaultAccount , "latest")
  debug "Initial account balance: ", balance

  # deploy the poseidon hash first
  let 
    hasherReceipt = await web3.deployContract(poseidonHasherCode)
    hasherAddress = hasherReceipt.contractAddress.get
<<<<<<< HEAD
  echo "hasher address: ", hasherAddress
=======
  debug "hasher address: ", hasherAddress
>>>>>>> b7ce32cf
  

  # encode membership contract inputs to 32 bytes zero-padded
  let 
    membershipFeeEncoded = encode(MembershipFee).data 
    depthEncoded = encode(Depth).data 
    hasherAddressEncoded = encode(hasherAddress).data
    # this is the contract constructor input
    contractInput = membershipFeeEncoded & depthEncoded & hasherAddressEncoded


  debug "encoded membership fee: ", membershipFeeEncoded
  debug "encoded depth: ", depthEncoded
  debug "encoded hasher address: ", hasherAddressEncoded
  debug "encoded contract input:" , contractInput

  # deploy membership contract with its constructor inputs
  let receipt = await web3.deployContract(membershipContractCode, contractInput = contractInput)
  var contractAddress = receipt.contractAddress.get
  debug "Address of the deployed membership contract: ", contractAddress

  # balance = await web3.provider.eth_getBalance(web3.defaultAccount , "latest")
  # debug "Account balance after the contract deployment: ", balance

  await web3.close()
<<<<<<< HEAD
  echo "disconnected from ", ethClientAddress
=======
  debug "disconnected from ", ethClientAddress
>>>>>>> b7ce32cf

  return contractAddress

procSuite "Waku rln relay":
  asyncTest  "contract membership":
    let contractAddress = await uploadContract(EthClient)
    # connect to the eth client
    let web3 = await newWeb3(EthClient)
<<<<<<< HEAD
    echo "web3 connected to", EthClient
=======
    debug "web3 connected to", EthClient
>>>>>>> b7ce32cf

    # fetch the list of registered accounts
    let accounts = await web3.provider.eth_accounts()
    web3.defaultAccount = accounts[1]
<<<<<<< HEAD
    echo "contract deployer account address ", web3.defaultAccount 
=======
    let add = web3.defaultAccount 
    debug "contract deployer account address ", add
>>>>>>> b7ce32cf

    # prepare a contract sender to interact with it
    var sender = web3.contractSender(MembershipContract, contractAddress) # creates a Sender object with a web3 field and contract address of type Address

    # send takes three parameters, c: ContractCallBase, value = 0.u256, gas = 3000000'u64 gasPrice = 0 
    # should use send proc for the contract functions that update the state of the contract
<<<<<<< HEAD
    echo "The hash of registration tx: ", await sender.register(20.u256).send(value = MembershipFee) # value is the membership fee
=======
    let tx = await sender.register(20.u256).send(value = MembershipFee)
    debug "The hash of registration tx: ", tx # value is the membership fee
>>>>>>> b7ce32cf

    # var members: array[2, uint256] = [20.u256, 21.u256]
    # debug "This is the batch registration result ", await sender.registerBatch(members).send(value = (members.len * membershipFee)) # value is the membership fee

    # balance = await web3.provider.eth_getBalance(web3.defaultAccount , "latest")
    # debug "Balance after registration: ", balance

    await web3.close()
<<<<<<< HEAD
    echo "disconnected from", EthClient
    
  asyncTest "registration procedure":
    # deploy the contract
    let contractAddress = await uploadContract(EthClient)

    # prepare rln-relay peer inputs
    let 
      web3 = await newWeb3(EthClient)
      accounts = await web3.provider.eth_accounts()
      # choose one of the existing account for the rln-relay peer  
      ethAccountAddress = accounts[9]
    await web3.close()

    # generate the membership keys
    let membershipKeyPair = membershipKeyGen()
       #await createEthAccount(EthClientAddress, 100.u256)
    check:
      membershipKeyPair.isSome

    # initialize the RLNRelayPeer
    var rlnPeer = RLNRelayPeer(membershipKeyPair: membershipKeyPair.get(),
      ethClientAddress: EthClient,
      ethAccountAddress: ethAccountAddress,
      membershipContractAddress: contractAddress)
    
    # register the rln-relay peer to the membership contract
    let status = await rlnPeer.register()
    check:
      status

suite "Waku rln relay":
  test "rln lib Nim Wrappers":
=======
    debug "disconnected from", EthClient

suite "Waku rln relay":
  test "Keygen Nim Wrappers":
>>>>>>> b7ce32cf
    var 
      merkleDepth: csize_t = 32
      # parameters.key contains the parameters related to the Poseidon hasher
      # to generate this file, clone this repo https://github.com/kilic/rln 
      # and run the following command in the root directory of the cloned project
      # cargo run --example export_test_keys
      # the file is generated separately and copied here
      parameters = readFile("waku/v2/protocol/waku_rln_relay/parameters.key")
      pbytes = parameters.toBytes()
      len : csize_t = uint(pbytes.len)
      parametersBuffer = Buffer(`ptr`: unsafeAddr(pbytes[0]), len: len)
    check:
      # check the parameters.key is not empty
      pbytes.len != 0

    # ctx holds the information that is going to be used for  the key generation
    var 
      obj = RLNBn256()
      objPtr = unsafeAddr(obj)
      ctx = objPtr
    let res = newCircuitFromParams(merkleDepth, unsafeAddr parametersBuffer, ctx)
    check:
      # check whether the circuit parameters are generated successfully
      res == true

    # keysBufferPtr will hold the generated key pairs i.e., secret and public keys 
    var 
      keysBufferPtr : Buffer
      done = keyGen(ctx, keysBufferPtr) 
    check:
      # check whether the keys are generated successfully
      done == true

    if done:
      var generatedKeys = cast[ptr array[64, byte]](keysBufferPtr.`ptr`)[]
      check:
        # the public and secret keys together are 64 bytes
        generatedKeys.len == 64
      debug "generated keys: ", generatedKeys 
<<<<<<< HEAD
=======
      
>>>>>>> b7ce32cf
  test "membership Key Gen":
    var key = membershipKeyGen()
    var empty : array[32,byte]
    check:
      key.isSome
      key.get().secretKey.len == 32
      key.get().publicKey.len == 32
      key.get().secretKey != empty
      key.get().publicKey != empty
    
    debug "the generated membership key pair: ", key <|MERGE_RESOLUTION|>--- conflicted
+++ resolved
@@ -5,16 +5,7 @@
   ../../waku/v2/protocol/waku_rln_relay/[rln, waku_rln_relay_utils],
   ../test_helpers,
   test_utils
-<<<<<<< HEAD
-
-
-  
-
-# the address of Ethereum client (ganache-cli for now)
-const EthClient = "ws://localhost:8540/"
-=======
-
->>>>>>> b7ce32cf
+
 
   
 
@@ -100,11 +91,7 @@
 
 proc uploadContract(ethClientAddress: string): Future[Address] {.async.} =
   let web3 = await newWeb3(ethClientAddress)
-<<<<<<< HEAD
-  echo "web3 connected to", ethClientAddress
-=======
   debug "web3 connected to", ethClientAddress
->>>>>>> b7ce32cf
 
   # fetch the list of registered accounts
   let accounts = await web3.provider.eth_accounts()
@@ -119,11 +106,7 @@
   let 
     hasherReceipt = await web3.deployContract(poseidonHasherCode)
     hasherAddress = hasherReceipt.contractAddress.get
-<<<<<<< HEAD
-  echo "hasher address: ", hasherAddress
-=======
   debug "hasher address: ", hasherAddress
->>>>>>> b7ce32cf
   
 
   # encode membership contract inputs to 32 bytes zero-padded
@@ -149,11 +132,7 @@
   # debug "Account balance after the contract deployment: ", balance
 
   await web3.close()
-<<<<<<< HEAD
-  echo "disconnected from ", ethClientAddress
-=======
   debug "disconnected from ", ethClientAddress
->>>>>>> b7ce32cf
 
   return contractAddress
 
@@ -162,33 +141,21 @@
     let contractAddress = await uploadContract(EthClient)
     # connect to the eth client
     let web3 = await newWeb3(EthClient)
-<<<<<<< HEAD
-    echo "web3 connected to", EthClient
-=======
     debug "web3 connected to", EthClient
->>>>>>> b7ce32cf
 
     # fetch the list of registered accounts
     let accounts = await web3.provider.eth_accounts()
     web3.defaultAccount = accounts[1]
-<<<<<<< HEAD
-    echo "contract deployer account address ", web3.defaultAccount 
-=======
     let add = web3.defaultAccount 
     debug "contract deployer account address ", add
->>>>>>> b7ce32cf
 
     # prepare a contract sender to interact with it
     var sender = web3.contractSender(MembershipContract, contractAddress) # creates a Sender object with a web3 field and contract address of type Address
 
     # send takes three parameters, c: ContractCallBase, value = 0.u256, gas = 3000000'u64 gasPrice = 0 
     # should use send proc for the contract functions that update the state of the contract
-<<<<<<< HEAD
-    echo "The hash of registration tx: ", await sender.register(20.u256).send(value = MembershipFee) # value is the membership fee
-=======
     let tx = await sender.register(20.u256).send(value = MembershipFee)
     debug "The hash of registration tx: ", tx # value is the membership fee
->>>>>>> b7ce32cf
 
     # var members: array[2, uint256] = [20.u256, 21.u256]
     # debug "This is the batch registration result ", await sender.registerBatch(members).send(value = (members.len * membershipFee)) # value is the membership fee
@@ -197,9 +164,8 @@
     # debug "Balance after registration: ", balance
 
     await web3.close()
-<<<<<<< HEAD
-    echo "disconnected from", EthClient
-    
+    debug "disconnected from", EthClient
+
   asyncTest "registration procedure":
     # deploy the contract
     let contractAddress = await uploadContract(EthClient)
@@ -228,15 +194,8 @@
     let status = await rlnPeer.register()
     check:
       status
-
-suite "Waku rln relay":
-  test "rln lib Nim Wrappers":
-=======
-    debug "disconnected from", EthClient
-
 suite "Waku rln relay":
   test "Keygen Nim Wrappers":
->>>>>>> b7ce32cf
     var 
       merkleDepth: csize_t = 32
       # parameters.key contains the parameters related to the Poseidon hasher
@@ -276,10 +235,7 @@
         # the public and secret keys together are 64 bytes
         generatedKeys.len == 64
       debug "generated keys: ", generatedKeys 
-<<<<<<< HEAD
-=======
       
->>>>>>> b7ce32cf
   test "membership Key Gen":
     var key = membershipKeyGen()
     var empty : array[32,byte]
