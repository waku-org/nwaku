--- conflicted
+++ resolved
@@ -489,20 +489,12 @@
     # and that the intermediate HandshakeStepResult are empty
     let prevAliceHS = aliceHS
     let prevBobHS = bobHS
-<<<<<<< HEAD
-
-=======
-    
->>>>>>> 79459d29
+    
     let bobStep1 = stepHandshake(rng[], bobHS, transportMessage = sentTransportMessage).get()
     let aliceStep1 = stepHandshake(rng[], aliceHS, readPayloadV2 = bobStep1.payload2).get()
     let aliceStep2 = stepHandshake(rng[], aliceHS, transportMessage = sentTransportMessage).get()
     let bobStep2 = stepHandshake(rng[], bobHS, readPayloadV2 = aliceStep2.payload2).get()
-<<<<<<< HEAD
- 
-=======
    
->>>>>>> 79459d29
     check:
       aliceStep1 == default(HandshakeStepResult)
       aliceStep2 == default(HandshakeStepResult)
@@ -510,11 +502,7 @@
       bobStep2 == default(HandshakeStepResult)
       aliceHS == prevAliceHS 
       bobHS == prevBobHS 
-<<<<<<< HEAD
-   
-=======
-
->>>>>>> 79459d29
+
     #########################
     # After Handshake
     #########################
