{.used.}

import
  testutils/unittests,
  std/random,
  std/tables,
  stew/byteutils,
  ../../waku/v2/node/waku_payload,
  ../../waku/v2/protocol/waku_noise/noise,
  ../../waku/v2/protocol/waku_message,
  ../test_helpers,
  libp2p/crypto/chacha20poly1305,
  stew/endians2


procSuite "Waku Noise":
  
  # We initialize the RNG in test_helpers
  let rng = rng()
  # We initialize the RNG in std/random
  randomize()

  test "ChaChaPoly Encryption/Decryption: random byte sequences":

    let cipherState = randomChaChaPolyCipherState(rng[])

    # We encrypt/decrypt random byte sequences
    let
      plaintext: seq[byte] = randomSeqByte(rng[], rand(1..128))
      ciphertext: ChaChaPolyCiphertext = encrypt(cipherState, plaintext)
      decryptedCiphertext: seq[byte] = decrypt(cipherState, ciphertext)

    check: 
      plaintext == decryptedCiphertext

  test "ChaChaPoly Encryption/Decryption: random strings":

    let cipherState = randomChaChaPolyCipherState(rng[])

    # We encrypt/decrypt random strings
    var plaintext: string
    for _ in 1..rand(1..128):
      add(plaintext, char(rand(int('A') .. int('z'))))

    let
      ciphertext: ChaChaPolyCiphertext = encrypt(cipherState, plaintext.toBytes())
      decryptedCiphertext: seq[byte] = decrypt(cipherState, ciphertext)

    check: 
      plaintext.toBytes() == decryptedCiphertext

  test "Noise public keys: encrypt and decrypt a public key":

    let noisePublicKey: NoisePublicKey = genNoisePublicKey(rng[])

    let 
      cs: ChaChaPolyCipherState = randomChaChaPolyCipherState(rng[])
      encryptedPk: NoisePublicKey = encryptNoisePublicKey(cs, noisePublicKey)
      decryptedPk: NoisePublicKey = decryptNoisePublicKey(cs, encryptedPk)

    check: 
      noisePublicKey == decryptedPk

  test "Noise public keys: decrypt an unencrypted public key":

    let noisePublicKey: NoisePublicKey = genNoisePublicKey(rng[])

    let 
      cs: ChaChaPolyCipherState = randomChaChaPolyCipherState(rng[])
      decryptedPk: NoisePublicKey = decryptNoisePublicKey(cs, noisePublicKey)

    check:
      noisePublicKey == decryptedPk

  test "Noise public keys: encrypt an encrypted public key":

    let noisePublicKey: NoisePublicKey = genNoisePublicKey(rng[])

    let
      cs: ChaChaPolyCipherState = randomChaChaPolyCipherState(rng[])
      encryptedPk: NoisePublicKey = encryptNoisePublicKey(cs, noisePublicKey)
      encryptedPk2: NoisePublicKey = encryptNoisePublicKey(cs, encryptedPk)
    
    check:
      encryptedPk == encryptedPk2

  test "Noise public keys: encrypt, decrypt and decrypt a public key":

    let noisePublicKey: NoisePublicKey = genNoisePublicKey(rng[])

    let
      cs: ChaChaPolyCipherState = randomChaChaPolyCipherState(rng[])
      encryptedPk: NoisePublicKey = encryptNoisePublicKey(cs, noisePublicKey)
      decryptedPk: NoisePublicKey = decryptNoisePublicKey(cs, encryptedPk)
      decryptedPk2: NoisePublicKey = decryptNoisePublicKey(cs, decryptedPk)

    check: 
      decryptedPk == decryptedPk2

  test "Noise public keys: serialize and deserialize an unencrypted public key":

    let 
      noisePublicKey: NoisePublicKey = genNoisePublicKey(rng[])
      serializedNoisePublicKey: seq[byte] = serializeNoisePublicKey(noisePublicKey)
      deserializedNoisePublicKey: NoisePublicKey = intoNoisePublicKey(serializedNoisePublicKey)

    check:
      noisePublicKey == deserializedNoisePublicKey

  test "Noise public keys: encrypt, serialize, deserialize and decrypt a public key":

    let noisePublicKey: NoisePublicKey = genNoisePublicKey(rng[])

    let 
      cs: ChaChaPolyCipherState = randomChaChaPolyCipherState(rng[])
      encryptedPk: NoisePublicKey = encryptNoisePublicKey(cs, noisePublicKey)
      serializedNoisePublicKey: seq[byte] = serializeNoisePublicKey(encryptedPk)
      deserializedNoisePublicKey: NoisePublicKey = intoNoisePublicKey(serializedNoisePublicKey)
      decryptedPk: NoisePublicKey = decryptNoisePublicKey(cs, deserializedNoisePublicKey)

    check:
      noisePublicKey == decryptedPk


  test "PayloadV2: serialize/deserialize PayloadV2 to byte sequence":

    let
      payload2: PayloadV2 = randomPayloadV2(rng[])
      serializedPayload = serializePayloadV2(payload2)

    check:
      serializedPayload.isOk()

    let deserializedPayload = deserializePayloadV2(serializedPayload.get())

    check:
      deserializedPayload.isOk()
      payload2 == deserializedPayload.get()


  test "PayloadV2: Encode/Decode a Waku Message (version 2) to a PayloadV2":
    
    # We encode to a WakuMessage a random PayloadV2
    let
      payload2 = randomPayloadV2(rng[])
      msg = encodePayloadV2(payload2)

    check:
      msg.isOk()

    # We create ProtoBuffer from WakuMessage
    let pb = msg.get().encode()

    # We decode the WakuMessage from the ProtoBuffer
    let msgFromPb = WakuMessage.init(pb.buffer)
    
    check:
      msgFromPb.isOk()

    let decoded = decodePayloadV2(msgFromPb.get())

    check:
      decoded.isOk()
      payload2 == decoded.get()

  test "Noise State Machine: Diffie-Hellman operation":

    #We generate random keypairs
    let
      aliceKey = genKeyPair(rng[])
      bobKey = genKeyPair(rng[])

    # A Diffie-Hellman operation between Alice's private key and Bob's public key must be equal to
    # a Diffie-hellman operation between Alice's public key and Bob's private key
    let
      dh1 = dh(getPrivateKey(aliceKey), getPublicKey(bobKey))
      dh2 = dh(getPrivateKey(bobKey), getPublicKey(aliceKey))

    check:
      dh1 == dh2

  test "Noise State Machine: Cipher State primitives":

    # We generate a random Cipher State, associated data ad and plaintext
    var 
      cipherState: CipherState = randomCipherState(rng[])
      nonce: uint64 = uint64(rand(0 .. int.high))
      ad: seq[byte] = randomSeqByte(rng[], rand(1..128))
      plaintext: seq[byte] = randomSeqByte(rng[], rand(1..128))

    # We set the random nonce generated in the cipher state
    setNonce(cipherState, nonce)
    
    # We perform encryption
    var ciphertext: seq[byte] = encryptWithAd(cipherState, ad, plaintext)

    # After any encryption/decryption operation, the Cipher State's nonce increases by 1
    check:
      getNonce(cipherState) == nonce + 1 

    # We set the nonce back to its original value for decryption
    setNonce(cipherState, nonce)

    # We decrypt (using the original nonce)
    var decrypted: seq[byte] = decryptWithAd(cipherState, ad, ciphertext)

    # We check if encryption and decryption are correct and that nonce correctly increased after decryption
    check:
      getNonce(cipherState) == nonce + 1 
      plaintext == decrypted

<<<<<<< HEAD
=======

    # If a Cipher State has no key set, encryptWithAd should return the plaintext without increasing the nonce
    setCipherStateKey(cipherState, EmptyKey)
    nonce = getNonce(cipherState)

    plaintext = randomSeqByte(rng[], rand(1..128))
    ciphertext = encryptWithAd(cipherState, ad, plaintext)

    check:
      ciphertext == plaintext
      getNonce(cipherState) == nonce

    # If a Cipher State has no key set, decryptWithAd should return the ciphertext without increasing the nonce
    setCipherStateKey(cipherState, EmptyKey)
    nonce = getNonce(cipherState)

    # Note that we set ciphertext minimum length to 16 to not trigger checks on authentication tag length
    ciphertext = randomSeqByte(rng[], rand(16..128))
    plaintext = decryptWithAd(cipherState, ad, ciphertext)

    check:
      ciphertext == plaintext
      getNonce(cipherState) == nonce

    # A Cipher State cannot have a nonce greater or equal 2^64-1
    # Note that NonceMax is uint64.high - 1 = 2^64-1-1 and that nonce is increased after each encryption and decryption operation
    
    # We generate a test Cipher State with nonce set to MaxNonce
    cipherState = randomCipherState(rng[])
    setNonce(cipherState, NonceMax)
    plaintext = randomSeqByte(rng[], rand(1..128))

    # We test if encryption fails with a NoiseNonceMaxError error. Any subsequent encryption call over the Cipher State should fail similarly and leave the nonce unchanged
    for _ in [1..5]:
      expect NoiseNonceMaxError:
        ciphertext = encryptWithAd(cipherState, ad, plaintext)
      
      check:
        getNonce(cipherState) == NonceMax + 1
      
    # We generate a test Cipher State
    # Since nonce is increased after decryption as well, we need to generate a proper ciphertext in order to test MaxNonceError error handling
    # We cannot call encryptWithAd to encrypt a plaintext using a nonce equal MaxNonce, since this will trigger a MaxNonceError.
    # To perform such test, we then need to encrypt a test plaintext using directly ChaChaPoly primitive
    cipherState = randomCipherState(rng[])
    setNonce(cipherState, NonceMax)
    plaintext = randomSeqByte(rng[], rand(1..128))
    
    # We perform encryption using the Cipher State key, NonceMax and ad
    # By Noise specification the nonce is 8 bytes long out of the 12 bytes supported by ChaChaPoly, thus we copy the Little endian conversion of the nonce to a ChaChaPolyNonce
    var
      encNonce: ChaChaPolyNonce
      authorizationTag: ChaChaPolyTag
    encNonce[4..<12] = toBytesLE(NonceMax)
    ChaChaPoly.encrypt(getKey(cipherState), encNonce, authorizationTag, plaintext, ad)

    # The output ciphertext is stored in the plaintext variable after ChaChaPoly.encrypt is called: we copy it along with the authorization tag.
    ciphertext = @[]
    ciphertext.add(plaintext)
    ciphertext.add(authorizationTag)

    # At this point ciphertext is a proper encryption of the original plaintext obtained with nonce equal to NonceMax
    # We can now test if decryption fails with a NoiseNonceMaxError error. Any subsequent decryption call over the Cipher State should fail similarly and leave the nonce unchanged
    # Note that decryptWithAd doesn't fail in decrypting the ciphertext (otherwise a NoiseDecryptTagError would have been triggered)
    for _ in [1..5]:
      expect NoiseNonceMaxError:
        plaintext = decryptWithAd(cipherState, ad, ciphertext)
  
      check:
        getNonce(cipherState) == NonceMax + 1
  
>>>>>>> 710ce131
  test "Noise State Machine: Symmetric State primitives":

    # We select one supported handshake pattern and we initialize a symmetric state
    var 
      hsPattern = NoiseHandshakePatterns["XX"]
      symmetricState: SymmetricState =  SymmetricState.init(hsPattern)

    # We get all the Symmetric State field
    # cs : Cipher State
    # ck : chaining key
    # h : handshake hash
    var
      cs = getCipherState(symmetricState)
      ck = getChainingKey(symmetricState)
      h = getHandshakeHash(symmetricState)

<<<<<<< HEAD
=======
    # When a Symmetric state is initialized, handshake hash and chaining key are (byte-wise) equal
    check:
      h.data.intoChaChaPolyKey == ck

>>>>>>> 710ce131
    ########################################
    # mixHash
    ########################################

    # We generate a random byte sequence and execute a mixHash over it
    mixHash(symmetricState, randomSeqByte(rng[], rand(1..128)))

    # mixHash changes only the handshake hash value of the Symmetric state
    check:
      cs == getCipherState(symmetricState)
      ck == getChainingKey(symmetricState)
      h != getHandshakeHash(symmetricState)

    # We update test values
    h = getHandshakeHash(symmetricState)

    ########################################
    # mixKey
    ########################################

    # We generate random input key material and we execute mixKey
<<<<<<< HEAD
    var inputKeyMaterial = randomSeqByte(rng[], rand(1..128))
=======
    var inputKeyMaterial = randomChaChaPolyKey(rng[])
>>>>>>> 710ce131
    mixKey(symmetricState, inputKeyMaterial)

    # mixKey changes the Symmetric State's chaining key and encryption key of the embedded Cipher State 
    # It further sets to 0 the nonce of the embedded Cipher State
    check:
      getKey(cs) != getKey(getCipherState(symmetricState))
      getNonce(getCipherState(symmetricState)) == 0.uint64
      cs != getCipherState(symmetricState)
      ck != getChainingKey(symmetricState)
      h == getHandshakeHash(symmetricState)

    # We update test values
    cs = getCipherState(symmetricState)
    ck = getChainingKey(symmetricState)

    ########################################
    # mixKeyAndHash
    ########################################

    # We generate random input key material and we execute mixKeyAndHash
<<<<<<< HEAD
    inputKeyMaterial = randomSeqByte(rng[], rand(1..128))
=======
    inputKeyMaterial = randomChaChaPolyKey(rng[])
>>>>>>> 710ce131
    mixKeyAndHash(symmetricState, inputKeyMaterial)

    # mixKeyAndHash executes a mixKey and a mixHash using the input key material
    # All Symmetric State's fields are updated
    check:
      cs != getCipherState(symmetricState)
      ck != getChainingKey(symmetricState)
      h != getHandshakeHash(symmetricState)

    # We update test values
    cs = getCipherState(symmetricState)
    ck = getChainingKey(symmetricState)
    h = getHandshakeHash(symmetricState)

    ########################################
    # encryptAndHash and decryptAndHash
    ########################################

    # We store the initial symmetricState in order to correctly perform decryption
    var initialSymmetricState = symmetricState

    # We generate random plaintext and we execute encryptAndHash
    var plaintext = randomChaChaPolyKey(rng[])
    var nonce = getNonce(getCipherState(symmetricState))
    var ciphertext = encryptAndHash(symmetricState, plaintext)

    # encryptAndHash combines encryptWithAd and mixHash over the ciphertext (encryption increases the nonce of the embedded Cipher State but does not change its key)
    # We check if only the handshake hash value and the Symmetric State changed accordingly
    check:
      cs != getCipherState(symmetricState)
      getKey(cs) == getKey(getCipherState(symmetricState))
      getNonce(getCipherState(symmetricState)) == nonce + 1
      ck == getChainingKey(symmetricState)
      h != getHandshakeHash(symmetricState)

    # We restore the symmetric State to its initial value to test decryption
    symmetricState = initialSymmetricState
    
    # We execute decryptAndHash over the ciphertext
    var decrypted = decryptAndHash(symmetricState, ciphertext)

    # decryptAndHash combines decryptWithAd and mixHash over the ciphertext (encryption increases the nonce of the embedded Cipher State but does not change its key)
    # We check if only the handshake hash value and the Symmetric State changed accordingly
    # We further check if decryption corresponds to the original plaintext
    check:
      cs != getCipherState(symmetricState)
      getKey(cs) == getKey(getCipherState(symmetricState))
      getNonce(getCipherState(symmetricState)) == nonce + 1
      ck == getChainingKey(symmetricState)
      h != getHandshakeHash(symmetricState)
      decrypted == plaintext

    ########################################
    # split
    ########################################

    # If at least one mixKey is executed (as above), ck is non-empty
    check:
      getChainingKey(symmetricState) != EmptyKey

    # When a Symmetric State's ck is non-empty, we can execute split, which creates two distinct Cipher States cs1 and cs2 
    # with non-empty encryption keys and nonce set to 0
    var (cs1, cs2) = split(symmetricState)

    check:
      getKey(cs1) != EmptyKey
      getKey(cs2) != EmptyKey
      getNonce(cs1) == 0.uint64
      getNonce(cs2) == 0.uint64
<<<<<<< HEAD
      getKey(cs1) != getKey(cs2)


  test "Noise XX Handhshake and message encryption (extended test)":

    let hsPattern = NoiseHandshakePatterns["XX"]

    # We initialize Alice's and Bob's Handshake State
    let aliceStaticKey = genKeyPair(rng[])
    var aliceHS = initialize(hsPattern, staticKey = aliceStaticKey, initiator = true)

    let bobStaticKey = genKeyPair(rng[])
    var bobHS = initialize(hsPattern, staticKey = bobStaticKey)
    
    var 
      sentTransportMessage: seq[byte]
      aliceStep, bobStep: HandshakeStepResult 
    
    # Here the handshake starts
    # Write and read calls alternate between Alice and Bob: the handhshake progresses by alternatively calling stepHandshake for each user

    ###############
    # 1st step
    ###############

    # We generate a random transport message
    sentTransportMessage = randomSeqByte(rng[], 32)

    # By being the handshake initiator, Alice writes a Waku2 payload v2 containing her handshake message 
    # and the (encrypted) transport message
    aliceStep = stepHandshake(rng[], aliceHS, transportMessage = sentTransportMessage).get()

    # Bob reads Alice's payloads, and returns the (decrypted) transport message Alice sent to him
    bobStep = stepHandshake(rng[], bobHS, readPayloadV2 = aliceStep.payload2).get()
    
    check:
      bobStep.transportMessage == sentTransportMessage

    ###############
    # 2nd step
    ###############
    
    # We generate a random transport message
    sentTransportMessage = randomSeqByte(rng[], 32)

    # At this step, Bob writes and returns a payload
    bobStep = stepHandshake(rng[], bobHS, transportMessage = sentTransportMessage).get()

    # While Alice reads and returns the (decrypted) transport message
    aliceStep = stepHandshake(rng[], aliceHS, readPayloadV2 = bobStep.payload2).get()
    
    check: 
      aliceStep.transportMessage == sentTransportMessage

    ###############
    # 3rd step
    ###############

    # We generate a random transport message
    sentTransportMessage = randomSeqByte(rng[], 32) 

    # Similarly as in first step, Alice writes a Waku2 payload containing the handshake message and the (encrypted) transport message
    aliceStep = stepHandshake(rng[], aliceHS, transportMessage = sentTransportMessage).get()

    # Bob reads Alice's payloads, and returns the (decrypted) transport message Alice sent to him
    bobStep = stepHandshake(rng[], bobHS, readPayloadV2 = aliceStep.payload2).get()
    
    check: 
      bobStep.transportMessage == sentTransportMessage

    # Note that for this handshake pattern, no more message patterns are left for processing 
    # Another call to stepHandshake would return an empty HandshakeStepResult
    # We test that extra calls to stepHandshake do not affect handshake finalization
    bobStep = stepHandshake(rng[], bobHS, transportMessage = sentTransportMessage).get()
    aliceStep = stepHandshake(rng[], aliceHS, readPayloadV2 = bobStep.payload2).get()
    aliceStep = stepHandshake(rng[], aliceHS, transportMessage = sentTransportMessage).get()
    bobStep = stepHandshake(rng[], bobHS, readPayloadV2 = aliceStep.payload2).get()
   
    #########################
    # After Handshake
    #########################

    # We finalize the handshake to retrieve the Inbound/Outbound symmetric states
    var aliceHSResult, bobHSResult: HandshakeResult

    aliceHSResult = finalizeHandshake(aliceHS)
    bobHSResult = finalizeHandshake(bobHS)

    # We test read/write of random messages exchanged between Alice and Bob
    var 
      payload2: PayloadV2
      message: seq[byte]
      readMessage: seq[byte]

    for _ in 0..10:

      # Alice writes to Bob
      message = randomSeqByte(rng[], 32)
      payload2 = writeMessage(aliceHSResult, message)
      readMessage = readMessage(bobHSResult, payload2).get()
      
      check: 
        message == readMessage
      
      # Bob writes to Alice
      message = randomSeqByte(rng[], 32)
      payload2 = writeMessage(bobHSResult, message)
      readMessage = readMessage(aliceHSResult, payload2).get()
      
      check:
        message == readMessage

  test "Noise XXpsk0 Handhshake and message encryption (short test)":

    let hsPattern = NoiseHandshakePatterns["XXpsk0"]

    # We generate a random psk
    let psk = randomSeqByte(rng[], 32)
    
    # We initialize Alice's and Bob's Handshake State
    let aliceStaticKey = genKeyPair(rng[])
    var aliceHS = initialize(hsPattern, staticKey = aliceStaticKey, psk = psk, initiator = true)

    let bobStaticKey = genKeyPair(rng[])
    var bobHS = initialize(hsPattern, staticKey = bobStaticKey, psk = psk)
    
    var 
      sentTransportMessage: seq[byte]
      aliceStep, bobStep: HandshakeStepResult 
    
    # Here the handshake starts
    # Write and read calls alternate between Alice and Bob: the handhshake progresses by alternatively calling stepHandshake for each user

    ###############
    # 1st step
    ###############

    # We generate a random transport message
    sentTransportMessage = randomSeqByte(rng[], 32)
    
    # By being the handshake initiator, Alice writes a Waku2 payload v2 containing her handshake message 
    # and the (encrypted) transport message
    aliceStep = stepHandshake(rng[], aliceHS, transportMessage = sentTransportMessage).get()

    # Bob reads Alice's payloads, and returns the (decrypted) transport message Alice sent to him
    bobStep = stepHandshake(rng[], bobHS, readPayloadV2 = aliceStep.payload2).get()
    
    check:
      bobStep.transportMessage == sentTransportMessage

    ###############
    # 2nd step
    ###############

    # We generate a random transport message
    sentTransportMessage = randomSeqByte(rng[], 32)

    # At this step, Bob writes and returns a payload
    bobStep = stepHandshake(rng[], bobHS, transportMessage = sentTransportMessage).get()

    # While Alice reads and returns the (decrypted) transport message
    aliceStep = stepHandshake(rng[], aliceHS, readPayloadV2 = bobStep.payload2).get()
    
    check: 
      aliceStep.transportMessage == sentTransportMessage

    ###############
    # 3rd step
    ###############

    # We generate a random transport message
    sentTransportMessage = randomSeqByte(rng[], 32)

    # Similarly as in first step, Alice writes a Waku2 payload containing the handshake message and the (encrypted) transport message
    aliceStep = stepHandshake(rng[], aliceHS, transportMessage = sentTransportMessage).get()

    # Bob reads Alice's payloads, and returns the (decrypted) transportMessage alice sent to him
    bobStep = stepHandshake(rng[], bobHS, readPayloadV2 = aliceStep.payload2).get()
    
    check:
      bobStep.transportMessage == sentTransportMessage

    # Note that for this handshake pattern, no more message patterns are left for processing 
   
    #########################
    # After Handshake
    #########################

    # We finalize the handshake to retrieve the Inbound/Outbound Symmetric States
    var aliceHSResult, bobHSResult: HandshakeResult

    aliceHSResult = finalizeHandshake(aliceHS)
    bobHSResult = finalizeHandshake(bobHS)

    # We test read/write of random messages exchanged between Alice and Bob
    var 
      payload2: PayloadV2
      message: seq[byte]
      readMessage: seq[byte]

    for _ in 0..10:

      # Alice writes to Bob
      message = randomSeqByte(rng[], 32)
      payload2 = writeMessage(aliceHSResult, message)
      readMessage = readMessage(bobHSResult, payload2).get()
      
      check: 
        message == readMessage
      
      # Bob writes to Alice
      message = randomSeqByte(rng[], 32)
      payload2 = writeMessage(bobHSResult, message)
      readMessage = readMessage(aliceHSResult, payload2).get()
      
      check:
        message == readMessage

  test "Noise K1K1 Handhshake and message encryption (short test)":

    let hsPattern = NoiseHandshakePatterns["K1K1"]

    # We initialize Alice's and Bob's Handshake State
    let aliceStaticKey = genKeyPair(rng[])
    let bobStaticKey = genKeyPair(rng[])

    # This handshake has the following pre-message pattern:
    # -> s
    # <- s
    #   ...
    # So we define accordingly the sequence of the pre-message public keys
    let preMessagePKs: seq[NoisePublicKey] = @[toNoisePublicKey(getPublicKey(aliceStaticKey)), toNoisePublicKey(getPublicKey(bobStaticKey))]

    var aliceHS = initialize(hsPattern, staticKey = aliceStaticKey, preMessagePKs = preMessagePKs, initiator = true)
    var bobHS = initialize(hsPattern, staticKey = bobStaticKey, preMessagePKs = preMessagePKs)
    
    var 
      sentTransportMessage: seq[byte]
      aliceStep, bobStep: HandshakeStepResult 
    
    # Here the handshake starts
    # Write and read calls alternate between Alice and Bob: the handhshake progresses by alternatively calling stepHandshake for each user

    ###############
    # 1st step
    ###############

    # We generate a random transport message  
    sentTransportMessage = randomSeqByte(rng[], 32)

    # By being the handshake initiator, Alice writes a Waku2 payload v2 containing her handshake message 
    # and the (encrypted) transport message
    aliceStep = stepHandshake(rng[], aliceHS, transportMessage = sentTransportMessage).get()

    # Bob reads Alice's payloads, and returns the (decrypted) transport message Alice sent to him
    bobStep = stepHandshake(rng[], bobHS, readPayloadV2 = aliceStep.payload2).get()
    
    check:
      bobStep.transportMessage == sentTransportMessage

    ###############
    # 2nd step
    ###############

    # We generate a random transport message
    sentTransportMessage = randomSeqByte(rng[], 32)
 
    # At this step, Bob writes and returns a payload
    bobStep = stepHandshake(rng[], bobHS, transportMessage = sentTransportMessage).get()

    # While Alice reads and returns the (decrypted) transport message
    aliceStep = stepHandshake(rng[], aliceHS, readPayloadV2 = bobStep.payload2).get()
    
    check:
      aliceStep.transportMessage == sentTransportMessage

    ###############
    # 3rd step
    ###############

    # We generate a random transport message
    sentTransportMessage = randomSeqByte(rng[], 32)

    # Similarly as in first step, Alice writes a Waku2 payload containing the handshake_message and the (encrypted) transportMessage
    aliceStep = stepHandshake(rng[], aliceHS, transportMessage = sentTransportMessage).get()

    # Bob reads Alice's payloads, and returns the (decrypted) transportMessage alice sent to him
    bobStep = stepHandshake(rng[], bobHS, readPayloadV2 = aliceStep.payload2).get()
    
    check:
      bobStep.transportMessage == sentTransportMessage

    # Note that for this handshake pattern, no more message patterns are left for processing 
    
    #########################
    # After Handshake
    #########################

    # We finalize the handshake to retrieve the Inbound/Outbound Symmetric States
    var aliceHSResult, bobHSResult: HandshakeResult

    aliceHSResult = finalizeHandshake(aliceHS)
    bobHSResult = finalizeHandshake(bobHS)

    # We test read/write of random messages between Alice and Bob
    var 
      payload2: PayloadV2
      message: seq[byte]
      readMessage: seq[byte]

    for _ in 0..10:

      # Alice writes to Bob
      message = randomSeqByte(rng[], 32)
      payload2 = writeMessage(aliceHSResult, message)
      readMessage = readMessage(bobHSResult, payload2).get()
      
      check: 
        message == readMessage
      
      # Bob writes to Alice
      message = randomSeqByte(rng[], 32)
      payload2 = writeMessage(bobHSResult, message)
      readMessage = readMessage(aliceHSResult, payload2).get()
      
      check:
        message == readMessage


  test "Noise XK1 Handhshake and message encryption (short test)":

    let hsPattern = NoiseHandshakePatterns["XK1"]

    # We initialize Alice's and Bob's Handshake State
    let aliceStaticKey = genKeyPair(rng[])
    let bobStaticKey = genKeyPair(rng[])

    # This handshake has the following pre-message pattern:
    # <- s
    #   ...
    # So we define accordingly the sequence of the pre-message public keys
    let preMessagePKs: seq[NoisePublicKey] = @[toNoisePublicKey(getPublicKey(bobStaticKey))]

    var aliceHS = initialize(hsPattern, staticKey = aliceStaticKey, preMessagePKs = preMessagePKs, initiator = true)
    var bobHS = initialize(hsPattern, staticKey = bobStaticKey, preMessagePKs = preMessagePKs)
    
    var 
      sentTransportMessage: seq[byte]
      aliceStep, bobStep: HandshakeStepResult 
    
    # Here the handshake starts
    # Write and read calls alternate between Alice and Bob: the handhshake progresses by alternatively calling stepHandshake for each user

    ###############
    # 1st step
    ###############

    # We generate a random transport message
    sentTransportMessage = randomSeqByte(rng[], 32)

    # By being the handshake initiator, Alice writes a Waku2 payload v2 containing her handshake message 
    # and the (encrypted) transport message
    aliceStep = stepHandshake(rng[], aliceHS, transportMessage = sentTransportMessage).get()

    # Bob reads Alice's payloads, and returns the (decrypted) transport message Alice sent to him
    bobStep = stepHandshake(rng[], bobHS, readPayloadV2 = aliceStep.payload2).get()
    
    check:
      bobStep.transportMessage == sentTransportMessage

    ###############
    # 2nd step
    ###############

    # We generate a random transport message
    sentTransportMessage = randomSeqByte(rng[], 32)

    # At this step, Bob writes and returns a payload
    bobStep = stepHandshake(rng[], bobHS, transportMessage = sentTransportMessage).get()

    # While Alice reads and returns the (decrypted) transport message
    aliceStep = stepHandshake(rng[], aliceHS, readPayloadV2 = bobStep.payload2).get()
    
    check:
      aliceStep.transportMessage == sentTransportMessage

    ###############
    # 3rd step
    ###############

    # We generate a random transport message
    sentTransportMessage = randomSeqByte(rng[], 32)

    # Similarly as in first step, Alice writes a Waku2 payload containing the handshake message and the (encrypted) transport message
    aliceStep = stepHandshake(rng[], aliceHS, transportMessage = sentTransportMessage).get()

    # Bob reads Alice's payloads, and returns the (decrypted) transport message Alice sent to him
    bobStep = stepHandshake(rng[], bobHS, readPayloadV2 = aliceStep.payload2).get()
    
    check:
      bobStep.transportMessage == sentTransportMessage

    # Note that for this handshake pattern, no more message patterns are left for processing 
        
    #########################
    # After Handshake
    #########################

    # We finalize the handshake to retrieve the Inbound/Outbound Symmetric States
    var aliceHSResult, bobHSResult: HandshakeResult

    aliceHSResult = finalizeHandshake(aliceHS)
    bobHSResult = finalizeHandshake(bobHS)

    # We test read/write of random messages exchanged between Alice and Bob
    var 
      payload2: PayloadV2
      message: seq[byte]
      readMessage: seq[byte]

    for _ in 0..10:

      # Alice writes to Bob
      message = randomSeqByte(rng[], 32)
      payload2 = writeMessage(aliceHSResult, message)
      readMessage = readMessage(bobHSResult, payload2).get()
      
      check: 
        message == readMessage
      
      # Bob writes to Alice
      message = randomSeqByte(rng[], 32)
      payload2 = writeMessage(bobHSResult, message)
      readMessage = readMessage(aliceHSResult, payload2).get()
      
      check:
        message == readMessage
=======
      getKey(cs1) != getKey(cs2)
>>>>>>> 710ce131
<|MERGE_RESOLUTION|>--- conflicted
+++ resolved
@@ -209,9 +209,6 @@
       getNonce(cipherState) == nonce + 1 
       plaintext == decrypted
 
-<<<<<<< HEAD
-=======
-
     # If a Cipher State has no key set, encryptWithAd should return the plaintext without increasing the nonce
     setCipherStateKey(cipherState, EmptyKey)
     nonce = getNonce(cipherState)
@@ -282,7 +279,6 @@
       check:
         getNonce(cipherState) == NonceMax + 1
   
->>>>>>> 710ce131
   test "Noise State Machine: Symmetric State primitives":
 
     # We select one supported handshake pattern and we initialize a symmetric state
@@ -299,13 +295,10 @@
       ck = getChainingKey(symmetricState)
       h = getHandshakeHash(symmetricState)
 
-<<<<<<< HEAD
-=======
     # When a Symmetric state is initialized, handshake hash and chaining key are (byte-wise) equal
     check:
       h.data.intoChaChaPolyKey == ck
 
->>>>>>> 710ce131
     ########################################
     # mixHash
     ########################################
@@ -327,11 +320,7 @@
     ########################################
 
     # We generate random input key material and we execute mixKey
-<<<<<<< HEAD
     var inputKeyMaterial = randomSeqByte(rng[], rand(1..128))
-=======
-    var inputKeyMaterial = randomChaChaPolyKey(rng[])
->>>>>>> 710ce131
     mixKey(symmetricState, inputKeyMaterial)
 
     # mixKey changes the Symmetric State's chaining key and encryption key of the embedded Cipher State 
@@ -352,11 +341,7 @@
     ########################################
 
     # We generate random input key material and we execute mixKeyAndHash
-<<<<<<< HEAD
     inputKeyMaterial = randomSeqByte(rng[], rand(1..128))
-=======
-    inputKeyMaterial = randomChaChaPolyKey(rng[])
->>>>>>> 710ce131
     mixKeyAndHash(symmetricState, inputKeyMaterial)
 
     # mixKeyAndHash executes a mixKey and a mixHash using the input key material
@@ -426,9 +411,7 @@
       getKey(cs2) != EmptyKey
       getNonce(cs1) == 0.uint64
       getNonce(cs2) == 0.uint64
-<<<<<<< HEAD
       getKey(cs1) != getKey(cs2)
-
 
   test "Noise XX Handhshake and message encryption (extended test)":
 
@@ -863,7 +846,4 @@
       readMessage = readMessage(aliceHSResult, payload2).get()
       
       check:
-        message == readMessage
-=======
-      getKey(cs1) != getKey(cs2)
->>>>>>> 710ce131
+        message == readMessage