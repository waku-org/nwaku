--- conflicted
+++ resolved
@@ -685,25 +685,6 @@
       check:
         (await completionFut.withTimeout(5.seconds)) == true
 
-<<<<<<< HEAD
-    test "find last seen message":
-      var
-        msgList = @[IndexedWakuMessage(msg: WakuMessage(payload: @[byte 0], contentTopic: ContentTopic("2"))),
-          IndexedWakuMessage(msg: WakuMessage(payload: @[byte 1],contentTopic: ContentTopic("1"), timestamp: Timestamp(1))),
-          IndexedWakuMessage(msg: WakuMessage(payload: @[byte 2],contentTopic: ContentTopic("2"), timestamp: Timestamp(2))),
-          IndexedWakuMessage(msg: WakuMessage(payload: @[byte 3],contentTopic: ContentTopic("1"), timestamp: Timestamp(3))),
-          IndexedWakuMessage(msg: WakuMessage(payload: @[byte 4],contentTopic: ContentTopic("2"), timestamp: Timestamp(4))),
-          IndexedWakuMessage(msg: WakuMessage(payload: @[byte 5],contentTopic: ContentTopic("1"), timestamp: Timestamp(9))),
-          IndexedWakuMessage(msg: WakuMessage(payload: @[byte 6],contentTopic: ContentTopic("2"), timestamp: Timestamp(6))),
-          IndexedWakuMessage(msg: WakuMessage(payload: @[byte 7],contentTopic: ContentTopic("1"), timestamp: Timestamp(7))),
-          IndexedWakuMessage(msg: WakuMessage(payload: @[byte 8],contentTopic: ContentTopic("2"), timestamp: Timestamp(8))),
-          IndexedWakuMessage(msg: WakuMessage(payload: @[byte 9],contentTopic: ContentTopic("1"),timestamp: Timestamp(5)))]     
-
-      check:
-        findLastSeen(msgList) == Timestamp(9)
-
-=======
->>>>>>> bb3e5945
     asyncTest "resume message history":
       # starts a new node
       var dialSwitch3 = newStandardSwitch()
