--- conflicted
+++ resolved
@@ -60,29 +60,10 @@
   asyncTest "Store protocol returns expected message":
     ## Setup
     let
-<<<<<<< HEAD
-      nodeKey1 = crypto.PrivateKey.random(Secp256k1, rng[])[]
-      node1 = WakuNode.new(nodeKey1, ValidIpAddress.init("0.0.0.0"), Port(60000))
-      nodeKey2 = crypto.PrivateKey.random(Secp256k1, rng[])[]
-      node2 = WakuNode.new(nodeKey2, ValidIpAddress.init("0.0.0.0"), Port(60002))
-    let
-      contentTopic = ContentTopic("/waku/2/default-content/proto")
-      message = WakuMessage(payload: "hello world".toBytes(), contentTopic: contentTopic)
-
-    var completionFut = newFuture[bool]()
-
-    await node1.start()
-    await node1.mountStore(store=newTestMessageStore())
-    await node2.start()
-    await node2.mountStore(store=newTestMessageStore())
-
-    node2.wakuStore.handleMessage("/waku/2/default-waku/proto", message)
-=======
-      serverKey = crypto.PrivateKey.random(Secp256k1, rng[])[]
-      server = WakuNode.new(serverKey, ValidIpAddress.init("0.0.0.0"), Port(60002))
-      clientKey = crypto.PrivateKey.random(Secp256k1, rng[])[]
-      client = WakuNode.new(clientKey, ValidIpAddress.init("0.0.0.0"), Port(60000))
->>>>>>> 5e3a75c5
+      serverKey = crypto.PrivateKey.random(Secp256k1, rng[])[]
+      server = WakuNode.new(serverKey, ValidIpAddress.init("0.0.0.0"), Port(60002))
+      clientKey = crypto.PrivateKey.random(Secp256k1, rng[])[]
+      client = WakuNode.new(clientKey, ValidIpAddress.init("0.0.0.0"), Port(60000))
 
     await allFutures(client.start(), server.start())
     await server.mountStore(store=newTestMessageStore())
@@ -174,12 +155,8 @@
 
     await allFutures(client.start(), server.start())
 
-<<<<<<< HEAD
-    node2.wakuStore.handleMessage("/waku/2/default-waku/proto", message)
-=======
     await server.mountStore(store=newTestMessageStore())
     await client.mountStore(store=StoreQueueRef.new())
->>>>>>> 5e3a75c5
 
     client.wakuStore.setPeer(server.peerInfo.toRemotePeerInfo())
 
@@ -210,10 +187,6 @@
     await client.mountStore(store=StoreQueueRef.new())
     await server.mountStore(store=StoreQueueRef.new())
 
-<<<<<<< HEAD
-    server.wakuStore.handleMessage(DefaultTopic, msg1)
-    server.wakuStore.handleMessage(DefaultTopic, msg2)
-=======
     client.wakuStore.setPeer(server.peerInfo.toRemotePeerInfo())
 
     ## Given
@@ -222,7 +195,6 @@
       msg1 = fakeWakuMessage(payload="hello world1", ts=(timeOrigin + getNanoSecondTime(1)))
       msg2 = fakeWakuMessage(payload="hello world2", ts=(timeOrigin + getNanoSecondTime(2)))
       msg3 = fakeWakuMessage(payload="hello world3", ts=(timeOrigin + getNanoSecondTime(3)))
->>>>>>> 5e3a75c5
 
     server.wakuStore.handleMessage(DefaultTopic, msg1)
     server.wakuStore.handleMessage(DefaultTopic, msg2)
