
import
  std/[unittest, options, tables, sets],
  chronos, chronicles,
  ../../waku/v2/node/message_store,
<<<<<<< HEAD
  ../test_helpers, ./utils,
  ../../waku/v2/waku_types,
  ../../waku/v2/node/sqlite
=======
  ./utils,
  ../../waku/v2/waku_types
>>>>>>> 1193b69d

suite "Message Store":
  test "set and get works":
    let 
      database = SqliteDatabase.init("", inMemory = true)[]
      store = MessageStore.init(database)[]
      topic = ContentTopic(1)

    var msgs = @[
      WakuMessage(payload: @[byte 1, 2, 3], contentTopic: topic),
      WakuMessage(payload: @[byte 1, 2, 3, 4], contentTopic: topic),
      WakuMessage(payload: @[byte 1, 2, 3, 4, 5], contentTopic: topic),
    ]

    defer: store.close()

    for msg in msgs:
      discard store.put(computeIndex(msg), msg)

    var responseCount = 0
    proc data(timestamp: uint64, msg: WakuMessage) =
      responseCount += 1
      check msg in msgs
    
    let res = store.getAll(data)
    
    check:
      res.isErr == false
      responseCount == 3<|MERGE_RESOLUTION|>--- conflicted
+++ resolved
@@ -3,14 +3,9 @@
   std/[unittest, options, tables, sets],
   chronos, chronicles,
   ../../waku/v2/node/message_store,
-<<<<<<< HEAD
-  ../test_helpers, ./utils,
+  ./utils,
   ../../waku/v2/waku_types,
   ../../waku/v2/node/sqlite
-=======
-  ./utils,
-  ../../waku/v2/waku_types
->>>>>>> 1193b69d
 
 suite "Message Store":
   test "set and get works":
