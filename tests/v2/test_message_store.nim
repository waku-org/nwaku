{.used.}

import
<<<<<<< HEAD
  std/[unittest, options, tables, sets, times],
  chronos, chronicles,
=======
  std/[unittest, options, tables, sets, times, os, strutils],
  chronos,
>>>>>>> ddf93814
  ../../waku/v2/node/storage/message/waku_message_store,
  ../../waku/v2/node/storage/sqlite,
  ../../waku/v2/protocol/waku_store/waku_store,
  ./utils

suite "Message Store":
  test "set and get works":
    let 
      database = SqliteDatabase.init("", inMemory = true)[]
      store = WakuMessageStore.init(database)[]
      topic = ContentTopic("/waku/2/default-content/proto")
      pubsubTopic =  "/waku/2/default-waku/proto"

      t1 = epochTime()
      t2 = epochTime()
      t3 = high(float64)
    var msgs = @[
      WakuMessage(payload: @[byte 1, 2, 3], contentTopic: topic, version: uint32(0), timestamp: t1),
      WakuMessage(payload: @[byte 1, 2, 3, 4], contentTopic: topic, version: uint32(1), timestamp: t2),
      WakuMessage(payload: @[byte 1, 2, 3, 4, 5], contentTopic: topic, version: high(uint32), timestamp: t3),
    ]

    defer: store.close()

    var indexes: seq[Index] = @[]
    for msg in msgs:
      var index = computeIndex(msg)
      let output = store.put(index, msg, pubsubTopic)
      check output.isOk
      indexes.add(index)


    # flags for version
    var v0Flag, v1Flag, vMaxFlag: bool = false
    # flags for sender timestamp
    var t1Flag, t2Flag, t3Flag: bool = false
    # flags for receiver timestamp
    var rt1Flag, rt2Flag, rt3Flag: bool = false

    var responseCount = 0
    proc data(receiverTimestamp: float64, msg: WakuMessage, psTopic: string) =
      responseCount += 1
      check msg in msgs
      check psTopic == pubsubTopic

      # check the correct retrieval of versions
      if msg.version == uint32(0): v0Flag = true
      if msg.version == uint32(1): v1Flag = true
      # high(uint32) is the largest value that fits in uint32, this is to make sure there is no overflow in the storage
      if msg.version == high(uint32): vMaxFlag = true

      # check correct retrieval of sender timestamps
      if msg.timestamp == t1: t1Flag = true
      if msg.timestamp == t2: t2Flag = true
      if msg.timestamp == t3: t3Flag = true

      # check correct retrieval of receiver timestamps
      if receiverTimestamp == indexes[0].receivedTime: rt1Flag = true
      if receiverTimestamp == indexes[1].receivedTime: rt2Flag = true
      if receiverTimestamp == indexes[2].receivedTime: rt3Flag = true


    let res = store.getAll(data)
    
    check:
      res.isErr == false
      responseCount == 3
      # check version
      v0Flag == true
      v1Flag == true
      vMaxFlag == true
      # check sender timestamp
      t1Flag == true
      t2Flag == true
      t3Flag == true
      # check receiver timestamp
      rt1Flag == true
      rt2Flag == true
      rt3Flag == true
<<<<<<< HEAD
=======
  test "set and get user version":
    let 
      database = SqliteDatabase.init("", inMemory = true)[]
      store = WakuMessageStore.init(database)[]
    defer: store.close()
>>>>>>> ddf93814

    let res = database.setUserVersion(5)
    check res.isErr == false

    let ver = database.getUserVersion()
    check:
      ver.isErr == false
      ver.value == 5
  test "migration":
    let 
      database = SqliteDatabase.init("", inMemory = true)[]
      store = WakuMessageStore.init(database)[]
    defer: store.close()

    template sourceDir: string = currentSourcePath.rsplit(DirSep, 1)[0]
    let migrationPath = sourceDir

    let res = database.migrate(migrationPath, 10)
    check:
      res.isErr == false

    let ver = database.getUserVersion()
    check:
      ver.isErr == false
      ver.value == 10<|MERGE_RESOLUTION|>--- conflicted
+++ resolved
@@ -1,13 +1,8 @@
 {.used.}
 
 import
-<<<<<<< HEAD
-  std/[unittest, options, tables, sets, times],
-  chronos, chronicles,
-=======
   std/[unittest, options, tables, sets, times, os, strutils],
   chronos,
->>>>>>> ddf93814
   ../../waku/v2/node/storage/message/waku_message_store,
   ../../waku/v2/node/storage/sqlite,
   ../../waku/v2/protocol/waku_store/waku_store,
@@ -87,14 +82,11 @@
       rt1Flag == true
       rt2Flag == true
       rt3Flag == true
-<<<<<<< HEAD
-=======
   test "set and get user version":
     let 
       database = SqliteDatabase.init("", inMemory = true)[]
       store = WakuMessageStore.init(database)[]
     defer: store.close()
->>>>>>> ddf93814
 
     let res = database.setUserVersion(5)
     check res.isErr == false
