import
  std/[unittest, options, sets, tables, sequtils],
  stew/shims/net as stewNet,
  json_rpc/[rpcserver, rpcclient],
  eth/[keys, rlp], eth/common/eth_types,
  libp2p/[standard_setup, switch, multiaddress],
  libp2p/protobuf/minprotobuf,
  libp2p/stream/[bufferstream, connection],
  libp2p/crypto/crypto,
  libp2p/protocols/pubsub/pubsub,
  libp2p/protocols/pubsub/rpc/message,
  ../../waku/v2/node/wakunode2,
  ../../waku/v2/node/peer_manager,
  ../../waku/v2/protocol/waku_relay,
  ../../waku/v2/protocol/waku_filter/waku_filter,
  ../../waku/v2/protocol/waku_store/waku_store,
  ../../waku/v2/protocol/waku_swap/waku_swap,
  ../test_helpers

procSuite "Peer Manager":
  asyncTest "Peer dialing works":
    let
      nodeKey1 = crypto.PrivateKey.random(Secp256k1, rng[])[]
      node1 = WakuNode.init(nodeKey1, ValidIpAddress.init("0.0.0.0"),
        Port(60000))
      nodeKey2 = crypto.PrivateKey.random(Secp256k1, rng[])[]
      node2 = WakuNode.init(nodeKey2, ValidIpAddress.init("0.0.0.0"),
        Port(60002))
      peerInfo2 = node2.peerInfo
    
    await allFutures([node1.start(), node2.start()])

    node1.mountRelay()
    node2.mountRelay()

    # Dial node2 from node1
    let conn = (await node1.peerManager.dialPeer(peerInfo2, WakuRelayCodec)).get()

    # Check connection
    check:
      conn.activity
      conn.peerInfo.peerId == peerInfo2.peerId
    
    # Check that node2 is being managed in node1
    check:
      node1.peerManager.peers().anyIt(it.peerId == peerInfo2.peerId)

    # Check connectedness
    check:
      node1.peerManager.connectedness(peerInfo2.peerId) == Connectedness.Connected
    
    await allFutures([node1.stop(), node2.stop()])
  
  asyncTest "Dialing fails gracefully":
    let
      nodeKey1 = crypto.PrivateKey.random(Secp256k1, rng[])[]
      node1 = WakuNode.init(nodeKey1, ValidIpAddress.init("0.0.0.0"),
        Port(60000))
      nodeKey2 = crypto.PrivateKey.random(Secp256k1, rng[])[]
      node2 = WakuNode.init(nodeKey2, ValidIpAddress.init("0.0.0.0"),
        Port(60002))
      peerInfo2 = node2.peerInfo
    
    await node1.start()
    # Purposefully don't start node2

    node1.mountRelay()
    node2.mountRelay()

    # Dial node2 from node1
    let connOpt = await node1.peerManager.dialPeer(peerInfo2, WakuRelayCodec, 2.seconds)

    # Check connection failed gracefully
    check:
      connOpt.isNone()
    
    await node1.stop()

  asyncTest "Adding, selecting and filtering peers work":
    let
      nodeKey = crypto.PrivateKey.random(Secp256k1, rng[])[]
      node = WakuNode.init(nodeKey, ValidIpAddress.init("0.0.0.0"),
        Port(60000))
      # Create filter peer
      filterLoc = MultiAddress.init("/ip4/127.0.0.1/tcp/0").tryGet()
      filterKey = wakunode2.PrivateKey.random(ECDSA, rng[]).get()
      filterPeer = PeerInfo.init(filterKey, @[filterLoc])
      # Create swap peer
      swapLoc = MultiAddress.init("/ip4/127.0.0.2/tcp/2").tryGet()
      swapKey = wakunode2.PrivateKey.random(ECDSA, rng[]).get()
      swapPeer = PeerInfo.init(swapKey, @[swapLoc])
      # Create store peer
      storeLoc = MultiAddress.init("/ip4/127.0.0.3/tcp/4").tryGet()
      storeKey = wakunode2.PrivateKey.random(ECDSA, rng[]).get()
      storePeer = PeerInfo.init(storeKey, @[storeLoc])
    
    await node.start()

    node.mountFilter()
    node.mountSwap()
    node.mountStore()

    node.wakuFilter.setPeer(filterPeer)
    node.wakuSwap.setPeer(swapPeer)
    node.wakuStore.setPeer(storePeer)

    # Check peers were successfully added to peer manager
    check:
      node.peerManager.peers().len == 3
      node.peerManager.peers(WakuFilterCodec).allIt(it.peerId == filterPeer.peerId and
                                                    it.addrs.contains(filterLoc) and
                                                    it.protos.contains(WakuFilterCodec))
      node.peerManager.peers(WakuSwapCodec).allIt(it.peerId == swapPeer.peerId and
                                                  it.addrs.contains(swapLoc) and
                                                  it.protos.contains(WakuSwapCodec))
      node.peerManager.peers(WakuStoreCodec).allIt(it.peerId == storePeer.peerId and
                                                   it.addrs.contains(storeLoc) and
                                                   it.protos.contains(WakuStoreCodec))
    
<<<<<<< HEAD
    await node.stop()
=======
    await node.stop()
  

  asyncTest "Peer manager keeps track of connections":
    let
      nodeKey1 = crypto.PrivateKey.random(Secp256k1, rng[])[]
      node1 = WakuNode.init(nodeKey1, ValidIpAddress.init("0.0.0.0"),
        Port(60000))
      nodeKey2 = crypto.PrivateKey.random(Secp256k1, rng[])[]
      node2 = WakuNode.init(nodeKey2, ValidIpAddress.init("0.0.0.0"),
        Port(60002))
      peerInfo2 = node2.peerInfo
    
    await node1.start()

    node1.mountRelay()
    node2.mountRelay()

    # Test default connectedness for new peers
    node1.peerManager.addPeer(peerInfo2, WakuRelayCodec)
    check:
      # No information about node2's connectedness
      node1.peerManager.connectedness(peerInfo2.peerId) == NotConnected

    # Purposefully don't start node2
    # Attempt dialing node2 from node1
    discard await node1.peerManager.dialPeer(peerInfo2, WakuRelayCodec, 2.seconds)
    check:
      # Cannot connect to node2
      node1.peerManager.connectedness(peerInfo2.peerId) == CannotConnect

    # Successful connection
    await node2.start()
    discard await node1.peerManager.dialPeer(peerInfo2, WakuRelayCodec, 2.seconds)
    check:
      # Currently connected to node2
      node1.peerManager.connectedness(peerInfo2.peerId) == Connected

    # Stop node. Gracefully disconnect from all peers.
    await node1.stop()
    check:
      # Not currently connected to node2, but had recent, successful connection.
      node1.peerManager.connectedness(peerInfo2.peerId) == CanConnect
>>>>>>> 3b6db722
<|MERGE_RESOLUTION|>--- conflicted
+++ resolved
@@ -117,9 +117,6 @@
                                                    it.addrs.contains(storeLoc) and
                                                    it.protos.contains(WakuStoreCodec))
     
-<<<<<<< HEAD
-    await node.stop()
-=======
     await node.stop()
   
 
@@ -162,5 +159,4 @@
     await node1.stop()
     check:
       # Not currently connected to node2, but had recent, successful connection.
-      node1.peerManager.connectedness(peerInfo2.peerId) == CanConnect
->>>>>>> 3b6db722
+      node1.peerManager.connectedness(peerInfo2.peerId) == CanConnect