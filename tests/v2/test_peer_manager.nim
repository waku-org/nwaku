--- conflicted
+++ resolved
@@ -5,10 +5,7 @@
   stew/shims/net as stewNet,
   testutils/unittests,
   chronicles,
-<<<<<<< HEAD
-=======
   chronos,
->>>>>>> 63fe1351
   json_rpc/rpcserver,
   json_rpc/rpcclient,
   eth/keys,
