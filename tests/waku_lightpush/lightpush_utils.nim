--- conflicted
+++ resolved
@@ -1,10 +1,6 @@
 {.used.}
 
-<<<<<<< HEAD
-import std/options, chronos, libp2p/crypto/crypto
-=======
 import std/options, chronos, chronicles, libp2p/crypto/crypto
->>>>>>> 5ed6aae1
 
 import
   waku/node/peer_manager,
