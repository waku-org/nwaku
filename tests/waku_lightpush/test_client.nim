--- conflicted
+++ resolved
@@ -1,15 +1,11 @@
 {.used.}
 
-<<<<<<< HEAD
-import std/[options, strscans], testutils/unittests, chronos, libp2p/crypto/crypto
-=======
 import
   std/[options, strscans],
   testutils/unittests,
   chronos,
   chronicles,
   libp2p/crypto/crypto
->>>>>>> 5ed6aae1
 
 import
   waku/[
