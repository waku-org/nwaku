{.used.}

import
  std/[options, strscans],
  testutils/unittests,
  chronos,
  chronicles,
  libp2p/crypto/crypto

import
  waku/[
    node/peer_manager,
    waku_core,
    waku_lightpush,
    waku_lightpush/client,
    waku_lightpush/protocol_metrics,
  ],
  ../testlib/[assertions, wakucore, testasync, futures],
  ./lightpush_utils,
  ../resources/[pubsub_topics, content_topics, payloads]

suite "Waku Lightpush Client":
  var
    handlerFuture {.threadvar.}: Future[(PubsubTopic, WakuMessage)]
    handlerFutureFailsLightpush {.threadvar.}: Future[(PubsubTopic, WakuMessage)]

    handler {.threadvar.}: PushMessageHandler
    handlerFailsLightpush {.threadvar.}: PushMessageHandler

    serverSwitch {.threadvar.}: Switch
    serverSwitchFailsLightpush {.threadvar.}: Switch
    clientSwitch {.threadvar.}: Switch

    server {.threadvar.}: WakuLightPush
    serverFailsLightpush {.threadvar.}: WakuLightPush
    client {.threadvar.}: WakuLightPushClient

    serverRemotePeerInfo {.threadvar.}: RemotePeerInfo
    serverRemotePeerInfoFailsLightpush {.threadvar.}: RemotePeerInfo

    clientPeerId {.threadvar.}: PeerId
    pubsubTopic {.threadvar.}: PubsubTopic
    contentTopic {.threadvar.}: ContentTopic
    message {.threadvar.}: WakuMessage

  # Use reputation manager (inside the peer manager) for Lightpush Client test instanse
  const reputationEnabled = true

  asyncSetup:
    handlerFuture = newPushHandlerFuture()
    handler = proc(
        peer: PeerId, pubsubTopic: PubsubTopic, message: WakuMessage
    ): Future[WakuLightPushResult] {.async.} =
      let msgLen = message.encode().buffer.len
      if msgLen > int(DefaultMaxWakuMessageSize) + 64 * 1024:
        return lighpushErrorResult(
          LightPushErrorCode.PAYLOAD_TOO_LARGE, "length greater than maxMessageSize"
        )
      handlerFuture.complete((pubsubTopic, message))
      # return that we published the message to 1 peer.
      return ok(1)

    # A Lightpush server that fails
    handlerFutureFailsLightpush = newPushHandlerFuture()
    handlerFailsLightpush = proc(
        peer: PeerId, pubsubTopic: PubsubTopic, message: WakuMessage
    ): Future[WakuLightPushResult] {.async.} =
      handlerFutureFailsLightpush.complete((pubsubTopic, message))
      return lighpushErrorResult(
        SERVICE_NOT_AVAILABLE, "a bad test server failed to push a lightpush message"
      )

    serverSwitch = newTestSwitch()
    serverSwitchFailsLightpush = newTestSwitch()
    clientSwitch = newTestSwitch()

    server = await newTestWakuLightpushNode(serverSwitch, handler)
    serverFailsLightpush =
      await newTestWakuLightpushNode(serverSwitchFailsLightpush, handlerFailsLightpush)
    client = newTestWakuLightpushClient(clientSwitch, reputationEnabled)

    await allFutures(
      serverSwitch.start(), serverSwitchFailsLightpush.start(), clientSwitch.start()
    )

    serverRemotePeerInfo = serverSwitch.peerInfo.toRemotePeerInfo()
    serverRemotePeerInfoFailsLightpush =
      serverSwitchFailsLightpush.peerInfo.toRemotePeerInfo()
    clientPeerId = clientSwitch.peerInfo.peerId
    pubsubTopic = DefaultPubsubTopic
    contentTopic = DefaultContentTopic
    message = fakeWakuMessage()

  asyncTeardown:
    await allFutures(
      clientSwitch.stop(), serverSwitch.stop(), serverSwitchFailsLightpush.stop()
    )

  suite "Verification of PushRequest Payload":
    asyncTest "Valid Payload Types":
      # Given the following payloads
      let
        message2 = fakeWakuMessage(payloads.ALPHABETIC, content_topics.CURRENT)
        message3 = fakeWakuMessage(payloads.ALPHANUMERIC, content_topics.TESTNET)
        message4 = fakeWakuMessage(payloads.ALPHANUMERIC_SPECIAL, content_topics.PLAIN)
        message5 = fakeWakuMessage(payloads.EMOJI, content_topics.CURRENT)
        message6 = fakeWakuMessage(payloads.CODE, content_topics.TESTNET)
        message7 = fakeWakuMessage(payloads.QUERY, content_topics.PLAIN)
        message8 = fakeWakuMessage(payloads.TEXT_SMALL, content_topics.CURRENT)
        message9 = fakeWakuMessage(payloads.TEXT_LARGE, content_topics.TESTNET)

      # When publishing a valid payload
      let publishResponse =
        await client.publish(some(pubsubTopic), message, serverRemotePeerInfo)

      # Then the message is received by the server
      discard await handlerFuture.withTimeout(FUTURE_TIMEOUT)
      assertResultOk publishResponse
      check handlerFuture.finished()

      # And the message is received with the correct topic and payload
      check (pubsubTopic, message) == handlerFuture.read()

      # When publishing a valid payload
      handlerFuture = newPushHandlerFuture()
      let publishResponse2 = await client.publish(
        some(pubsub_topics.CURRENT), message2, serverRemotePeerInfo
      )

      # Then the message is received by the server
      discard await handlerFuture.withTimeout(FUTURE_TIMEOUT)
      assertResultOk publishResponse2
      check handlerFuture.finished()

      # And the message is received with the correct topic and payload
      check (pubsub_topics.CURRENT, message2) == handlerFuture.read()

      # When publishing a valid payload
      handlerFuture = newPushHandlerFuture()
      let publishResponse3 = await client.publish(
        some(pubsub_topics.CURRENT_NESTED), message3, serverRemotePeerInfo
      )

      # Then the message is received by the server
      discard await handlerFuture.withTimeout(FUTURE_TIMEOUT)
      assertResultOk publishResponse3
      check handlerFuture.finished()

      # And the message is received with the correct topic and payload
      check (pubsub_topics.CURRENT_NESTED, message3) == handlerFuture.read()

      # When publishing a valid payload
      handlerFuture = newPushHandlerFuture()
      let publishResponse4 = await client.publish(
        some(pubsub_topics.SHARDING), message4, serverRemotePeerInfo
      )

      # Then the message is received by the server
      discard await handlerFuture.withTimeout(FUTURE_TIMEOUT)
      assertResultOk publishResponse4
      check handlerFuture.finished()

      # And the message is received with the correct topic and payload
      check (pubsub_topics.SHARDING, message4) == handlerFuture.read()

      # When publishing a valid payload
      handlerFuture = newPushHandlerFuture()
      let publishResponse5 =
        await client.publish(some(pubsub_topics.PLAIN), message5, serverRemotePeerInfo)

      # Then the message is received by the server
      discard await handlerFuture.withTimeout(FUTURE_TIMEOUT)
      assertResultOk publishResponse5
      check handlerFuture.finished()

      # And the message is received with the correct topic and payload
      check (pubsub_topics.PLAIN, message5) == handlerFuture.read()

      # When publishing a valid payload
      handlerFuture = newPushHandlerFuture()
      let publishResponse6 =
        await client.publish(some(pubsub_topics.LEGACY), message6, serverRemotePeerInfo)

      # Then the message is received by the server
      discard await handlerFuture.withTimeout(FUTURE_TIMEOUT)
      assertResultOk publishResponse6
      check handlerFuture.finished()

      # And the message is received with the correct topic and payload
      check (pubsub_topics.LEGACY, message6) == handlerFuture.read()

      # When publishing a valid payload
      handlerFuture = newPushHandlerFuture()
      let publishResponse7 = await client.publish(
        some(pubsub_topics.LEGACY_NESTED), message7, serverRemotePeerInfo
      )

      # Then the message is received by the server
      discard await handlerFuture.withTimeout(FUTURE_TIMEOUT)
      assertResultOk publishResponse7
      check handlerFuture.finished()

      # And the message is received with the correct topic and payload
      check (pubsub_topics.LEGACY_NESTED, message7) == handlerFuture.read()

      # When publishing a valid payload
      handlerFuture = newPushHandlerFuture()
      let publishResponse8 = await client.publish(
        some(pubsub_topics.LEGACY_ENCODING), message8, serverRemotePeerInfo
      )

      # Then the message is received by the server
      discard await handlerFuture.withTimeout(FUTURE_TIMEOUT)
      assertResultOk publishResponse8
      check handlerFuture.finished()

      # And the message is received with the correct topic and payload
      check (pubsub_topics.LEGACY_ENCODING, message8) == handlerFuture.read()

      # When publishing a valid payload
      handlerFuture = newPushHandlerFuture()
      let publishResponse9 =
        await client.publish(some(pubsubTopic), message9, serverRemotePeerInfo)

      # Then the message is received by the server
      discard await handlerFuture.withTimeout(FUTURE_TIMEOUT)
      assertResultOk publishResponse9
      check handlerFuture.finished()

      # And the message is received with the correct topic and payload
      check (pubsubTopic, message9) == handlerFuture.read()

    asyncTest "Valid Payload Sizes":
      # Given some valid payloads
      let
        overheadBytes: uint64 = 112
        message1 =
          fakeWakuMessage(contentTopic = contentTopic, payload = getByteSequence(1024))
          # 1KiB
        message2 = fakeWakuMessage(
          contentTopic = contentTopic, payload = getByteSequence(10 * 1024)
        ) # 10KiB
        message3 = fakeWakuMessage(
          contentTopic = contentTopic, payload = getByteSequence(100 * 1024)
        ) # 100KiB
        message4 = fakeWakuMessage(
          contentTopic = contentTopic,
          payload = getByteSequence(DefaultMaxWakuMessageSize - overheadBytes - 1),
        ) # Inclusive Limit
        message5 = fakeWakuMessage(
          contentTopic = contentTopic,
          payload = getByteSequence(DefaultMaxWakuMessageSize + 64 * 1024),
        ) # Exclusive Limit

      # When publishing the 1KiB payload
      let publishResponse1 =
        await client.publish(some(pubsubTopic), message1, serverRemotePeerInfo)

      # Then the message is received by the server
      assertResultOk publishResponse1
      check (pubsubTopic, message1) == (await handlerFuture.waitForResult()).value()

      # When publishing the 10KiB payload
      handlerFuture = newPushHandlerFuture()
      let publishResponse2 =
        await client.publish(some(pubsubTopic), message2, serverRemotePeerInfo)

      # Then the message is received by the server
      assertResultOk publishResponse2
      check (pubsubTopic, message2) == (await handlerFuture.waitForResult()).value()

      # When publishing the 100KiB payload
      handlerFuture = newPushHandlerFuture()
      let publishResponse3 =
        await client.publish(some(pubsubTopic), message3, serverRemotePeerInfo)

      # Then the message is received by the server
      assertResultOk publishResponse3
      check (pubsubTopic, message3) == (await handlerFuture.waitForResult()).value()

      # When publishing the 1MiB + 63KiB + 911B payload (1113999B)
      handlerFuture = newPushHandlerFuture()
      let publishResponse4 =
        await client.publish(some(pubsubTopic), message4, serverRemotePeerInfo)

      # Then the message is received by the server
      assertResultOk publishResponse4
      check (pubsubTopic, message4) == (await handlerFuture.waitForResult()).value()

      # When publishing the 1MiB + 63KiB + 912B payload (1114000B)
      handlerFuture = newPushHandlerFuture()
      let publishResponse5 =
        await client.publish(some(pubsubTopic), message5, serverRemotePeerInfo)

      # Then the message is not received by the server
      check:
        publishResponse5.isErr()
        publishResponse5.error.code == LightPushErrorCode.PAYLOAD_TOO_LARGE
        (await handlerFuture.waitForResult()).isErr()

    asyncTest "Invalid Encoding Payload":
      # Given a payload with an invalid encoding
      let fakeBuffer = @[byte(42)]

      # When publishing the payload
      let publishResponse = await server.handleRequest(clientPeerId, fakeBuffer)

      # And the error is returned
      check:
        publishResponse.requestId == "N/A"
        publishResponse.statusCode == LightPushErrorCode.BAD_REQUEST
        publishResponse.statusDesc.isSome()
        scanf(publishResponse.statusDesc.get(), decodeRpcFailure)

    asyncTest "Handle Error":
      # Given a lightpush server that fails
      let
        handlerError = "handler-error"
        handlerFuture2 = newFuture[void]()
        handler2 = proc(
            peer: PeerId, pubsubTopic: PubsubTopic, message: WakuMessage
        ): Future[WakuLightPushResult] {.async.} =
          handlerFuture2.complete()
          return lighpushErrorResult(LightPushErrorCode.PAYLOAD_TOO_LARGE, handlerError)

      let
        serverSwitch2 = newTestSwitch()
        server2 = await newTestWakuLightpushNode(serverSwitch2, handler2)

      await serverSwitch2.start()

      let serverRemotePeerInfo2 = serverSwitch2.peerInfo.toRemotePeerInfo()

      # When publishing a payload
      let publishResponse =
        await client.publish(some(pubsubTopic), message, serverRemotePeerInfo2)

      # Then the response is negative
      check:
        publishResponse.error.code == LightPushErrorCode.PAYLOAD_TOO_LARGE
        publishResponse.error.desc == some(handlerError)
        (await handlerFuture2.waitForResult()).isOk()

      # Cleanup
      await serverSwitch2.stop()

    asyncTest "Check timestamp is not zero":
      ## This test validates that, even the generated message has a timestamp of 0,
      ## the node will eventually set a timestamp when publishing the message.
      let
        zeroTimestamp = 0
        meta = "TEST-META"
        message = fakeWakuMessage(
          payloads.ALPHABETIC, content_topics.CURRENT, meta, zeroTimestamp
        )

      # When publishing a valid payload
      let publishResponse =
        await client.publish(some(pubsubTopic), message, serverRemotePeerInfo)

      # Then the message is received by the server
      discard await handlerFuture.withTimeout(FUTURE_TIMEOUT)
      assertResultOk publishResponse
      check handlerFuture.finished()

      # And the message is received with the correct topic and payload
      let (readPubsubTopic, readMessage) = handlerFuture.read()

      check:
        pubsubTopic == readPubsubTopic
        message.payload == readMessage.payload
        message.contentTopic == readMessage.contentTopic
        message.meta == readMessage.meta
        message.timestamp != readMessage.timestamp
        message.ephemeral == readMessage.ephemeral
        message.proof == readMessage.proof
        message.version == readMessage.version
        readMessage.timestamp > 0

  suite "Verification of PushResponse Payload":
    asyncTest "Positive Responses":
      # When sending a valid PushRequest
      let publishResponse =
        await client.publish(some(pubsubTopic), message, serverRemotePeerInfo)

      # Then the response is positive
      assertResultOk publishResponse

    # TODO: Improve: Add more negative responses variations
    asyncTest "Negative Responses":
      # Given a server that does not support Waku Lightpush
      let
        serverSwitch2 = newTestSwitch()
        serverRemotePeerInfo2 = serverSwitch2.peerInfo.toRemotePeerInfo()

      await serverSwitch2.start()

      # When sending an invalid PushRequest
      let publishResponse =
        await client.publish(some(pubsubTopic), message, serverRemotePeerInfo2)

      # Then the response is negative
      check not publishResponse.isOk()
<<<<<<< HEAD
      check publishResponse.error.code == LightpushStatusCode.NO_PEERS_TO_RELAY

    asyncTest "Positive Publish To Any":
      # add a peer that supports the Lightpush protocol to the client's PeerManager
      client.peerManager.addPeer(serverRemotePeerInfo) # supports Lightpush

      # When sending a valid PushRequest using publishToAny
      let publishResponse = await client.publishToAny(pubsubTopic, message)

      # Then the response is positive
      check publishResponse.isOk()

    asyncTest "Negative Publish To Any":
      # add a peer that does not support the Lightpush protocol to the client's PeerManager
      client.peerManager.addPeer(serverRemotePeerInfoFailsLightpush)
        # does not support Lightpush

      # When sending a PushRequest using publishToAny to the only peer that doesn't support Lightpush
      let publishResponse = await client.publishToAny(pubsubTopic, message)

      # Then the response is negative
      check not publishResponse.isOk()
=======
      check publishResponse.error.code == LightPushErrorCode.NO_PEERS_TO_RELAY
>>>>>>> 3133aaaf
<|MERGE_RESOLUTION|>--- conflicted
+++ resolved
@@ -401,7 +401,6 @@
 
       # Then the response is negative
       check not publishResponse.isOk()
-<<<<<<< HEAD
       check publishResponse.error.code == LightpushStatusCode.NO_PEERS_TO_RELAY
 
     asyncTest "Positive Publish To Any":
@@ -423,7 +422,4 @@
       let publishResponse = await client.publishToAny(pubsubTopic, message)
 
       # Then the response is negative
-      check not publishResponse.isOk()
-=======
-      check publishResponse.error.code == LightPushErrorCode.NO_PEERS_TO_RELAY
->>>>>>> 3133aaaf
+      check not publishResponse.isOk()