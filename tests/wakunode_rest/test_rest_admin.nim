{.used.}

import
  std/[sequtils,strformat],
  stew/shims/net,
  testutils/unittests,
  presto, presto/client as presto_client,
  libp2p/crypto/crypto

import
  ../../waku/waku_core,
  ../../waku/waku_node,
  ../../waku/waku_filter_v2/client,
  ../../waku/node/peer_manager,
  ../../waku/waku_api/rest/server,
  ../../waku/waku_api/rest/client,
  ../../waku/waku_api/rest/responses,
  ../../waku/waku_api/rest/admin/types,
  ../../waku/waku_api/rest/admin/handlers as admin_api,
  ../../waku/waku_api/rest/admin/client as admin_api_client,
  ../../waku/waku_relay,
  ../testlib/wakucore,
  ../testlib/wakunode,
  ../testlib/testasync

suite "Waku v2 Rest API - Admin":
  var node1 {.threadvar.}: WakuNode
  var node2 {.threadvar.}: WakuNode
  var node3 {.threadvar.}: WakuNode
  var peerInfo1 {.threadvar.}: RemotePeerInfo
  var peerInfo2 {.threadvar.}: RemotePeerInfo
  var peerInfo3 {.threadvar.}: RemotePeerInfo
  var restServer {.threadvar.}: WakuRestServerRef
  var client{.threadvar.}: RestClientRef

  asyncSetup:
    node1 = newTestWakuNode(generateSecp256k1Key(), parseIpAddress("127.0.0.1"), Port(60600))
<<<<<<< HEAD
=======
    peerInfo1 = node1.switch.peerInfo
>>>>>>> 0def4904
    node2 = newTestWakuNode(generateSecp256k1Key(), parseIpAddress("127.0.0.1"), Port(60602))
    peerInfo2 = node2.switch.peerInfo
    node3 = newTestWakuNode(generateSecp256k1Key(), parseIpAddress("127.0.0.1"), Port(60604))
    peerInfo3 = node3.switch.peerInfo

    await allFutures(node1.start(), node2.start(), node3.start())
    await allFutures(node1.mountRelay(), node2.mountRelay(), node3.mountRelay())

    let restPort = Port(58011)
    let restAddress = parseIpAddress("127.0.0.1")
<<<<<<< HEAD
    restServer = RestServerRef.init(restAddress, restPort).tryGet()
=======
    restServer = WakuRestServerRef.init(restAddress, restPort).tryGet()
>>>>>>> 0def4904

    installAdminApiHandlers(restServer.router, node1)

    restServer.start()

    client = newRestHttpClient(initTAddress(restAddress, restPort))

  asyncTearDown:
    await restServer.stop()
    await restServer.closeWait()
    await allFutures(node1.stop(), node2.stop(), node3.stop())

  asyncTest "Set and get remote peers":
    # Connect to nodes 2 and 3 using the Admin API
    let postRes = await client.postPeers(@[constructMultiaddrStr(peerInfo2),
                                           constructMultiaddrStr(peerInfo3)])

    check:
      postRes.status == 200

    # Verify that newly connected peers are being managed
    let getRes = await client.getPeers()

    check:
      getRes.status == 200
      $getRes.contentType == $MIMETYPE_JSON
      getRes.data.len() == 2
      # Check peer 2
      getRes.data.anyIt(it.protocols.find(WakuRelayCodec) >= 0 and
                   it.multiaddr == constructMultiaddrStr(peerInfo2))
      # Check peer 3
      getRes.data.anyIt(it.protocols.find(WakuRelayCodec) >= 0 and
                   it.multiaddr == constructMultiaddrStr(peerInfo3))

  asyncTest "Set wrong peer":
    let nonExistentPeer = "/ip4/0.0.0.0/tcp/10000/p2p/16Uiu2HAm6HZZr7aToTvEBPpiys4UxajCTU97zj5v7RNR2gbniy1D"
    let postRes = await client.postPeers(@[nonExistentPeer])

    check:
      postRes.status == 400
      $postRes.contentType == $MIMETYPE_TEXT
      postRes.data == "Failed to connect to peer at index: 0 - " & nonExistentPeer

    # Verify that newly connected peers are being managed
    let getRes = await client.getPeers()

    check:
      getRes.status == 200
      $getRes.contentType == $MIMETYPE_JSON
      getRes.data.len() == 0

  asyncTest "Get filter data":
    await allFutures(node1.mountFilter(), node2.mountFilterClient(), node3.mountFilterClient())

    let
      contentFiltersNode2 = @[DefaultContentTopic, ContentTopic("2"), ContentTopic("3")]
      contentFiltersNode3 = @[ContentTopic("3"), ContentTopic("4")]
      pubsubTopicNode2 = DefaultPubsubTopic
      pubsubTopicNode3 = PubsubTopic("/waku/2/custom-waku/proto")

    let
      subscribeResponse2 = await node2.wakuFilterClient.subscribe(
        peerInfo1, pubsubTopicNode2, contentFiltersNode2
      )
      subscribeResponse3 = await node3.wakuFilterClient.subscribe(
        peerInfo1, pubsubTopicNode3, contentFiltersNode3
      )

    assert subscribeResponse2.isOk(), $subscribeResponse2.error
    assert subscribeResponse3.isOk(), $subscribeResponse3.error

    let getRes = await client.getFilterSubscriptions()

    check:
      getRes.status == 200
      $getRes.contentType == $MIMETYPE_JSON
      getRes.data.len() == 2

    let
      peers = @[getRes.data[0].peerId, getRes.data[1].peerId]
      numCriteria = @[getRes.data[0].filterCriteria.len, getRes.data[1].filterCriteria.len]

    check:
      $peerInfo2 in peers
      $peerInfo3 in peers
      2 in numCriteria
      3 in numCriteria

  asyncTest "Get filter data - no filter subscribers":
    await node1.mountFilter()

    let getRes = await client.getFilterSubscriptions()

    check:
      getRes.status == 200
      $getRes.contentType == $MIMETYPE_JSON
      getRes.data.len() == 0

  asyncTest "Get filter data - filter not mounted":
    let getRes = await client.getFilterSubscriptionsFilterNotMounted()

    check:
      getRes.status == 400
      getRes.data == "Error: Filter Protocol is not mounted to the node"<|MERGE_RESOLUTION|>--- conflicted
+++ resolved
@@ -35,10 +35,7 @@
 
   asyncSetup:
     node1 = newTestWakuNode(generateSecp256k1Key(), parseIpAddress("127.0.0.1"), Port(60600))
-<<<<<<< HEAD
-=======
     peerInfo1 = node1.switch.peerInfo
->>>>>>> 0def4904
     node2 = newTestWakuNode(generateSecp256k1Key(), parseIpAddress("127.0.0.1"), Port(60602))
     peerInfo2 = node2.switch.peerInfo
     node3 = newTestWakuNode(generateSecp256k1Key(), parseIpAddress("127.0.0.1"), Port(60604))
@@ -49,11 +46,7 @@
 
     let restPort = Port(58011)
     let restAddress = parseIpAddress("127.0.0.1")
-<<<<<<< HEAD
-    restServer = RestServerRef.init(restAddress, restPort).tryGet()
-=======
     restServer = WakuRestServerRef.init(restAddress, restPort).tryGet()
->>>>>>> 0def4904
 
     installAdminApiHandlers(restServer.router, node1)
 
