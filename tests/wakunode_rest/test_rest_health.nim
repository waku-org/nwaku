{.used.}

import
  std/tempfiles,
  testutils/unittests,
  presto,
  presto/client as presto_client,
  libp2p/peerinfo,
  libp2p/multiaddress,
  libp2p/crypto/crypto
import
  waku/[
    waku_node,
    node/waku_node as waku_node2,
      # TODO: Remove after moving `git_version` to the app code.
    waku_api/rest/server,
    waku_api/rest/client,
    waku_api/rest/responses,
    waku_api/rest/health/handlers as health_api,
    waku_api/rest/health/client as health_api_client,
    waku_rln_relay,
    node/health_monitor,
  ],
  ../testlib/common,
  ../testlib/wakucore,
  ../testlib/wakunode

proc testWakuNode(): WakuNode =
  let
    privkey = crypto.PrivateKey.random(Secp256k1, rng[]).tryGet()
    bindIp = parseIpAddress("0.0.0.0")
    extIp = parseIpAddress("127.0.0.1")
    port = Port(0)

  newTestWakuNode(privkey, bindIp, port, some(extIp), some(port))

suite "Waku v2 REST API - health":
  # TODO: better test for health
  asyncTest "Get node health info - GET /health":
    # Given
    let node = testWakuNode()
    let healthMonitor = NodeHealthMonitor()
    await node.start()
    (await node.mountRelay()).isOkOr:
      assert false, "Failed to mount relay"

    healthMonitor.setOverallHealth(HealthStatus.INITIALIZING)

    var restPort = Port(0)
    let restAddress = parseIpAddress("0.0.0.0")
    let restServer = WakuRestServerRef.init(restAddress, restPort).tryGet()
    restPort = restServer.httpServer.address.port # update with bound port for client use

    installHealthApiHandler(restServer.router, healthMonitor)
    restServer.start()
    let client = newRestHttpClient(initTAddress(restAddress, restPort))

    # When
    var response = await client.healthCheck()

    # Then
    check:
      response.status == 200
      $response.contentType == $MIMETYPE_JSON
      response.data ==
        HealthReport(nodeHealth: HealthStatus.INITIALIZING, protocolsHealth: @[])

    # now kick in rln (currently the only check for health)
    await node.mountRlnRelay(
      WakuRlnConfig(
        dynamic: false,
        credIndex: some(1.uint),
        epochSizeSec: 1,
        treePath: genTempPath("rln_tree", "wakunode"),
      )
    )

    node.mountLightPushClient()
    await node.mountFilterClient()

<<<<<<< HEAD
    healthMonitor.setNode(node)
=======
    healthMonitor.setNodeToHealthMonitor(node)
>>>>>>> b9a4d770
    healthMonitor.setOverallHealth(HealthStatus.READY)
    # When
    response = await client.healthCheck()

    # Then
    check:
      response.status == 200
      $response.contentType == $MIMETYPE_JSON
      response.data.nodeHealth == HealthStatus.READY
      response.data.protocolsHealth.len() == 14
      response.data.protocolsHealth[0].protocol == "Relay"
      response.data.protocolsHealth[0].health == HealthStatus.NOT_READY
      response.data.protocolsHealth[0].desc == some("No connected peers")
      response.data.protocolsHealth[1].protocol == "Rln Relay"
      response.data.protocolsHealth[1].health == HealthStatus.READY
      response.data.protocolsHealth[2].protocol == "Lightpush"
      response.data.protocolsHealth[2].health == HealthStatus.NOT_MOUNTED
      response.data.protocolsHealth[3].protocol == "Legacy Lightpush"
      response.data.protocolsHealth[3].health == HealthStatus.NOT_MOUNTED
      response.data.protocolsHealth[4].protocol == "Filter"
      response.data.protocolsHealth[4].health == HealthStatus.NOT_MOUNTED
      response.data.protocolsHealth[5].protocol == "Store"
      response.data.protocolsHealth[5].health == HealthStatus.NOT_MOUNTED
      response.data.protocolsHealth[6].protocol == "Legacy Store"
      response.data.protocolsHealth[6].health == HealthStatus.NOT_MOUNTED
      response.data.protocolsHealth[7].protocol == "Peer Exchange"
      response.data.protocolsHealth[7].health == HealthStatus.NOT_MOUNTED
      response.data.protocolsHealth[8].protocol == "Rendezvous"
      response.data.protocolsHealth[8].health == HealthStatus.NOT_MOUNTED
      response.data.protocolsHealth[9].protocol == "Lightpush Client"
      response.data.protocolsHealth[9].health == HealthStatus.NOT_READY
      response.data.protocolsHealth[9].desc ==
        some("No Lightpush service peer available yet")
      response.data.protocolsHealth[10].protocol == "Legacy Lightpush Client"
      response.data.protocolsHealth[10].health == HealthStatus.NOT_MOUNTED
      response.data.protocolsHealth[11].protocol == "Store Client"
      response.data.protocolsHealth[11].health == HealthStatus.NOT_MOUNTED
      response.data.protocolsHealth[12].protocol == "Legacy Store Client"
      response.data.protocolsHealth[12].health == HealthStatus.NOT_MOUNTED
      response.data.protocolsHealth[13].protocol == "Filter Client"
      response.data.protocolsHealth[13].health == HealthStatus.NOT_READY
      response.data.protocolsHealth[13].desc ==
        some("No Filter service peer available yet")

    await restServer.stop()
    await restServer.closeWait()
    await node.stop()<|MERGE_RESOLUTION|>--- conflicted
+++ resolved
@@ -78,11 +78,7 @@
     node.mountLightPushClient()
     await node.mountFilterClient()
 
-<<<<<<< HEAD
-    healthMonitor.setNode(node)
-=======
     healthMonitor.setNodeToHealthMonitor(node)
->>>>>>> b9a4d770
     healthMonitor.setOverallHealth(HealthStatus.READY)
     # When
     response = await client.healthCheck()
