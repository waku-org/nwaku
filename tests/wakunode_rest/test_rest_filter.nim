{.used.}

import
  stew/byteutils,
  stew/shims/net,
  testutils/unittests,
  presto, presto/client as presto_client,
  libp2p/crypto/crypto
import
  ../../waku/waku_api/message_cache,
  ../../waku/waku_core,
  ../../waku/waku_node,
  ../../waku/node/peer_manager,
  ../../waku/waku_api/rest/server,
  ../../waku/waku_api/rest/client,
  ../../waku/waku_api/rest/responses,
  ../../waku/waku_api/rest/filter/types,
  ../../waku/waku_api/rest/filter/handlers as filter_api,
  ../../waku/waku_api/rest/filter/client as filter_api_client,
  ../../waku/waku_relay,
  ../../waku/waku_filter_v2/subscriptions,
  ../../waku/waku_filter_v2/common,
  ../../waku/waku_api/rest/relay/handlers as relay_api,
  ../../waku/waku_api/rest/relay/client as relay_api_client,
  ../testlib/wakucore,
  ../testlib/wakunode


proc testWakuNode(): WakuNode =
  let
    privkey = generateSecp256k1Key()
    bindIp = parseIpAddress("0.0.0.0")
    extIp = parseIpAddress("127.0.0.1")
    port = Port(0)

  return newTestWakuNode(privkey, bindIp, port, some(extIp), some(port))


type RestFilterTest = object
  serviceNode: WakuNode
  subscriberNode: WakuNode
  restServer: WakuRestServerRef
  restServerForService: WakuRestServerRef
  messageCache: MessageCache
  client: RestClientRef
  clientTwdServiceNode: RestClientRef


proc init(T: type RestFilterTest): Future[T] {.async.} =
  var testSetup = RestFilterTest()
  testSetup.serviceNode = testWakuNode()
  testSetup.subscriberNode = testWakuNode()

  await allFutures(testSetup.serviceNode.start(), testSetup.subscriberNode.start())

  await testSetup.serviceNode.mountRelay()
  await testSetup.serviceNode.mountFilter()
  await testSetup.subscriberNode.mountFilterClient()

  testSetup.subscriberNode.peerManager.addServicePeer(testSetup.serviceNode.peerInfo.toRemotePeerInfo(), WakuFilterSubscribeCodec)

  let restPort = Port(58011)
  let restAddress = parseIpAddress("127.0.0.1")
<<<<<<< HEAD
  testSetup.restServer = RestServerRef.init(restAddress, restPort).tryGet()
=======
  testSetup.restServer = WakuRestServerRef.init(restAddress, restPort).tryGet()
>>>>>>> 0def4904

  let restPort2 = Port(58012)
  testSetup.restServerForService = WakuRestServerRef.init(restAddress, restPort2).tryGet()

  # through this one we will see if messages are pushed according to our content topic sub
  testSetup.messageCache = MessageCache.init()
  installFilterRestApiHandlers(testSetup.restServer.router, testSetup.subscriberNode, testSetup.messageCache)

  let topicCache = MessageCache.init()
  installRelayApiHandlers(testSetup.restServerForService.router, testSetup.serviceNode, topicCache)

  testSetup.restServer.start()
  testSetup.restServerForService.start()

  testSetup.client = newRestHttpClient(initTAddress(restAddress, restPort))
  testSetup.clientTwdServiceNode = newRestHttpClient(initTAddress(restAddress, restPort2))

  return testSetup


proc shutdown(self: RestFilterTest) {.async.} =
  await self.restServer.stop()
  await self.restServer.closeWait()
  await self.restServerForService.stop()
  await self.restServerForService.closeWait()
  await allFutures(self.serviceNode.stop(), self.subscriberNode.stop())


suite "Waku v2 Rest API - Filter V2":
  asyncTest "Subscribe a node to an array of topics - POST /filter/v2/subscriptions":
    # Given
    let restFilterTest = await RestFilterTest.init()
    let subPeerId = restFilterTest.subscriberNode.peerInfo.toRemotePeerInfo().peerId

    # When
    let contentFilters = @[DefaultContentTopic
                          ,ContentTopic("2")
                          ,ContentTopic("3")
                          ,ContentTopic("4")
                          ]

    let requestBody = FilterSubscribeRequest(requestId: "1234",
                                                 contentFilters: contentFilters,
                                                 pubsubTopic: some(DefaultPubsubTopic))
    let response = await restFilterTest.client.filterPostSubscriptions(requestBody)

    echo "response", $response

    let subscribedPeer1 = restFilterTest.serviceNode.wakuFilter.subscriptions.findSubscribedPeers(DefaultPubsubTopic, DefaultContentTopic)
    let subscribedPeer2 = restFilterTest.serviceNode.wakuFilter.subscriptions.findSubscribedPeers(DefaultPubsubTopic, "2")
    let subscribedPeer3 = restFilterTest.serviceNode.wakuFilter.subscriptions.findSubscribedPeers(DefaultPubsubTopic, "3")
    let subscribedPeer4 = restFilterTest.serviceNode.wakuFilter.subscriptions.findSubscribedPeers(DefaultPubsubTopic, "4")

    # Then
    check:
      response.status == 200
      $response.contentType == $MIMETYPE_JSON
      response.data.requestId == "1234"
      subscribedPeer1.len() == 1
      subPeerId in subscribedPeer1
      subPeerId in subscribedPeer2
      subPeerId in subscribedPeer3
      subPeerId in subscribedPeer4

    # When - error case
    let badRequestBody = FilterSubscribeRequest(requestId: "4567", contentFilters: @[], pubsubTopic: none(string))
    let badRequestResp = await restFilterTest.client.filterPostSubscriptions(badRequestBody)

    check:
      badRequestResp.status == 400
      $badRequestResp.contentType == $MIMETYPE_JSON
      badRequestResp.data.requestId == "unknown"
      # badRequestResp.data.statusDesc == "*********"
      badRequestResp.data.statusDesc.startsWith("BAD_REQUEST: Failed to decode request")

    await restFilterTest.shutdown()

  asyncTest "Unsubscribe a node from an array of topics - DELETE /filter/v2/subscriptions":
    # Given
    let
      restFilterTest = await RestFilterTest.init()
      subPeerId = restFilterTest.subscriberNode.peerInfo.toRemotePeerInfo().peerId

    # When
    var requestBody = FilterSubscribeRequest(requestId: "1234",
                                                 contentFilters: @[ContentTopic("1")
                                                                  ,ContentTopic("2")
                                                                  ,ContentTopic("3")
                                                                  ,ContentTopic("4")
                                                                  ],
                                                 pubsubTopic: some(DefaultPubsubTopic))
    discard await restFilterTest.client.filterPostSubscriptions(requestBody)

    let contentFilters = @[ContentTopic("1")
                          ,ContentTopic("2")
                          ,ContentTopic("3")
                          # ,ContentTopic("4") # Keep this subscription for check
                          ]

    let requestBodyUnsub = FilterUnsubscribeRequest(requestId: "4321",
                                                    contentFilters: contentFilters,
                                                    pubsubTopic: some(DefaultPubsubTopic))
    let response = await restFilterTest.client.filterDeleteSubscriptions(requestBodyUnsub)

    let subscribedPeer1 = restFilterTest.serviceNode.wakuFilter.subscriptions.findSubscribedPeers(DefaultPubsubTopic, DefaultContentTopic)
    let subscribedPeer2 = restFilterTest.serviceNode.wakuFilter.subscriptions.findSubscribedPeers(DefaultPubsubTopic, "2")
    let subscribedPeer3 = restFilterTest.serviceNode.wakuFilter.subscriptions.findSubscribedPeers(DefaultPubsubTopic, "3")
    let subscribedPeer4 = restFilterTest.serviceNode.wakuFilter.subscriptions.findSubscribedPeers(DefaultPubsubTopic, "4")

    # Then
    check:
      response.status == 200
      $response.contentType == $MIMETYPE_JSON
      response.data.requestId == "4321"
      subscribedPeer1.len() == 0
      subPeerId notin subscribedPeer1
      subPeerId notin subscribedPeer2
      subPeerId notin subscribedPeer3
      subscribedPeer4.len() == 1
      subPeerId in subscribedPeer4

    # When - error case
    let requestBodyUnsubAll = FilterUnsubscribeAllRequest(requestId: "2143")
    let responseUnsubAll = await restFilterTest.client.filterDeleteAllSubscriptions(requestBodyUnsubAll)

    let subscribedPeer = restFilterTest.serviceNode.wakuFilter.subscriptions.findSubscribedPeers(DefaultPubsubTopic, "4")

    check:
      responseUnsubAll.status == 200
      $responseUnsubAll.contentType == $MIMETYPE_JSON
      responseUnsubAll.data.requestId == "2143"
      subscribedPeer.len() == 0

    await restFilterTest.shutdown()

  asyncTest "ping subscribed node - GET /filter/v2/subscriptions/{requestId}":
    # Given
    let
      restFilterTest = await RestFilterTest.init()
      subPeerId = restFilterTest.subscriberNode.peerInfo.toRemotePeerInfo().peerId

    # When
    var requestBody = FilterSubscribeRequest(requestId: "1234",
                                                  contentFilters: @[ContentTopic("1")],
                                                  pubsubTopic: some(DefaultPubsubTopic))
    discard await restFilterTest.client.filterPostSubscriptions(requestBody)

    let pingResponse = await restFilterTest.client.filterSubscriberPing("9999")

    # Then
    check:
      pingResponse.status == 200
      $pingResponse.contentType == $MIMETYPE_JSON
      pingResponse.data.requestId == "9999"
      pingResponse.data.statusDesc.len() == 0

    # When - error case
    let requestBodyUnsubAll = FilterUnsubscribeAllRequest(requestId: "9988")
    discard await restFilterTest.client.filterDeleteAllSubscriptions(requestBodyUnsubAll)

    let pingResponseFail = await restFilterTest.client.filterSubscriberPing("9977")

    # Then
    check:
      pingResponseFail.status == 404 # NOT_FOUND
      $pingResponseFail.contentType == $MIMETYPE_JSON
      pingResponseFail.data.requestId == "9977"
      pingResponseFail.data.statusDesc == "NOT_FOUND: peer has no subscriptions"

    await restFilterTest.shutdown()

  asyncTest "push filtered message":
    # Given
    let
      restFilterTest = await RestFilterTest.init()
      subPeerId = restFilterTest.subscriberNode.peerInfo.toRemotePeerInfo().peerId

    restFilterTest.messageCache.pubsubSubscribe(DefaultPubsubTopic)
    restFilterTest.serviceNode.subscribe((kind: PubsubSub, topic: DefaultPubsubTopic))

    # When
    var requestBody = FilterSubscribeRequest(requestId: "1234",
                                                  contentFilters: @[ContentTopic("1")],
                                                  pubsubTopic: some(DefaultPubsubTopic))
    discard await restFilterTest.client.filterPostSubscriptions(requestBody)

    let pingResponse = await restFilterTest.client.filterSubscriberPing("9999")

    # Then
    check:
      pingResponse.status == 200
      $pingResponse.contentType == $MIMETYPE_JSON
      pingResponse.data.requestId == "9999"
      pingResponse.data.statusDesc.len() == 0

    # When - message push
    let testMessage = WakuMessage(
                                        payload: "TEST-PAYLOAD-MUST-RECEIVE".toBytes(),
                                        contentTopic: "1",
                                        timestamp: int64(2022),
                                        meta: "test-meta".toBytes()
                                      )

    let postMsgResponse = await restFilterTest.clientTwdServiceNode.relayPostMessagesV1(
                                            DefaultPubsubTopic,
                                            toRelayWakuMessage(testMessage)
                                            )
    # Then
    let messages = restFilterTest.messageCache.getAutoMessages("1").tryGet()

    check:
      postMsgResponse.status == 200
      $postMsgResponse.contentType == $MIMETYPE_TEXT
      postMsgResponse.data == "OK"
      messages == @[testMessage]

    await restFilterTest.shutdown()<|MERGE_RESOLUTION|>--- conflicted
+++ resolved
@@ -61,11 +61,7 @@
 
   let restPort = Port(58011)
   let restAddress = parseIpAddress("127.0.0.1")
-<<<<<<< HEAD
-  testSetup.restServer = RestServerRef.init(restAddress, restPort).tryGet()
-=======
   testSetup.restServer = WakuRestServerRef.init(restAddress, restPort).tryGet()
->>>>>>> 0def4904
 
   let restPort2 = Port(58012)
   testSetup.restServerForService = WakuRestServerRef.init(restAddress, restPort2).tryGet()
