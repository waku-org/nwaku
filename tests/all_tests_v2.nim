import
  # Waku common test suite
  ./v2/test_envvar_serialization,
  ./v2/test_confutils_envvar,
  ./v2/test_sqlite_migrations

import
  # Waku archive test suite
  ./v2/waku_archive/test_driver_queue_index,
  ./v2/waku_archive/test_driver_queue_pagination,
  ./v2/waku_archive/test_driver_queue_query,
  ./v2/waku_archive/test_driver_queue,
  ./v2/waku_archive/test_driver_sqlite_query,
  ./v2/waku_archive/test_driver_sqlite,
  ./v2/waku_archive/test_retention_policy,
<<<<<<< HEAD
  ./v2/waku_archive/test_waku_archive,

  # TODO: Remove with the implementation
  ./v2/test_message_store_queue_index,
  ./v2/test_message_store_queue_pagination,
  ./v2/test_message_store_queue,
  ./v2/test_message_store_sqlite_query,
  ./v2/test_message_store_sqlite
=======
  ./v2/waku_archive/test_waku_archive
>>>>>>> 6811af32

import
  # Waku v2 tests
  ./v2/test_wakunode,
  ./v2/test_wakunode_relay,
  # Waku Store
  ./v2/test_waku_store_rpc_codec,
  ./v2/test_waku_store,
  ./v2/test_wakunode_store,
  # Waku LightPush
  ./v2/test_waku_lightpush,
  ./v2/test_wakunode_lightpush,
  # Waku Filter
  ./v2/test_waku_filter,
  ./v2/test_wakunode_filter,
  ./v2/test_waku_peer_exchange,
  ./v2/test_waku_payload,
  ./v2/test_waku_swap,
  ./v2/test_utils_peers,
  ./v2/test_message_cache,
  ./v2/test_jsonrpc_waku,
  ./v2/test_rest_serdes,
  ./v2/test_rest_debug_api_serdes,
  ./v2/test_rest_debug_api,
  ./v2/test_rest_relay_api_serdes,
  ./v2/test_rest_relay_api,
  ./v2/test_peer_manager,
  ./v2/test_web3, # TODO  remove it when rln-relay tests get finalized
  ./v2/test_waku_bridge,
  ./v2/test_peer_storage,
  ./v2/test_waku_keepalive,
  ./v2/test_namespacing_utils,
  ./v2/test_waku_dnsdisc,
  ./v2/test_waku_discv5,
  ./v2/test_enr_utils,
  ./v2/test_peer_exchange,
  ./v2/test_waku_noise,
  ./v2/test_waku_noise_sessions,
  # Utils
  ./v2/test_utils_keyfile


## Experimental

when defined(rln):
  import
    ./v2/test_waku_rln_relay,
    ./v2/test_wakunode_rln_relay
  when defined(onchain_rln):
    import ./v2/test_waku_rln_relay_onchain

when defined(waku_exp_store_resume):
  # TODO: Review store resume test cases (#1282)
  import ./v2/test_waku_store_resume


# TODO: Only enable this once swap module is integrated more nicely as a dependency, i.e. as submodule with CI etc
# For PoC execute it manually and run separate module here: https://github.com/vacp2p/swap-contracts-module
#  ./v2/test_waku_swap_contracts<|MERGE_RESOLUTION|>--- conflicted
+++ resolved
@@ -13,18 +13,7 @@
   ./v2/waku_archive/test_driver_sqlite_query,
   ./v2/waku_archive/test_driver_sqlite,
   ./v2/waku_archive/test_retention_policy,
-<<<<<<< HEAD
-  ./v2/waku_archive/test_waku_archive,
-
-  # TODO: Remove with the implementation
-  ./v2/test_message_store_queue_index,
-  ./v2/test_message_store_queue_pagination,
-  ./v2/test_message_store_queue,
-  ./v2/test_message_store_sqlite_query,
-  ./v2/test_message_store_sqlite
-=======
   ./v2/waku_archive/test_waku_archive
->>>>>>> 6811af32
 
 import
   # Waku v2 tests
