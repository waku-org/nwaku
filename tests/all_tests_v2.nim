import
  # Waku v2 tests
  # TODO: enable this when it is altered into a proper waku relay test
  # ./v2/test_waku,
  ./v2/test_wakunode,
  ./v2/test_waku_store,
  ./v2/test_waku_filter,
  ./v2/test_waku_pagination,
  ./v2/test_waku_payload,
  ./v2/test_waku_swap,
  ./v2/test_message_store,
  ./v2/test_jsonrpc_waku,
  ./v2/test_peer_manager,
  ./v2/test_web3, # TODO  remove it when rln-relay tests get finalized
  ./v2/test_waku_bridge,
  ./v2/test_peer_storage,
  ./v2/test_waku_keepalive,
<<<<<<< HEAD
  ./v2/test_migration_utils
=======
  ./v2/test_migration_utils,
  ./v2/test_namespacing_utils
>>>>>>> d4974049

when defined(rln):
  import ./v2/test_waku_rln_relay


# TODO Only enable this once swap module is integrated more nicely as a dependency, i.e. as submodule with CI etc
# For PoC execute it manually and run separate module here: https://github.com/vacp2p/swap-contracts-module
#  ./v2/test_waku_swap_contracts<|MERGE_RESOLUTION|>--- conflicted
+++ resolved
@@ -15,12 +15,8 @@
   ./v2/test_waku_bridge,
   ./v2/test_peer_storage,
   ./v2/test_waku_keepalive,
-<<<<<<< HEAD
-  ./v2/test_migration_utils
-=======
   ./v2/test_migration_utils,
   ./v2/test_namespacing_utils
->>>>>>> d4974049
 
 when defined(rln):
   import ./v2/test_waku_rln_relay
