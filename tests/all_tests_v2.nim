--- conflicted
+++ resolved
@@ -1,29 +1,3 @@
-<<<<<<< HEAD
-# import
-#   # Waku v2 tests
-#   # TODO: enable this when it is altered into a proper waku relay test
-#   # ./v2/test_waku,
-#   ./v2/test_wakunode,
-#   ./v2/test_waku_store,
-#   ./v2/test_waku_filter,
-#   ./v2/test_waku_pagination,
-#   ./v2/test_waku_payload,
-#   ./v2/test_waku_swap,
-#   ./v2/test_message_store,
-#   ./v2/test_jsonrpc_waku,
-#   ./v2/test_peer_manager,
-#   ./v2/test_web3, # TODO  remove it when rln-relay tests get finalized
-#   ./v2/test_waku_bridge,
-#   ./v2/test_peer_storage,
-#   ./v2/test_waku_keepalive,
-#   ./v2/test_migration_utils,
-#   ./v2/test_namespacing_utils,
-#   ./v2/test_waku_dnsdisc,
-#   ./v2/test_waku_discv5,
-#   ./v2/test_enr_utils,
-#   ./v2/test_waku_store_queue,
-#   ./v2/test_pagination_utils
-=======
 import
   # Waku v2 tests
   # TODO: enable this when it is altered into a proper waku relay test
@@ -49,7 +23,6 @@
   ./v2/test_waku_store_queue,
   ./v2/test_pagination_utils,
   ./v2/test_peer_exchange
->>>>>>> 54d64a63
 
 when defined(rln):
   # import ./v2/test_waku_rln_relay
