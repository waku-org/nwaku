--- conflicted
+++ resolved
@@ -13,10 +13,7 @@
   ./v2/test_message_store_sqlite,
   ./v2/test_waku_store_rpc_codec,
   ./v2/test_waku_store,
-<<<<<<< HEAD
-=======
   ./v2/test_waku_store_client,
->>>>>>> 339914bb
   # TODO: Re-enable store resume test cases (#1282)
   # ./v2/test_waku_store_resume,
   ./v2/test_wakunode_store,
