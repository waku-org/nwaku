--- conflicted
+++ resolved
@@ -147,15 +147,9 @@
     let
       serverKey = generateSecp256k1Key()
       server = newTestWakuNode(serverKey, parseIpAddress("0.0.0.0"), Port(0))
-<<<<<<< HEAD
-    
+
     await server.start()
     await server.mountRelay()
-=======
-
-    waitFor server.start()
-    waitFor server.mountRelay()
->>>>>>> 8a9fad29
 
     let serverRemotePeerInfo = server.peerInfo.toRemotePeerInfo()
 
