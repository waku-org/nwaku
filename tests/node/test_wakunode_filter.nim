--- conflicted
+++ resolved
@@ -48,15 +48,10 @@
       serverKey = generateSecp256k1Key()
       clientKey = generateSecp256k1Key()
 
-<<<<<<< HEAD
-    server = newTestWakuNode(serverKey, parseIpAddress("0.0.0.0"), Port(0))
-    client = newTestWakuNode(clientKey, parseIpAddress("0.0.0.0"), Port(0))
-=======
     server = newTestWakuNode(serverKey, parseIpAddress("0.0.0.0"), Port(23450))
     client = newTestWakuNode(clientKey, parseIpAddress("0.0.0.0"), Port(23451))
     clientClone = newTestWakuNode(clientKey, parseIpAddress("0.0.0.0"), Port(23451))
       # Used for testing client restarts
->>>>>>> 0def4904
 
     await allFutures(server.start(), client.start())
 
@@ -146,15 +141,9 @@
     let
       serverKey = generateSecp256k1Key()
       server = newTestWakuNode(serverKey, parseIpAddress("0.0.0.0"), Port(0))
-<<<<<<< HEAD
-    
-    waitFor server.start()
-    waitFor server.mountRelay()
-=======
 
     await server.start()
     await server.mountRelay()
->>>>>>> 0def4904
 
     let serverRemotePeerInfo = server.peerInfo.toRemotePeerInfo()
 
