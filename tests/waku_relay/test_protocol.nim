--- conflicted
+++ resolved
@@ -1007,15 +1007,9 @@
         msg1 = fakeWakuMessage(contentTopic=contentTopic, payload=getByteSequence(1024)) # 1KiB
         msg2 = fakeWakuMessage(contentTopic=contentTopic, payload=getByteSequence(10*1024)) # 10KiB 
         msg3 = fakeWakuMessage(contentTopic=contentTopic, payload=getByteSequence(100*1024)) # 100KiB
-<<<<<<< HEAD
-        msg4 = fakeWakuMessage(contentTopic=contentTopic, payload=getByteSequence(1024*1024 - 1)) # 1MiB - 1B -> Max Size (Inclusive Limit)
-        msg5 = fakeWakuMessage(contentTopic=contentTopic, payload=getByteSequence(1024*1024)) # 1MiB -> Max Size (Exclusive Limit)
-        msg6 = fakeWakuMessage(contentTopic=contentTopic, payload=getByteSequence(1024*1024 + 1)) # 1MiB + 1B -> Out of Max Size
-=======
         msg4 = fakeWakuMessage(contentTopic=contentTopic, payload=getByteSequence(1023*1024 + 933)) # 1MiB - 91B -> Max Size (Inclusive Limit)
         msg5 = fakeWakuMessage(contentTopic=contentTopic, payload=getByteSequence(1023*1024 + 934)) # 1MiB - 90B -> Max Size (Exclusive Limit)
         msg6 = fakeWakuMessage(contentTopic=contentTopic, payload=getByteSequence(1024*1024)) # 1MiB -> Out of Max Size
->>>>>>> 93dd5ae5
 
       # When sending the 1KiB message
       handlerFuture = newPushHandlerFuture()
@@ -1053,11 +1047,7 @@
         (pubsubTopic, msg3) == handlerFuture.read()
         (pubsubTopic, msg3) == otherHandlerFuture.read()
 
-<<<<<<< HEAD
-      # When sending the 1023KiB message
-=======
       # When sending the 1023KiB + 933B message
->>>>>>> 93dd5ae5
       handlerFuture = newPushHandlerFuture()
       otherHandlerFuture = newPushHandlerFuture()
       discard await node.publish(pubsubTopic, msg4)
