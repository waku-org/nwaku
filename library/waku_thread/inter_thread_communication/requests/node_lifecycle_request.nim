
import
  std/options
import
  chronos,
  chronicles,
  stew/results,
  stew/shims/net
import
  ../../../../waku/common/enr/builder,
  ../../../../waku/waku_enr/capabilities,
  ../../../../waku/waku_enr/multiaddr,
  ../../../../waku/waku_enr/sharding,
  ../../../../waku/waku_core/message/message,
  ../../../../waku/waku_core/topics/pubsub_topic,
  ../../../../waku/node/peer_manager/peer_manager,
  ../../../../waku/waku_core,
  ../../../../waku/node/waku_node,
  ../../../../waku/node/config,
  ../../../../waku/waku_archive/driver/builder,
  ../../../../waku/waku_archive/driver,
  ../../../../waku/waku_archive/retention_policy/builder,
  ../../../../waku/waku_archive/retention_policy,
  ../../../../waku/waku_relay/protocol,
  ../../../../waku/waku_store,
  ../../../../waku/factory/builder,
  ../../../events/[json_message_event,json_base_event],
  ../../../alloc,
  ../../config

type
  NodeLifecycleMsgType* = enum
    CREATE_NODE
    START_NODE
    STOP_NODE

type
  NodeLifecycleRequest* = object
    operation: NodeLifecycleMsgType
    configJson: cstring ## Only used in 'CREATE_NODE' operation

proc createShared*(T: type NodeLifecycleRequest,
                   op: NodeLifecycleMsgType,
                   configJson: cstring = ""): ptr type T =

  var ret = createShared(T)
  ret[].operation = op
  ret[].configJson = configJson.alloc()
  return ret

proc destroyShared(self: ptr NodeLifecycleRequest) =
  deallocShared(self[].configJson)
  deallocShared(self)

proc configureStore(node: WakuNode,
                    storeNode: string,
                    storeRetentionPolicy: string,
                    storeDbUrl: string,
                    storeVacuum: bool,
                    storeDbMigration: bool,
                    storeMaxNumDbConnections: int):
                    Future[Result[void, string]] {.async.} =
  ## This snippet is extracted/duplicated from the app.nim file

  var onFatalErrorAction = proc(msg: string) {.gcsafe, closure.} =
    ## Action to be taken when an internal error occurs during the node run.
    ## e.g. the connection with the database is lost and not recovered.
    # error "Unrecoverable error occurred", error = msg
    ## TODO: use a callback given as a parameter
    discard

  # Archive setup
  let archiveDriverRes = await ArchiveDriver.new(storeDbUrl,
                                                 storeVacuum,
                                                 storeDbMigration,
                                                 storeMaxNumDbConnections,
                                                 onFatalErrorAction)
  if archiveDriverRes.isErr():
    return err("failed to setup archive driver: " & archiveDriverRes.error)

  let retPolicyRes = RetentionPolicy.new(storeRetentionPolicy)
  if retPolicyRes.isErr():
    return err("failed to create retention policy: " & retPolicyRes.error)

  let mountArcRes = node.mountArchive(archiveDriverRes.get(),
                                      retPolicyRes.get())
  if mountArcRes.isErr():
    return err("failed to mount waku archive protocol: " & mountArcRes.error)

  # Store setup
  try:
    await mountStore(node)
  except CatchableError:
    return err("failed to mount waku store protocol: " & getCurrentExceptionMsg())

  mountStoreClient(node)
  if storeNode != "":
    let storeNodeInfo = parsePeerInfo(storeNode)
    if storeNodeInfo.isOk():
      node.peerManager.addServicePeer(storeNodeInfo.value, WakuStoreCodec)
    else:
      return err("failed to set node waku store peer: " & storeNodeInfo.error)

  return ok()

proc createNode(configJson: cstring):
                Future[Result[WakuNode, string]] {.async.} =

  var privateKey: PrivateKey
  var netConfig = NetConfig.init(parseIpAddress("127.0.0.1"),
                                 Port(60000'u16)).value
  ## relay
  var relay: bool
  var topics = @[""]

  ## store
  var store: bool
  var storeNode: string
  var storeRetentionPolicy: string
  var storeDbUrl: string
  var storeVacuum: bool
  var storeDbMigration: bool
  var storeMaxNumDbConnections: int

<<<<<<< HEAD
  var jsonResp: JsonEvent
=======
  var errorResp: string
>>>>>>> 0def4904

  try:
    if not parseConfig($configJson,
                      privateKey,
                      netConfig,
                      relay,
                      topics,
                      store,
                      storeNode,
                      storeRetentionPolicy,
                      storeDbUrl,
                      storeVacuum,
                      storeDbMigration,
                      storeMaxNumDbConnections,
<<<<<<< HEAD
                      jsonResp):
      return err($jsonResp)
=======
                      errorResp):
      return err(errorResp)
>>>>>>> 0def4904
  except Exception:
    return err("exception calling parseConfig: " & getCurrentExceptionMsg())

  var enrBuilder = EnrBuilder.init(privateKey)

  enrBuilder.withIpAddressAndPorts(
    netConfig.enrIp,
    netConfig.enrPort,
    netConfig.discv5UdpPort
  )

  if netConfig.wakuFlags.isSome():
    enrBuilder.withWakuCapabilities(netConfig.wakuFlags.get())

  enrBuilder.withMultiaddrs(netConfig.enrMultiaddrs)

  let addShardedTopics = enrBuilder.withShardedTopics(topics)
  if addShardedTopics.isErr():
    let msg = "Error setting shared topics: " & $addShardedTopics.error
    return err(msg)

  let recordRes = enrBuilder.build()
  let record =
    if recordRes.isErr():
      let msg = "Error building enr record: " & $recordRes.error
      return err(msg)

    else: recordRes.get()

  ## TODO: make the next const configurable from 'configJson'.
  const MAX_CONNECTIONS = 50.int

  var builder = WakuNodeBuilder.init()
  builder.withRng(crypto.newRng())
  builder.withNodeKey(privateKey)
  builder.withRecord(record)
  builder.withNetworkConfiguration(netConfig)
  builder.withSwitchConfiguration(
    maxConnections = some(MAX_CONNECTIONS)
  )

  let wakuNodeRes = builder.build()
  if wakuNodeRes.isErr():
    let errorMsg = "failed to create waku node instance: " & wakuNodeRes.error
    return err(errorMsg)

  var newNode = wakuNodeRes.get()

  if relay:
    await newNode.mountRelay()
    newNode.peerManager.start()

  if store:
    (await newNode.configureStore(storeNode,
                                  storeRetentionPolicy,
                                  storeDbUrl,
                                  storeVacuum,
                                  storeDbMigration,
                                  storeMaxNumDbConnections)).isOkOr:
      return err("error configuring store: " & $error)

  return ok(newNode)

proc process*(self: ptr NodeLifecycleRequest,
              node: ptr WakuNode): Future[Result[string, string]] {.async.} =

  defer: destroyShared(self)

  case self.operation:
    of CREATE_NODE:
      let newNodeRes = await createNode(self.configJson)
      if newNodeRes.isErr():
        return err(newNodeRes.error)

      node[] = newNodeRes.get()

    of START_NODE:
      await node[].start()

    of STOP_NODE:
      try:
        await node[].stop()
      except Exception:
        return err("exception stopping node: " & getCurrentExceptionMsg())

  return ok("")<|MERGE_RESOLUTION|>--- conflicted
+++ resolved
@@ -122,11 +122,7 @@
   var storeDbMigration: bool
   var storeMaxNumDbConnections: int
 
-<<<<<<< HEAD
-  var jsonResp: JsonEvent
-=======
   var errorResp: string
->>>>>>> 0def4904
 
   try:
     if not parseConfig($configJson,
@@ -141,13 +137,8 @@
                       storeVacuum,
                       storeDbMigration,
                       storeMaxNumDbConnections,
-<<<<<<< HEAD
-                      jsonResp):
-      return err($jsonResp)
-=======
                       errorResp):
       return err(errorResp)
->>>>>>> 0def4904
   except Exception:
     return err("exception calling parseConfig: " & getCurrentExceptionMsg())
 
