
{.pragma: exported, exportc, cdecl, raises: [].}
{.pragma: callback, cdecl, raises: [], gcsafe.}
{.passc: "-fPIC".}

import
  std/[json,sequtils,times,strformat,options,atomics,strutils]
import
  chronicles,
  chronos
import
  ../../waku/common/base64,
  ../../waku/waku_core/message/message,
  ../../waku/node/waku_node,
  ../../waku/waku_core/topics/pubsub_topic,
  ../../../waku/waku_relay/protocol,
  ./events/json_base_event,
  ./events/json_message_event,
  ./waku_thread/waku_thread,
  ./waku_thread/inter_thread_communication/requests/node_lifecycle_request,
  ./waku_thread/inter_thread_communication/requests/peer_manager_request,
  ./waku_thread/inter_thread_communication/requests/protocols/relay_request,
  ./waku_thread/inter_thread_communication/requests/protocols/store_request,
  ./waku_thread/inter_thread_communication/requests/debug_node_request,
  ./waku_thread/inter_thread_communication/waku_thread_request,
  ./alloc,
  ./callback

################################################################################
### Wrapper around the waku node
################################################################################

################################################################################
### Exported types

const RET_OK: cint = 0
const RET_ERR: cint = 1
const RET_MISSING_CALLBACK: cint = 2

### End of exported types
################################################################################

################################################################################
### Not-exported components

proc relayEventCallback(ctx: ptr Context): WakuRelayHandler =
  return proc (pubsubTopic: PubsubTopic, msg: WakuMessage): Future[system.void]{.async.} =
    # Callback that hadles the Waku Relay events. i.e. messages or errors.
    if isNil(ctx[].eventCallback):
      error "eventCallback is nil"
      return

    if isNil(ctx[].eventUserData):
      error "eventUserData is nil"
      return

<<<<<<< HEAD
proc relayEventCallback(pubsubTopic: PubsubTopic,
                        msg: WakuMessage): Future[void] {.async.} =
  # Callback that hadles the Waku Relay events. i.e. messages or errors.
  if not isNil(extEventCallback):
=======
>>>>>>> 0def4904
    try:
      let event = $JsonMessageEvent.new(pubsubTopic, msg)
      cast[WakuCallBack](ctx[].eventCallback)(RET_OK, unsafeAddr event[0], cast[csize_t](len(event)), ctx[].eventUserData)
    except Exception,CatchableError:
      let msg = "Exception when calling 'eventCallBack': " &
                getCurrentExceptionMsg()
      cast[WakuCallBack](ctx[].eventCallback)(RET_ERR, unsafeAddr msg[0], cast[csize_t](len(msg)), ctx[].eventUserData)


### End of not-exported components
################################################################################

################################################################################
### Exported procs

proc waku_new(configJson: cstring,
              callback: WakuCallback,
              userData: pointer): pointer
              {.dynlib, exportc, cdecl.} =
  ## Creates a new instance of the WakuNode.

  if isNil(callback):
    echo "error: missing callback in waku_new"
    return nil

  ## Create the Waku thread that will keep waiting for req from the main thread.
  var ctx = waku_thread.createWakuThread().valueOr:
    let msg = "Error in createWakuThread: " & $error
    callback(RET_ERR, unsafeAddr msg[0], cast[csize_t](len(msg)), userData)
    return nil

  ctx.userData = userData

  let sendReqRes = waku_thread.sendRequestToWakuThread(
                                      ctx,
                                      RequestType.LIFECYCLE,
                                      NodeLifecycleRequest.createShared(
                                              NodeLifecycleMsgType.CREATE_NODE,
                                              configJson))
  if sendReqRes.isErr():
    let msg = $sendReqRes.error
    callback(RET_ERR, unsafeAddr msg[0], cast[csize_t](len(msg)), userData)
    return nil

  return ctx

proc waku_version(ctx: ptr Context,
                  callback: WakuCallBack,
                  userData: pointer): cint {.dynlib, exportc.} =

  ctx[].userData = userData

  if isNil(callback):
    return RET_MISSING_CALLBACK

  callback(RET_OK, cast[ptr cchar](WakuNodeVersionString),
           cast[csize_t](len(WakuNodeVersionString)), userData)

  return RET_OK

proc waku_set_event_callback(ctx: ptr Context,
                             callback: WakuCallBack,
                             userData: pointer) {.dynlib, exportc.} =
  ctx[].eventCallback = cast[pointer](callback)
  ctx[].eventUserData = userData

proc waku_content_topic(ctx: ptr Context,
                        appName: cstring,
                        appVersion: cuint,
                        contentTopicName: cstring,
                        encoding: cstring,
                        callback: WakuCallBack,
                        userData: pointer): cint {.dynlib, exportc.} =
  # https://rfc.vac.dev/spec/36/#extern-char-waku_content_topicchar-applicationname-unsigned-int-applicationversion-char-contenttopicname-char-encoding

  ctx[].userData = userData

  if isNil(callback):
    return RET_MISSING_CALLBACK

  let appStr = appName.alloc()
  let ctnStr = contentTopicName.alloc()
  let encodingStr = encoding.alloc()

  let contentTopic = fmt"/{$appStr}/{appVersion}/{$ctnStr}/{$encodingStr}"
  callback(RET_OK, unsafeAddr contentTopic[0], cast[csize_t](len(contentTopic)), userData)

  deallocShared(appStr)
  deallocShared(ctnStr)
  deallocShared(encodingStr)

  return RET_OK

proc waku_pubsub_topic(ctx: ptr Context,
                       topicName: cstring,
                       callback: WakuCallBack,
                       userData: pointer): cint {.dynlib, exportc, cdecl.} =
  # https://rfc.vac.dev/spec/36/#extern-char-waku_pubsub_topicchar-name-char-encoding

  ctx[].userData = userData

  if isNil(callback):
    return RET_MISSING_CALLBACK

  let topicNameStr = topicName.alloc()

  let outPubsubTopic = fmt"/waku/2/{$topicNameStr}"
  callback(RET_OK, unsafeAddr outPubsubTopic[0], cast[csize_t](len(outPubsubTopic)), userData)

  deallocShared(topicNameStr)

  return RET_OK

proc waku_default_pubsub_topic(ctx: ptr Context,
                               callback: WakuCallBack,
                               userData: pointer): cint {.dynlib, exportc.} =
  # https://rfc.vac.dev/spec/36/#extern-char-waku_default_pubsub_topic

  ctx[].userData = userData

  if isNil(callback):
    return RET_MISSING_CALLBACK

  callback(RET_OK, cast[ptr cchar](DefaultPubsubTopic), cast[csize_t](len(DefaultPubsubTopic)), userData)

  return RET_OK

proc waku_relay_publish(ctx: ptr Context,
                        pubSubTopic: cstring,
                        jsonWakuMessage: cstring,
                        timeoutMs: cuint,
                        callback: WakuCallBack,
                        userData: pointer): cint

                        {.dynlib, exportc, cdecl.} =
  # https://rfc.vac.dev/spec/36/#extern-char-waku_relay_publishchar-messagejson-char-pubsubtopic-int-timeoutms

  ctx[].userData = userData

  if isNil(callback):
    return RET_MISSING_CALLBACK

  let jwm = jsonWakuMessage.alloc()
  var jsonMessage:JsonMessage
  try:
    let jsonContent = parseJson($jwm)
    jsonMessage = JsonMessage.fromJsonNode(jsonContent)
  except JsonParsingError:
    deallocShared(jwm)
    let msg = fmt"Error parsing json message: {getCurrentExceptionMsg()}"
    callback(RET_ERR, unsafeAddr msg[0], cast[csize_t](len(msg)), userData)
    return RET_ERR
  finally:
    deallocShared(jwm)

  let wakuMessage = jsonMessage.toWakuMessage().valueOr:
    let msg = fmt"Problem building the WakuMessage: {error}"
    callback(RET_ERR, unsafeAddr msg[0], cast[csize_t](len(msg)), userData)
    return RET_ERR

  let pst = pubSubTopic.alloc()

  let targetPubSubTopic = if len(pst) == 0:
                            DefaultPubsubTopic
                          else:
                            $pst

  let sendReqRes = waku_thread.sendRequestToWakuThread(
                          ctx,
                          RequestType.RELAY,
                          RelayRequest.createShared(RelayMsgType.PUBLISH,
                                          PubsubTopic($pst),
                                          WakuRelayHandler(relayEventCallback(ctx)),
                                          wakuMessage))
  deallocShared(pst)

  if sendReqRes.isErr():
    let msg = $sendReqRes.error
    callback(RET_ERR, unsafeAddr msg[0], cast[csize_t](len(msg)), userData)
    return RET_ERR

  let msgHash = $sendReqRes.value
  callback(RET_OK, unsafeAddr msgHash[0], cast[csize_t](len(msgHash)), userData)
  return RET_OK

proc waku_start(ctx: ptr Context,
                callback: WakuCallBack,
                userData: pointer): cint {.dynlib, exportc.} =

  ctx[].userData = userData
  ## TODO: handle the error
  discard waku_thread.sendRequestToWakuThread(
                                      ctx,
                                      RequestType.LIFECYCLE,
                                      NodeLifecycleRequest.createShared(
                                              NodeLifecycleMsgType.START_NODE))

proc waku_stop(ctx: ptr Context,
               callback: WakuCallBack,
               userData: pointer): cint {.dynlib, exportc.} =
  ctx[].userData = userData
  ## TODO: handle the error
  discard waku_thread.sendRequestToWakuThread(
                                      ctx,
                                      RequestType.LIFECYCLE,
                                      NodeLifecycleRequest.createShared(
                                              NodeLifecycleMsgType.STOP_NODE))

proc waku_relay_subscribe(
                ctx: ptr Context,
                pubSubTopic: cstring,
                callback: WakuCallBack,
                userData: pointer): cint
                {.dynlib, exportc.} =

  ctx[].userData = userData

  let pst = pubSubTopic.alloc()
  var cb = relayEventCallback(ctx)
  let sendReqRes = waku_thread.sendRequestToWakuThread(
                              ctx,
                              RequestType.RELAY,
                              RelayRequest.createShared(RelayMsgType.SUBSCRIBE,
                                    PubsubTopic($pst),
                                    WakuRelayHandler(cb)))
  deallocShared(pst)

  if sendReqRes.isErr():
    let msg = $sendReqRes.error
    callback(RET_ERR, unsafeAddr msg[0], cast[csize_t](len(msg)), userData)
    return RET_ERR

  return RET_OK

proc waku_relay_unsubscribe(
                ctx: ptr Context,
                pubSubTopic: cstring,
                callback: WakuCallBack,
                userData: pointer): cint
                {.dynlib, exportc.} =

  ctx[].userData = userData

  let pst = pubSubTopic.alloc()

  let sendReqRes = waku_thread.sendRequestToWakuThread(
                              ctx,
                              RequestType.RELAY,
                              RelayRequest.createShared(RelayMsgType.SUBSCRIBE,
                                    PubsubTopic($pst),
                                    WakuRelayHandler(relayEventCallback(ctx))))
  deallocShared(pst)

  if sendReqRes.isErr():
    let msg = $sendReqRes.error
    callback(RET_ERR, unsafeAddr msg[0], cast[csize_t](len(msg)), userData)
    return RET_ERR

  return RET_OK

proc waku_connect(ctx: ptr Context,
                  peerMultiAddr: cstring,
                  timeoutMs: cuint,
                  callback: WakuCallBack,
                  userData: pointer): cint
                  {.dynlib, exportc.} =

  ctx[].userData = userData

  let connRes = waku_thread.sendRequestToWakuThread(
                                   ctx,
                                   RequestType.PEER_MANAGER,
                                   PeerManagementRequest.createShared(
                                            PeerManagementMsgType.CONNECT_TO,
                                            $peerMultiAddr,
                                            chronos.milliseconds(timeoutMs)))
  if connRes.isErr():
    let msg = $connRes.error
    callback(RET_ERR, unsafeAddr msg[0], cast[csize_t](len(msg)), userData)
    return RET_ERR

  return RET_OK

proc waku_store_query(ctx: ptr Context,
                      queryJson: cstring,
                      peerId: cstring,
                      timeoutMs: cint,
                      callback: WakuCallBack,
                      userData: pointer): cint
                      {.dynlib, exportc.} =

  ctx[].userData = userData

  ## TODO: implement the logic that make the "self" node to act as a Store client

  # if sendReqRes.isErr():
  #   let msg = $sendReqRes.error
  #   callback(RET_ERR, unsafeAddr msg[0], cast[csize_t](len(msg)))
  #   return RET_ERR

  return RET_OK

proc waku_listen_addresses(ctx: ptr Context,
                           callback: WakuCallBack,
                           userData: pointer): cint
                           {.dynlib, exportc.} =

  ctx[].userData = userData

  let connRes = waku_thread.sendRequestToWakuThread(
                                   ctx,
                                   RequestType.DEBUG,
                                   DebugNodeRequest.createShared(
                                            DebugNodeMsgType.RETRIEVE_LISTENING_ADDRESSES))
  if connRes.isErr():
    let msg = $connRes.error
    callback(RET_ERR, unsafeAddr msg[0], cast[csize_t](len(msg)), userData)
    return RET_ERR
  else:
    let msg = $connRes.value
    callback(RET_OK, unsafeAddr msg[0], cast[csize_t](len(msg)), userData)
    return RET_OK

### End of exported procs
################################################################################<|MERGE_RESOLUTION|>--- conflicted
+++ resolved
@@ -54,13 +54,6 @@
       error "eventUserData is nil"
       return
 
-<<<<<<< HEAD
-proc relayEventCallback(pubsubTopic: PubsubTopic,
-                        msg: WakuMessage): Future[void] {.async.} =
-  # Callback that hadles the Waku Relay events. i.e. messages or errors.
-  if not isNil(extEventCallback):
-=======
->>>>>>> 0def4904
     try:
       let event = $JsonMessageEvent.new(pubsubTopic, msg)
       cast[WakuCallBack](ctx[].eventCallback)(RET_OK, unsafeAddr event[0], cast[csize_t](len(event)), ctx[].eventUserData)
