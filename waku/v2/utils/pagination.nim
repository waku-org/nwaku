## Contains types and utilities for pagination.
##
## Used by both message store and store protocol.

{.push raises: [Defect].}

import
<<<<<<< HEAD
=======
  ./time, 
>>>>>>> dd2ed886
  nimcrypto/hash,
  stew/byteutils

export hash

type
  Index* = object
    ## This type contains the  description of an Index used in the pagination of WakuMessages
    digest*: MDigest[256]
<<<<<<< HEAD
    receiverTime*: float64
    senderTime*: float64 # the time at which the message is generated
=======
    receiverTime*: Timestamp
    senderTime*: Timestamp # the time at which the message is generated
>>>>>>> dd2ed886

proc `==`*(x, y: Index): bool =
  ## receiverTime plays no role in index comparison
  (x.senderTime == y.senderTime) and (x.digest == y.digest)

proc cmp*(x, y: Index): int =
  ## compares x and y
  ## returns 0 if they are equal 
  ## returns -1 if x < y
  ## returns 1 if x > y
  ## receiverTime plays no role in index comparison
  
  # Timestamp has a higher priority for comparison
  let timecmp = cmp(x.senderTime, y.senderTime)
  if timecmp != 0: 
    return timecmp

  # Only when timestamps are equal 
  let digestcm = cmp(x.digest.data, y.digest.data)
  return digestcm<|MERGE_RESOLUTION|>--- conflicted
+++ resolved
@@ -5,10 +5,7 @@
 {.push raises: [Defect].}
 
 import
-<<<<<<< HEAD
-=======
   ./time, 
->>>>>>> dd2ed886
   nimcrypto/hash,
   stew/byteutils
 
@@ -18,13 +15,8 @@
   Index* = object
     ## This type contains the  description of an Index used in the pagination of WakuMessages
     digest*: MDigest[256]
-<<<<<<< HEAD
-    receiverTime*: float64
-    senderTime*: float64 # the time at which the message is generated
-=======
     receiverTime*: Timestamp
     senderTime*: Timestamp # the time at which the message is generated
->>>>>>> dd2ed886
 
 proc `==`*(x, y: Index): bool =
   ## receiverTime plays no role in index comparison
