## Contains types and utilities for pagination.
##
## Used by both message store and store protocol.

{.push raises: [Defect].}

import
<<<<<<< HEAD
  ./time, 
  nimcrypto/hash
=======
  nimcrypto/hash,
  stew/byteutils

export hash
>>>>>>> bb3e5945

type
  Index* = object
    ## This type contains the  description of an Index used in the pagination of WakuMessages
    digest*: MDigest[256]
<<<<<<< HEAD
    receiverTime*: Timestamp
    senderTime*: Timestamp # the time at which the message is generated
=======
    receiverTime*: float64
    senderTime*: float64 # the time at which the message is generated

proc `==`*(x, y: Index): bool =
  ## receiverTime plays no role in index comparison
  (x.senderTime == y.senderTime) and (x.digest == y.digest)

proc cmp*(x, y: Index): int =
  ## compares x and y
  ## returns 0 if they are equal 
  ## returns -1 if x < y
  ## returns 1 if x > y
  ## receiverTime plays no role in index comparison
  
  # Timestamp has a higher priority for comparison
  let timecmp = cmp(x.senderTime, y.senderTime)
  if timecmp != 0: 
    return timecmp

  # Only when timestamps are equal 
  let digestcm = cmp(x.digest.data, y.digest.data)
  return digestcm
>>>>>>> bb3e5945
<|MERGE_RESOLUTION|>--- conflicted
+++ resolved
@@ -5,26 +5,18 @@
 {.push raises: [Defect].}
 
 import
-<<<<<<< HEAD
   ./time, 
-  nimcrypto/hash
-=======
   nimcrypto/hash,
   stew/byteutils
 
 export hash
->>>>>>> bb3e5945
 
 type
   Index* = object
     ## This type contains the  description of an Index used in the pagination of WakuMessages
     digest*: MDigest[256]
-<<<<<<< HEAD
     receiverTime*: Timestamp
     senderTime*: Timestamp # the time at which the message is generated
-=======
-    receiverTime*: float64
-    senderTime*: float64 # the time at which the message is generated
 
 proc `==`*(x, y: Index): bool =
   ## receiverTime plays no role in index comparison
@@ -44,5 +36,4 @@
 
   # Only when timestamps are equal 
   let digestcm = cmp(x.digest.data, y.digest.data)
-  return digestcm
->>>>>>> bb3e5945
+  return digestcm