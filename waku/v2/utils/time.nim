## Contains types and utilities for timestamps.

{.push raises: [Defect].}

import sqlite3_abi

type Timestamp* = int64 

const TIMESTAMP_TABLE_TYPE* = "INTEGER"

proc getNanosecondTime*[T](timeInSeconds: T): Timestamp = 
<<<<<<< HEAD
  var ns = Timestamp(timeInSeconds*1000_000_000)
  return ns

proc getMicrosecondTime*[T](timeInSeconds: T): Timestamp = 
  var us = Timestamp(timeInSeconds*1000_000)
=======
  var ns = Timestamp(timeInSeconds.int64 * 1000_000_000.int64)
  return ns

proc getMicrosecondTime*[T](timeInSeconds: T): Timestamp = 
  var us = Timestamp(timeInSeconds.int64 * 1000_000.int64)
>>>>>>> 994ac494
  return us

proc getMillisecondTime*[T](timeInSeconds: T): Timestamp = 
  var ms = Timestamp(timeInSeconds.int64 * 1000.int64)
  return ms

proc column_timestamp*(a1: ptr sqlite3_stmt, iCol: cint): int64 =
  return sqlite3_column_int64(a1, iCol)<|MERGE_RESOLUTION|>--- conflicted
+++ resolved
@@ -9,19 +9,11 @@
 const TIMESTAMP_TABLE_TYPE* = "INTEGER"
 
 proc getNanosecondTime*[T](timeInSeconds: T): Timestamp = 
-<<<<<<< HEAD
-  var ns = Timestamp(timeInSeconds*1000_000_000)
-  return ns
-
-proc getMicrosecondTime*[T](timeInSeconds: T): Timestamp = 
-  var us = Timestamp(timeInSeconds*1000_000)
-=======
   var ns = Timestamp(timeInSeconds.int64 * 1000_000_000.int64)
   return ns
 
 proc getMicrosecondTime*[T](timeInSeconds: T): Timestamp = 
   var us = Timestamp(timeInSeconds.int64 * 1000_000.int64)
->>>>>>> 994ac494
   return us
 
 proc getMillisecondTime*[T](timeInSeconds: T): Timestamp = 
