--- conflicted
+++ resolved
@@ -18,11 +18,7 @@
   # TODO define a return type of bool for register method to signify a successful registration
   proc register(pubkey: Uint256) # external payable
 
-<<<<<<< HEAD
-proc createRLNInstance*(d: int = MerkleTreeDepth): RLNResult
-=======
 proc createRLNInstance*(d: int = MERKLE_TREE_DEPTH): RLNResult
->>>>>>> 4895be61
   {.raises: [Defect, IOError].} =
 
   ## generates an instance of RLN 
@@ -135,19 +131,6 @@
   let merkleNode = rootValue[]
   return ok(merkleNode)
 
-<<<<<<< HEAD
-proc toMembershipKeyPairs*(groupKeys: seq[string]): seq[MembershipKeyPair] {.raises: [Defect, ValueError]} =
-  ## groupKeys is an alternating sequence of identity keys and their corresponding id commitment keys in the hexadecimal format
-  ## the toMembershipKeyPairs proc populates a sequence of MembershipKeyPairs using the supplied groupKeys
-  
-  var groupKeyPairs = newSeq[MembershipKeyPair]()
-  let groupSize = int(groupKeys.len/2)
-  
-  for i in countup(0, groupSize-1, 2):
-    let 
-      idKey = groupKeys[i].hexToByteArray(32)
-      idCommitment = groupKeys[i+1].hexToByteArray(32)
-=======
 proc toMembershipKeyPairs*(groupKeys: seq[(string, string)]): seq[MembershipKeyPair] {.raises: [Defect, ValueError]} =
   ## groupKeys is  sequence of membership key tuples in the form of (identity key, identity commitment) all in the hexadecimal format
   ## the toMembershipKeyPairs proc populates a sequence of MembershipKeyPairs using the supplied groupKeys
@@ -158,7 +141,6 @@
     let 
       idKey = groupKeys[i][0].hexToByteArray(32)
       idCommitment = groupKeys[i][1].hexToByteArray(32)
->>>>>>> 4895be61
     groupKeyPairs.add(MembershipKeyPair(idKey: idKey, idCommitment: idCommitment))
   return groupKeyPairs
 
@@ -177,9 +159,6 @@
     doAssert(member_is_added)  
 
   let root = rln.getMerkleRoot().value().toHex  
-<<<<<<< HEAD
-  return root
-=======
   return root
 
 proc createMembershipList*(n: int): (seq[(string,string)], string) {.raises: [Defect, IOError].} = 
@@ -210,5 +189,4 @@
     
 
   let root = rln.getMerkleRoot().value.toHex
-  return (output, root)
->>>>>>> 4895be61
+  return (output, root)