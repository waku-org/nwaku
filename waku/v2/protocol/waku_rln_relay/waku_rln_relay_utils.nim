{.push raises: [Defect].}

import
  std/sequtils, tables, times,
  chronicles, options, chronos, stint,
  confutils,
  web3, json,
  web3/ethtypes,
  eth/keys,
  libp2p/protocols/pubsub/rpc/messages,
  libp2p/protocols/pubsub/pubsub,
  stew/results,
  stew/[byteutils, arrayops, endians2],
  rln, 
  waku_rln_relay_types,
  ../../node/[wakunode2_types,config],
  ../../../../../examples/v2/config_chat2,
  ../waku_message

  

logScope:
  topics = "wakurlnrelayutils"

type RLNResult* = Result[RLN[Bn256], string]
type MerkleNodeResult* = Result[MerkleNode, string]
type RateLimitProofResult* = Result[RateLimitProof, string]
type SpamHandler* = proc(wakuMessage: WakuMessage): void {.gcsafe, closure,
    raises: [Defect].}

# membership contract interface
contract(MembershipContract):
  proc register(pubkey: Uint256) # external payable
  proc MemberRegistered(pubkey: Uint256, index: Uint256) {.event.}
  # TODO the followings are to be supported
  # proc registerBatch(pubkeys: seq[Uint256]) # external payable
  # proc withdraw(secret: Uint256, pubkeyIndex: Uint256, receiver: Address)
  # proc withdrawBatch( secrets: seq[Uint256], pubkeyIndex: seq[Uint256], receiver: seq[Address])

proc createRLNInstance*(d: int = MERKLE_TREE_DEPTH): RLNResult
  {.raises: [Defect, IOError].} =

  ## generates an instance of RLN
  ## An RLN instance supports both zkSNARKs logics and Merkle tree data structure and operations
  ## d indicates the depth of Merkle tree
  var
    rlnInstance: RLN[Bn256]
    merkleDepth: csize_t = uint(d)
    ## parameters.key contains the prover and verifier keys
    ## to generate this file, clone this repo https://github.com/kilic/rln
    ## and run the following command in the root directory of the cloned project
    ## cargo run --example export_test_keys
    ## the file is generated separately and copied here
    ## parameters are function of tree depth and poseidon hasher
    ## to generate parameters for a different tree depth, change the tree size in the following line of rln library
    ## https://github.com/kilic/rln/blob/3bbec368a4adc68cd5f9bfae80b17e1bbb4ef373/examples/export_test_keys/main.rs#L4
    ## and then proceed as explained above
    parameters = readFile("waku/v2/protocol/waku_rln_relay/parameters.key")
    pbytes = parameters.toBytes()
    len: csize_t = uint(pbytes.len)
    parametersBuffer = Buffer(`ptr`: addr(pbytes[0]), len: len)

  # check the parameters.key is not empty
  if (pbytes.len == 0):
    debug "error in parameters.key"
    return err("error in parameters.key")

  # create an instance of RLN
  let res = new_circuit_from_params(merkleDepth, addr parametersBuffer,
      addr rlnInstance)
  # check whether the circuit parameters are generated successfully
  if (res == false):
    debug "error in parameters generation"
    return err("error in parameters generation")
  return ok(rlnInstance)

  
proc membershipKeyGen*(ctxPtr: RLN[Bn256]): Option[MembershipKeyPair] =
  ## generates a MembershipKeyPair that can be used for the registration into the rln membership contract

  # keysBufferPtr will hold the generated key pairs i.e., secret and public keys
  var
    keysBuffer: Buffer
    keysBufferPtr = addr(keysBuffer)
    done = key_gen(ctxPtr, keysBufferPtr)

  # check whether the keys are generated successfully
  if(done == false):
    debug "error in key generation"
    return none(MembershipKeyPair)

  var generatedKeys = cast[ptr array[64, byte]](keysBufferPtr.`ptr`)[]
  # the public and secret keys together are 64 bytes
  if (generatedKeys.len != 64):
    debug "the generated keys are invalid"
    return none(MembershipKeyPair)

  # TODO define a separate proc to decode the generated keys to the secret and public components
  var
    secret: array[32, byte]
    public: array[32, byte]
  for (i, x) in secret.mpairs: x = generatedKeys[i]
  for (i, x) in public.mpairs: x = generatedKeys[i+32]

  var
    keypair = MembershipKeyPair(idKey: secret, idCommitment: public)


  return some(keypair)

proc toUInt256*(idCommitment: IDCommitment): UInt256 =
  let pk = UInt256.fromBytesBE(idCommitment)
  return pk

proc toIDCommitment*(idCommitmentUint: UInt256): IDCommitment =
  let pk = IDCommitment(idCommitmentUint.toBytesBE())
  return pk

proc toMembershipIndex(v: UInt256): MembershipIndex =
  let result: MembershipIndex = cast[MembershipIndex](v)
  return result

proc register*(idComm: IDCommitment, ethAccountAddress: Address, ethAccountPrivKey: keys.PrivateKey, ethClientAddress: string, membershipContractAddress: Address): Future[Result[MembershipIndex, string]] {.async.} =
  # TODO may need to also get eth Account Private Key as PrivateKey
  ## registers the idComm  into the membership contract whose address is in rlnPeer.membershipContractAddress
  let web3 = await newWeb3(ethClientAddress)
  web3.defaultAccount = ethAccountAddress
<<<<<<< HEAD
  # web3.privateKey = some(keys.PrivateKey(SkSecretKey.fromHex("0x111111").value))
=======
  # set the account private key
  web3.privateKey = some(ethAccountPrivKey)
  #  set the gas price twice the suggested price in order for the fast mining
  let gasPrice = int(await web3.provider.eth_gasPrice()) * 2
>>>>>>> 31d3fe80
  
  # when the private key is set in a web3 instance, the send proc (sender.register(pk).send(MEMBERSHIP_FEE))
  # does the signing using the provided key
  # web3.privateKey = some(ethAccountPrivateKey)
  var sender = web3.contractSender(MembershipContract, membershipContractAddress) # creates a Sender object with a web3 field and contract address of type Address

  debug "registering an id commitment", idComm=idComm
  let 
    pk = idComm.toUInt256()
    txHash = await sender.register(pk).send(value = MEMBERSHIP_FEE, gasPrice = gasPrice)
    tsReceipt = await web3.getMinedTransactionReceipt(txHash)
  
  # the receipt topic holds the hash of signature of the raised events
  let firstTopic = tsReceipt.logs[0].topics[0]
  # the hash of the signature of MemberRegistered(uint256,uint256) event is equal to the following hex value
  if firstTopic[0..65] != "0x5a92c2530f207992057b9c3e544108ffce3beda4a63719f316967c49bf6159d2":
    return err("invalid event signature hash")

  # the arguments of the raised event i.e., MemberRegistered are encoded inside the data field
  # data = pk encoded as 256 bits || index encoded as 256 bits
  let arguments = tsReceipt.logs[0].data
  debug "tx log data", arguments=arguments
  let 
    argumentsBytes = arguments.hexToSeqByte()
    eventIdCommUint = UInt256.fromBytesBE(argumentsBytes[0..31])
    eventIndex =  UInt256.fromBytesBE(argumentsBytes[32..^1])
    eventIdComm = eventIdCommUint.toIDCommitment()
  debug "the identity commitment key extracted from tx log", eventIdComm=eventIdComm
  debug "the index of registered identity commitment key", eventIndex=eventIndex

  if eventIdComm != idComm:
    return err("invalid id commitment key")

  
  await web3.close()
  return ok(toMembershipIndex(eventIndex))

proc register*(rlnPeer: WakuRLNRelay): Future[bool] {.async.} =
  ## registers the public key of the rlnPeer which is rlnPeer.membershipKeyPair.publicKey
  ## into the membership contract whose address is in rlnPeer.membershipContractAddress
  let pk = rlnPeer.membershipKeyPair.idCommitment
  discard await register(idComm = pk, ethAccountAddress = rlnPeer.ethAccountAddress, ethAccountPrivKey = rlnPeer.ethAccountPrivateKey, ethClientAddress = rlnPeer.ethClientAddress, membershipContractAddress = rlnPeer.membershipContractAddress )
  
  return true

proc appendLength*(input: openArray[byte]): seq[byte] =
  ## returns length prefixed version of the input
  ## with the following format [len<8>|input<var>]
  ## len: 8-byte value that represents the number of bytes in the `input`
  ## len is serialized in little-endian
  ## input: the supplied `input`
  let
    # the length should be serialized in little-endian
    len = toBytes(uint64(input.len), Endianness.littleEndian)
    output = concat(@len, @input)
  return output

proc toBuffer*(x: openArray[byte]): Buffer =
  ## converts the input to a Buffer object
  ## the Buffer object is used to communicate data with the rln lib
  var temp = @x
  let output = Buffer(`ptr`: addr(temp[0]), len: uint(temp.len))
  return output

proc hash*(rlnInstance: RLN[Bn256], data: openArray[byte]): MerkleNode =
  ## a thin layer on top of the Nim wrapper of the Poseidon hasher
  debug "hash input", hashhex = data.toHex()
  var lenPrefData = appendLength(data)
  var
    hashInputBuffer = lenPrefData.toBuffer()
    outputBuffer: Buffer # will holds the hash output

  debug "hash input buffer length", bufflen = hashInputBuffer.len
  let
    hashSuccess = hash(rlnInstance, addr hashInputBuffer, addr outputBuffer)
    output = cast[ptr MerkleNode](outputBuffer.`ptr`)[]

  return output

proc serialize(idKey: IDKey, memIndex: MembershipIndex, epoch: Epoch,
    msg: openArray[byte]): seq[byte] =
  ## a private proc to convert RateLimitProof and the data to a byte seq
  ## this conversion is used in the proofGen proc
  ## the serialization is done as instructed in  https://github.com/kilic/rln/blob/7ac74183f8b69b399e3bc96c1ae8ab61c026dc43/src/public.rs#L146
  ## [ id_key<32> | id_index<8> | epoch<32> | signal_len<8> | signal<var> ]
  let memIndexBytes = toBytes(uint64(memIndex), Endianness.littleEndian)
  let lenPrefMsg = appendLength(msg)
  let output = concat(@idKey, @memIndexBytes, @epoch, lenPrefMsg)
  return output

proc proofGen*(rlnInstance: RLN[Bn256], data: openArray[byte],
    memKeys: MembershipKeyPair, memIndex: MembershipIndex,
    epoch: Epoch): RateLimitProofResult =

  # serialize inputs
  let serializedInputs = serialize(idKey = memKeys.idKey,
                                  memIndex = memIndex,
                                  epoch = epoch,
                                  msg = data)
  var inputBuffer = toBuffer(serializedInputs)

  debug "input buffer ", inputBuffer

  # generate the proof
  var proof: Buffer
  let proofIsSuccessful = generate_proof(rlnInstance, addr inputBuffer, addr proof)
  # check whether the generate_proof call is done successfully
  if not proofIsSuccessful:
    return err("could not generate the proof")

  var proofValue = cast[ptr array[416, byte]] (proof.`ptr`)
  let proofBytes: array[416, byte] = proofValue[]
  debug "proof content", proofHex = proofValue[].toHex

  ## parse the proof as |zkSNARKs<256>|root<32>|epoch<32>|share_x<32>|share_y<32>|nullifier<32>|
  let
    proofOffset = 256
    rootOffset = proofOffset + 32
    epochOffset = rootOffset + 32
    shareXOffset = epochOffset + 32
    shareYOffset = shareXOffset + 32
    nullifierOffset = shareYOffset + 32

  var
    zkproof: ZKSNARK
    proofRoot, shareX, shareY: MerkleNode
    epoch: Epoch
    nullifier: Nullifier

  discard zkproof.copyFrom(proofBytes[0..proofOffset-1])
  discard proofRoot.copyFrom(proofBytes[proofOffset..rootOffset-1])
  discard epoch.copyFrom(proofBytes[rootOffset..epochOffset-1])
  discard shareX.copyFrom(proofBytes[epochOffset..shareXOffset-1])
  discard shareY.copyFrom(proofBytes[shareXOffset..shareYOffset-1])
  discard nullifier.copyFrom(proofBytes[shareYOffset..nullifierOffset-1])

  let output = RateLimitProof(proof: zkproof,
                              merkleRoot: proofRoot,
                              epoch: epoch,
                              shareX: shareX,
                              shareY: shareY,
                              nullifier: nullifier)

  return ok(output)

proc serialize(proof: RateLimitProof, data: openArray[byte]): seq[byte] =
  ## a private proc to convert RateLimitProof and data to a byte seq
  ## this conversion is used in the proof verification proc
  ## the order of serialization is based on https://github.com/kilic/rln/blob/7ac74183f8b69b399e3bc96c1ae8ab61c026dc43/src/public.rs#L205
  ## [ proof<256>| root<32>| epoch<32>| share_x<32>| share_y<32>| nullifier<32> | signal_len<8> | signal<var> ]
  let lenPrefMsg = appendLength(@data)
  var proofBytes = concat(@(proof.proof),
                          @(proof.merkleRoot),
                          @(proof.epoch),
                          @(proof.shareX),
                          @(proof.shareY),
                          @(proof.nullifier),
                          lenPrefMsg)

  return proofBytes

proc proofVerify*(rlnInstance: RLN[Bn256], data: openArray[byte],
    proof: RateLimitProof): bool =
  var
    proofBytes = serialize(proof, data)
    proofBuffer = proofBytes.toBuffer()
    f = 0.uint32
  trace "serialized proof", proof = proofBytes.toHex()

  let verifyIsSuccessful = verify(rlnInstance, addr proofBuffer, addr f)
  if not verifyIsSuccessful:
    # something went wrong in verification
    return false
  # f = 0 means the proof is verified
  if f == 0:
    return true
  return false

proc insertMember*(rlnInstance: RLN[Bn256], idComm: IDCommitment): bool =
  var pkBuffer = toBuffer(idComm)
  let pkBufferPtr = addr pkBuffer

  # add the member to the tree
  var member_is_added = update_next_member(rlnInstance, pkBufferPtr)
  return member_is_added

proc removeMember*(rlnInstance: RLN[Bn256], index: MembershipIndex): bool =
  let deletion_success = delete_member(rlnInstance, index)
  return deletion_success

proc getMerkleRoot*(rlnInstance: RLN[Bn256]): MerkleNodeResult =
  # read the Merkle Tree root after insertion
  var
    root {.noinit.}: Buffer = Buffer()
    rootPtr = addr(root)
    get_root_successful = get_root(rlnInstance, rootPtr)
  if (not get_root_successful): return err("could not get the root")
  if (not (root.len == 32)): return err("wrong output size")

  var rootValue = cast[ptr MerkleNode] (root.`ptr`)[]
  return ok(rootValue)

proc toMembershipKeyPairs*(groupKeys: seq[(string, string)]): seq[
    MembershipKeyPair] {.raises: [Defect, ValueError].} =
  ## groupKeys is  sequence of membership key tuples in the form of (identity key, identity commitment) all in the hexadecimal format
  ## the toMembershipKeyPairs proc populates a sequence of MembershipKeyPairs using the supplied groupKeys

  var groupKeyPairs = newSeq[MembershipKeyPair]()

  for i in 0..groupKeys.len-1:
    let
      idKey = groupKeys[i][0].hexToByteArray(32)
      idCommitment = groupKeys[i][1].hexToByteArray(32)
    groupKeyPairs.add(MembershipKeyPair(idKey: idKey,
        idCommitment: idCommitment))
  return groupKeyPairs

proc calcMerkleRoot*(list: seq[IDCommitment]): string {.raises: [Defect, IOError].} =
  ## returns the root of the Merkle tree that is computed from the supplied list
  ## the root is in hexadecimal format

  var rlnInstance = createRLNInstance()
  doAssert(rlnInstance.isOk)
  var rln = rlnInstance.value

  # create a Merkle tree
  for i in 0..list.len-1:
    var member_is_added = false
    member_is_added = rln.insertMember(list[i])
    doAssert(member_is_added)

  let root = rln.getMerkleRoot().value().toHex
  return root

proc createMembershipList*(n: int): (seq[(string, string)], string) {.raises: [
    Defect, IOError].} =
  ## createMembershipList produces a sequence of membership key pairs in the form of (identity key, id commitment keys) in the hexadecimal format
  ## this proc also returns the root of a Merkle tree constructed out of the identity commitment keys of the generated list
  ## the output of this proc is used to initialize a static group keys (to test waku-rln-relay in the off-chain mode)

  # initialize a Merkle tree
  var rlnInstance = createRLNInstance()
  if not rlnInstance.isOk:
    return (@[], "")
  var rln = rlnInstance.value

  var output = newSeq[(string, string)]()
  for i in 0..n-1:

    # generate a key pair
    let keypair = rln.membershipKeyGen()
    doAssert(keypair.isSome())

    let keyTuple = (keypair.get().idKey.toHex, keypair.get().idCommitment.toHex)
    output.add(keyTuple)

    # insert the key to the Merkle tree
    let inserted = rln.insertMember(keypair.get().idCommitment)
    if not inserted:
      return (@[], "")


  let root = rln.getMerkleRoot().value.toHex
  return (output, root)

proc rlnRelayStaticSetUp*(rlnRelayMemIndex: MembershipIndex): (Option[seq[
    IDCommitment]], Option[MembershipKeyPair], Option[
    MembershipIndex]) {.raises: [Defect, ValueError].} =
  let
    # static group
    groupKeys = STATIC_GROUP_KEYS
    groupSize = STATIC_GROUP_SIZE

  debug "rln-relay membership index", rlnRelayMemIndex

  # validate the user-supplied membership index
  if rlnRelayMemIndex < MembershipIndex(0) or rlnRelayMemIndex >=
      MembershipIndex(groupSize):
    error "wrong membership index"
    return(none(seq[IDCommitment]), none(MembershipKeyPair), none(MembershipIndex))

  # prepare the outputs from the static group keys
  let
    # create a sequence of MembershipKeyPairs from the group keys (group keys are in string format)
    groupKeyPairs = groupKeys.toMembershipKeyPairs()
    # extract id commitment keys
    groupIDCommitments = groupKeyPairs.mapIt(it.idCommitment)
    groupOpt = some(groupIDCommitments)
    # user selected membership key pair
    memKeyPairOpt = some(groupKeyPairs[rlnRelayMemIndex])
    memIndexOpt = some(rlnRelayMemIndex)

  return (groupOpt, memKeyPairOpt, memIndexOpt)

proc hasDuplicate*(rlnPeer: WakuRLNRelay, msg: WakuMessage): Result[bool, string] =
  ## returns true if there is another message in the  `nullifierLog` of the `rlnPeer` with the same
  ## epoch and nullifier as `msg`'s epoch and nullifier but different Shamir secret shares
  ## otherwise, returns false
  ## emits an error string if `KeyError` occurs (never happens, it is just to avoid raising unnecessary `KeyError` exception )

  # extract the proof metadata of the supplied `msg`
  let proofMD = ProofMetadata(nullifier: msg.proof.nullifier,
      shareX: msg.proof.shareX, shareY: msg.proof.shareY)

  # check if the epoch exists
  if not rlnPeer.nullifierLog.hasKey(msg.proof.epoch):
    return ok(false)
  try:
    if rlnPeer.nullifierLog[msg.proof.epoch].contains(proofMD):
      # there is an identical record, ignore rhe mag
      return ok(false)

    # check for a message with the same nullifier but different secret shares
    let matched = rlnPeer.nullifierLog[msg.proof.epoch].filterIt((
        it.nullifier == proofMD.nullifier) and ((it.shareX != proofMD.shareX) or
        (it.shareY != proofMD.shareY)))

    if matched.len != 0:
      # there is a duplicate
      return ok(true)

    # there is no duplicate
    return ok(false)

  except KeyError as e:
    return err("the epoch was not found")

proc updateLog*(rlnPeer: WakuRLNRelay, msg: WakuMessage): Result[bool, string] =
  ## extracts  the `ProofMetadata` of the supplied messages `msg` and
  ## saves it in the `nullifierLog` of the `rlnPeer`

  let proofMD = ProofMetadata(nullifier: msg.proof.nullifier,
      shareX: msg.proof.shareX, shareY: msg.proof.shareY)
  debug "proof metadata", proofMD = proofMD

  # check if the epoch exists
  if not rlnPeer.nullifierLog.hasKey(msg.proof.epoch):
    rlnPeer.nullifierLog[msg.proof.epoch] = @[proofMD]
    return ok(true)

  try:
    # check if an identical record exists
    if rlnPeer.nullifierLog[msg.proof.epoch].contains(proofMD):
      return ok(true)
    # add proofMD to the log
    rlnPeer.nullifierLog[msg.proof.epoch].add(proofMD)
    return ok(true)
  except KeyError as e:
    return err("the epoch was not found")

proc toEpoch*(t: uint64): Epoch =
  ## converts `t` to `Epoch` in little-endian order
  let bytes = toBytes(t, Endianness.littleEndian)
  debug "bytes", bytes = bytes
  var epoch: Epoch
  discard epoch.copyFrom(bytes)
  return epoch

proc fromEpoch*(epoch: Epoch): uint64 =
  ## decodes bytes of `epoch` (in little-endian) to uint64
  let t = fromBytesLE(uint64, array[32, byte](epoch))
  return t

proc calcEpoch*(t: float64): Epoch =
  ## gets time `t` as `flaot64` with subseconds resolution in the fractional part
  ## and returns its corresponding rln `Epoch` value
  let e = uint64(t/EPOCH_UNIT_SECONDS)
  return toEpoch(e)

proc getCurrentEpoch*(): Epoch =
  ## gets the current rln Epoch time
  return calcEpoch(epochTime())

proc diff*(e1, e2: Epoch): int64 =
  ## returns the difference between the two rln `Epoch`s `e1` and `e2`
  ## i.e., e1 - e2

  # convert epochs to their corresponding unsigned numerical values
  let
    epoch1 = fromEpoch(e1)
    epoch2 = fromEpoch(e2)
  return int64(epoch1) - int64(epoch2)

proc validateMessage*(rlnPeer: WakuRLNRelay, msg: WakuMessage,
    timeOption: Option[float64] = none(float64)): MessageValidationResult =
  ## validate the supplied `msg` based on the waku-rln-relay routing protocol i.e.,
  ## the `msg`'s epoch is within MAX_EPOCH_GAP of the current epoch
  ## the `msg` has valid rate limit proof
  ## the `msg` does not violate the rate limit
  ## `timeOption` indicates Unix epoch time (fractional part holds sub-seconds)
  ## if `timeOption` is supplied, then the current epoch is calculated based on that


  #  checks if the `msg`'s epoch is far from the current epoch
  # it corresponds to the validation of rln external nullifier
  var epoch: Epoch
  if timeOption.isSome():
    epoch = calcEpoch(timeOption.get())
  else:
    # get current rln epoch
    epoch = getCurrentEpoch()

  debug "current epoch", currentEpoch = fromEpoch(epoch)
  let
    msgEpoch = msg.proof.epoch
    # calculate the gaps
    gap = diff(epoch, msgEpoch)

  debug "message epoch", msgEpoch = fromEpoch(msgEpoch)

  # validate the epoch
  if abs(gap) >= MAX_EPOCH_GAP:
    # message's epoch is too old or too ahead
    # accept messages whose epoch is within +-MAX_EPOCH_GAP from the current epoch
    debug "invalid message: epoch gap exceeds a threshold", gap = gap,
        payload = string.fromBytes(msg.payload)
    return MessageValidationResult.Invalid

  # verify the proof
  let
    contentTopicBytes = msg.contentTopic.toBytes
    input = concat(msg.payload, contentTopicBytes)
  if not rlnPeer.rlnInstance.proofVerify(input, msg.proof):
    # invalid proof
    debug "invalid message: invalid proof", payload = string.fromBytes(msg.payload)
    return MessageValidationResult.Invalid

  # check if double messaging has happened
  let hasDup = rlnPeer.hasDuplicate(msg)
  if hasDup.isOk and hasDup.value == true:
    debug "invalid message: message is a spam", payload = string.fromBytes(msg.payload)
    return MessageValidationResult.Spam

  # insert the message to the log
  # the result of `updateLog` is discarded because message insertion is guaranteed by the implementation i.e.,
  # it will never error out
  discard rlnPeer.updateLog(msg)
  debug "message is valid", payload = string.fromBytes(msg.payload)
  return MessageValidationResult.Valid


proc toRLNSignal*(wakumessage: WakuMessage): seq[byte] =
  ## it is a utility proc that prepares the `data` parameter of the proof generation procedure i.e., `proofGen`  that resides in the current module
  ## it extracts the `contentTopic` and the `payload` of the supplied `wakumessage` and serializes them into a byte sequence
  let
    contentTopicBytes = wakumessage.contentTopic.toBytes
    output = concat(wakumessage.payload, contentTopicBytes)
  return output


proc appendRLNProof*(rlnPeer: WakuRLNRelay, msg: var WakuMessage,
    senderEpochTime: float64): bool =
  ## returns true if it can create and append a `RateLimitProof` to the supplied `msg`
  ## returns false otherwise
  ## `senderEpochTime` indicates the number of seconds passed since Unix epoch. The fractional part holds sub-seconds.
  ## The `epoch` field of `RateLimitProof` is derived from the provided `senderEpochTime` (using `calcEpoch()`)

  let input = msg.toRLNSignal()

  var proof: RateLimitProofResult = proofGen(rlnInstance = rlnPeer.rlnInstance, data = input,
                     memKeys = rlnPeer.membershipKeyPair,
                     memIndex = rlnPeer.membershipIndex,
                     epoch = calcEpoch(senderEpochTime))

  if proof.isErr:
    return false

  msg.proof = proof.value
  return true

proc addAll*(rlnInstance: RLN[Bn256], list: seq[IDCommitment]): bool =
  # add members to the Merkle tree of the  `rlnInstance`
  for i in 0..list.len-1:
    let member = list[i]
    let member_is_added = rlnInstance.insertMember(member)
    if not member_is_added:
      return false
  return true

# the types of inputs to this handler matches the MemberRegistered event/proc defined in the MembershipContract interface
type RegistrationEventHandler  = proc(pubkey: Uint256, index: Uint256): void {.gcsafe, closure, raises: [Defect].}


proc subscribeToGroupEvents(ethClientUri: string, contractAddress: Address, blockNumber: string = "0x0", handler: RegistrationEventHandler) {.async, gcsafe.} = 
  ## connects to the eth client whose URI is supplied as `ethClientUri`
  ## subscribes to the `MemberRegistered` event emitted from the `MembershipContract` which is available on the supplied `contractAddress`
  ## it collects all the events starting from the given `blockNumber`
  ## for every received event, it calls the `handler`
  
  # connect to the eth client
  let web3 = await newWeb3(ETH_CLIENT)
  # prepare a contract sender to interact with it
  var contractObj = web3.contractSender(MembershipContract, contractAddress) 

  # subscribe to the MemberRegistered events
  # TODO can do similarly for deletion events, though it is not yet supported
  discard await contractObj.subscribe(MemberRegistered, %*{"fromBlock": blockNumber, "address": contractAddress}) do(pubkey: Uint256, index: Uint256){.raises: [Defect], gcsafe.}:
    try:
      debug "onRegister", pubkey = pubkey, index = index
      handler(pubkey, index)
    except Exception as err:
      # chronos still raises exceptions which inherit directly from Exception
      doAssert false, err.msg
  do (err: CatchableError):
    echo "Error from subscription: ", err.msg

proc handleGroupUpdates*(rlnPeer: WakuRLNRelay, handler: RegistrationEventHandler) {.async, gcsafe.} =
  # mounts the supplied handler for the registration events emitting from the membership contract
  await subscribeToGroupEvents(ethClientUri = rlnPeer.ethClientAddress, contractAddress = rlnPeer.membershipContractAddress, handler = handler) 

proc addRLNRelayValidator*(node: WakuNode, pubsubTopic: string, contentTopic: ContentTopic, spamHandler: Option[SpamHandler] = none(SpamHandler)) =
  ## this procedure is a thin wrapper for the pubsub addValidator method
  ## it sets a validator for the waku messages published on the supplied pubsubTopic and contentTopic 
  ## if contentTopic is empty, then validation takes place for All the messages published on the given pubsubTopic
  ## the message validation logic is according to https://rfc.vac.dev/spec/17/
  proc validator(topic: string, message: messages.Message): Future[pubsub.ValidationResult] {.async.} =
    trace "rln-relay topic validator is called"
    let msg = WakuMessage.init(message.data) 
    if msg.isOk():
      let 
        wakumessage = msg.value()
        payload = string.fromBytes(wakumessage.payload)

      # check the contentTopic
      if (wakumessage.contentTopic != "") and (contentTopic != "") and (wakumessage.contentTopic != contentTopic):
        trace "content topic did not match:", contentTopic=wakumessage.contentTopic, payload=payload
        return pubsub.ValidationResult.Accept

      # validate the message
      let 
        validationRes = node.wakuRlnRelay.validateMessage(wakumessage)
        proof = toHex(wakumessage.proof.proof)
        epoch = fromEpoch(wakumessage.proof.epoch)
        root = toHex(wakumessage.proof.merkleRoot)
        shareX = toHex(wakumessage.proof.shareX)
        shareY = toHex(wakumessage.proof.shareY)
        nullifier = toHex(wakumessage.proof.nullifier)
      case validationRes:
        of Valid:
          debug "message validity is verified, relaying:",  contentTopic=wakumessage.contentTopic, epoch=epoch, timestamp=wakumessage.timestamp, payload=payload
          trace "message validity is verified, relaying:", proof=proof, root=root, shareX=shareX, shareY=shareY, nullifier=nullifier
          return pubsub.ValidationResult.Accept
        of Invalid:
          debug "message validity could not be verified, discarding:", contentTopic=wakumessage.contentTopic, epoch=epoch, timestamp=wakumessage.timestamp, payload=payload
          trace "message validity could not be verified, discarding:", proof=proof, root=root, shareX=shareX, shareY=shareY, nullifier=nullifier
          return pubsub.ValidationResult.Reject
        of Spam:
          debug "A spam message is found! yay! discarding:", contentTopic=wakumessage.contentTopic, epoch=epoch, timestamp=wakumessage.timestamp, payload=payload
          trace "A spam message is found! yay! discarding:", proof=proof, root=root, shareX=shareX, shareY=shareY, nullifier=nullifier
          if spamHandler.isSome:
              echo "spam handler should be called"
              let handler = spamHandler.get
              handler(wakumessage)
          return pubsub.ValidationResult.Reject          
  # set a validator for the supplied pubsubTopic 
  let pb  = PubSub(node.wakuRelay)
  pb.addValidator(pubsubTopic, validator)

proc mountRlnRelayStatic*(node: WakuNode,
                    group: seq[IDCommitment],
                    memKeyPair: MembershipKeyPair,
                    memIndex: MembershipIndex,
                    pubsubTopic: string,
                    contentTopic: ContentTopic,
                    spamHandler: Option[SpamHandler] = none(SpamHandler)) {.raises: [Defect, IOError].}=
  # TODO return a bool value to indicate the success of the call

  debug "mounting rln-relay in off-chain/static mode"
  # check whether inputs are provided
  # relay protocol is the prerequisite of rln-relay
  if node.wakuRelay.isNil:
    error "Failed to mount WakuRLNRelay. Relay protocol is not mounted."
    return
  # check whether the pubsub topic is supported at the relay level
  if pubsubTopic notin node.wakuRelay.defaultTopics:
    error "Failed to mount WakuRLNRelay. The relay protocol does not support the configured pubsub topic.", pubsubTopic=pubsubTopic
    return

  debug "rln-relay input validation passed"

  # check the peer's index and the inclusion of user's identity commitment in the group
  doAssert((memKeyPair.idCommitment)  == group[int(memIndex)])

  # create an RLN instance
  var rlnInstance = createRLNInstance()
  doAssert(rlnInstance.isOk)
  var rln = rlnInstance.value

  # add members to the Merkle tree
  for index in 0..group.len-1:
    let member = group[index]
    let member_is_added = rln.insertMember(member)
    doAssert(member_is_added)

  # create the WakuRLNRelay
  var rlnPeer = WakuRLNRelay(membershipKeyPair: memKeyPair,
    membershipIndex: memIndex,
    rlnInstance: rln, 
    pubsubTopic: pubsubTopic,
    contentTopic: contentTopic)

  # adds a topic validator for the supplied pubsub topic at the relay protocol
  # messages published on this pubsub topic will be relayed upon a successful validation, otherwise they will be dropped
  # the topic validator checks for the correct non-spamming proof of the message
  node.addRLNRelayValidator(pubsubTopic, contentTopic, spamHandler)
  debug "rln relay topic validator is mounted successfully", pubsubTopic=pubsubTopic, contentTopic=contentTopic

  node.wakuRlnRelay = rlnPeer



proc mountRlnRelayDynamic*(node: WakuNode,
                    ethClientAddr: string = "",
                    ethAccAddr: web3.Address,
                    ethAccountPrivKey: keys.PrivateKey,
                    memContractAddr:  web3.Address,
                    memKeyPair: Option[MembershipKeyPair] = none(MembershipKeyPair),
                    memIndex: Option[MembershipIndex] = none(MembershipIndex),
                    pubsubTopic: string,
                    contentTopic: ContentTopic,
                    spamHandler: Option[SpamHandler] = none(SpamHandler)) {.async.} =
  debug "mounting rln-relay in on-chain/dynamic mode"
  # TODO return a bool value to indicate the success of the call
  # relay protocol is the prerequisite of rln-relay
  if node.wakuRelay.isNil:
    error "Failed to mount WakuRLNRelay. Relay protocol is not mounted."
    return
  # check whether the pubsub topic is supported at the relay level
  if pubsubTopic notin node.wakuRelay.defaultTopics:
    error "Failed to mount WakuRLNRelay. The relay protocol does not support the configured pubsub topic.", pubsubTopic=pubsubTopic
    return
  debug "rln-relay input validation passed"

  # create an RLN instance
  var rlnInstance = createRLNInstance()
  doAssert(rlnInstance.isOk)
  var rln = rlnInstance.value

  # prepare rln membership key pair
  var 
    keyPair: MembershipKeyPair
    rlnIndex: MembershipIndex
  if memKeyPair.isNone: # if non provided, create one and register to the contract
    trace "no rln-relay key is provided, generating one"
    let keyPairOpt = rln.membershipKeyGen()
    doAssert(keyPairOpt.isSome)
    keyPair = keyPairOpt.get()
    # register the rln-relay peer to the membership contract
    let regIndexRes = await  register(idComm = keyPair.idCommitment, ethAccountAddress = ethAccAddr, ethAccountPrivKey = ethAccountPrivKey, ethClientAddress = ethClientAddr, membershipContractAddress = memContractAddr)
    # check whether registration is done
    doAssert(regIndexRes.isOk())
    rlnIndex = regIndexRes.value
    debug "peer is successfully registered into the membership contract"
  else:
    keyPair = memKeyPair.get()
    rlnIndex = memIndex.get()

  # create the WakuRLNRelay
  var rlnPeer = WakuRLNRelay(membershipKeyPair: keyPair,
    membershipIndex: rlnIndex,
    membershipContractAddress: memContractAddr,
    ethClientAddress: ethClientAddr,
    ethAccountAddress: ethAccAddr,
    rlnInstance: rln,
    pubsubTopic: pubsubTopic,
    contentTopic: contentTopic)


  proc handler(pubkey: Uint256, index: Uint256) =
    debug "a new key is added", pubkey=pubkey
    # assuming all the members arrive in order
    let pk = pubkey.toIDCommitment()
    let isSuccessful = rlnPeer.rlnInstance.insertMember(pk)
    debug "received pk", pk=pk.toHex, index =index
    doAssert(isSuccessful)

  asyncSpawn rlnPeer.handleGroupUpdates(handler)
  debug "dynamic group management is started"
  # adds a topic validator for the supplied pubsub topic at the relay protocol
  # messages published on this pubsub topic will be relayed upon a successful validation, otherwise they will be dropped
  # the topic validator checks for the correct non-spamming proof of the message
  addRLNRelayValidator(node, pubsubTopic, contentTopic, spamHandler)
  debug "rln relay topic validator is mounted successfully", pubsubTopic=pubsubTopic, contentTopic=contentTopic

  node.wakuRlnRelay = rlnPeer


proc mountRlnRelay*(node: WakuNode, conf: WakuNodeConf|Chat2Conf, spamHandler: Option[SpamHandler]) {.raises: [Defect, ValueError, IOError, CatchableError].} =
  echo spamHandler.isSome
  if not conf.rlnRelayDynamic:
    info " setting up waku-rln-relay in on-chain mode... "
    # set up rln relay inputs
    let (groupOpt, memKeyPairOpt, memIndexOpt) = rlnRelayStaticSetUp(conf.rlnRelayMemIndex)
    if memIndexOpt.isNone:
      error "failed to mount WakuRLNRelay"
    else:
      # mount rlnrelay in off-chain mode with a static group of users
      node.mountRlnRelayStatic(group = groupOpt.get(), memKeyPair = memKeyPairOpt.get(), memIndex= memIndexOpt.get(), pubsubTopic = conf.rlnRelayPubsubTopic, contentTopic = conf.rlnRelayContentTopic, spamHandler = spamHandler)

      info "membership id key", idkey=memKeyPairOpt.get().idKey.toHex
      info "membership id commitment key", idCommitmentkey=memKeyPairOpt.get().idCommitment.toHex

      # check the correct construction of the tree by comparing the calculated root against the expected root
      # no error should happen as it is already captured in the unit tests
      # TODO have added this check to account for unseen corner cases, will remove it later 
      let 
        root = node.wakuRlnRelay.rlnInstance.getMerkleRoot.value.toHex() 
        expectedRoot = STATIC_GROUP_MERKLE_ROOT
      if root != expectedRoot:
        error "root mismatch: something went wrong not in Merkle tree construction"
      debug "the calculated root", root
      info "WakuRLNRelay is mounted successfully", pubsubtopic=conf.rlnRelayPubsubTopic, contentTopic=conf.rlnRelayContentTopic
  else:
    info " setting up waku-rln-relay in on-chain mode... "
    
    # read related inputs to run rln-relay in on-chain mode and do type conversion when needed
    let 
      ethAccountAddr = web3.fromHex(web3.Address, conf.rlnRelayEthAccount)
      ethAccountPrivKey = keys.PrivateKey(SkSecretKey.fromHex(conf.rlnRelayEthAccountPrivKey).value)
      ethClientAddr = conf.rlnRelayEthClientAddress
      ethMemContractAddress = web3.fromHex(web3.Address, conf.rlnRelayEthMemContractAddress)
      rlnRelayId = conf.rlnRelayIdKey
      rlnRelayIdCommitmentKey = conf.rlnRelayIdCommitmentKey
      rlnRelayIndex = conf.rlnRelayMemIndex
    #  check if the peer has provided its rln credentials
    if rlnRelayIdCommitmentKey != "" and rlnRelayId != "":
      # type conversation from hex strings to MembershipKeyPair
      let keyPair = @[(rlnRelayId, rlnRelayIdCommitmentKey)]
      let memKeyPair = keyPair.toMembershipKeyPairs()[0]
      # mount the rln relay protocol in the on-chain/dynamic mode
<<<<<<< HEAD
      waitFor node.mountRlnRelayDynamic(memContractAddr = ethMemContractAddress, ethClientAddr = ethClientAddr, memKeyPair = some(memKeyPair), memIndex = some(rlnRelayIndex), ethAccAddr = ethAccountAddr, pubsubTopic = conf.rlnRelayPubsubTopic, contentTopic = conf.rlnRelayContentTopic, spamHandler = spamHandler)
=======
      waitFor node.mountRlnRelayDynamic(memContractAddr = ethMemContractAddress, ethClientAddr = ethClientAddr, memKeyPair = some(memKeyPair), memIndex = some(rlnRelayIndex), ethAccAddr = ethAccountAddr, ethAccountPrivKey = ethAccountPrivKey, pubsubTopic = conf.rlnRelayPubsubTopic, contentTopic = conf.rlnRelayContentTopic)
>>>>>>> 31d3fe80
    else:
      # no rln credential is provided
      # mount the rln relay protocol in the on-chain/dynamic mode
      waitFor node.mountRlnRelayDynamic(memContractAddr = ethMemContractAddress, ethClientAddr = ethClientAddr, ethAccAddr = ethAccountAddr, ethAccountPrivKey = ethAccountPrivKey, pubsubTopic = conf.rlnRelayPubsubTopic, contentTopic = conf.rlnRelayContentTopic)
<|MERGE_RESOLUTION|>--- conflicted
+++ resolved
@@ -125,14 +125,10 @@
   ## registers the idComm  into the membership contract whose address is in rlnPeer.membershipContractAddress
   let web3 = await newWeb3(ethClientAddress)
   web3.defaultAccount = ethAccountAddress
-<<<<<<< HEAD
-  # web3.privateKey = some(keys.PrivateKey(SkSecretKey.fromHex("0x111111").value))
-=======
   # set the account private key
   web3.privateKey = some(ethAccountPrivKey)
   #  set the gas price twice the suggested price in order for the fast mining
   let gasPrice = int(await web3.provider.eth_gasPrice()) * 2
->>>>>>> 31d3fe80
   
   # when the private key is set in a web3 instance, the send proc (sender.register(pk).send(MEMBERSHIP_FEE))
   # does the signing using the provided key
@@ -863,11 +859,8 @@
       let keyPair = @[(rlnRelayId, rlnRelayIdCommitmentKey)]
       let memKeyPair = keyPair.toMembershipKeyPairs()[0]
       # mount the rln relay protocol in the on-chain/dynamic mode
-<<<<<<< HEAD
+      waitFor node.mountRlnRelayDynamic(memContractAddr = ethMemContractAddress, ethClientAddr = ethClientAddr, memKeyPair = some(memKeyPair), memIndex = some(rlnRelayIndex), ethAccAddr = ethAccountAddr, ethAccountPrivKey = ethAccountPrivKey, pubsubTopic = conf.rlnRelayPubsubTopic, contentTopic = conf.rlnRelayContentTopic)
       waitFor node.mountRlnRelayDynamic(memContractAddr = ethMemContractAddress, ethClientAddr = ethClientAddr, memKeyPair = some(memKeyPair), memIndex = some(rlnRelayIndex), ethAccAddr = ethAccountAddr, pubsubTopic = conf.rlnRelayPubsubTopic, contentTopic = conf.rlnRelayContentTopic, spamHandler = spamHandler)
-=======
-      waitFor node.mountRlnRelayDynamic(memContractAddr = ethMemContractAddress, ethClientAddr = ethClientAddr, memKeyPair = some(memKeyPair), memIndex = some(rlnRelayIndex), ethAccAddr = ethAccountAddr, ethAccountPrivKey = ethAccountPrivKey, pubsubTopic = conf.rlnRelayPubsubTopic, contentTopic = conf.rlnRelayContentTopic)
->>>>>>> 31d3fe80
     else:
       # no rln credential is provided
       # mount the rln relay protocol in the on-chain/dynamic mode
