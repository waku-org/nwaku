--- conflicted
+++ resolved
@@ -862,16 +862,8 @@
       let keyPair = @[(rlnRelayId, rlnRelayIdCommitmentKey)]
       let memKeyPair = keyPair.toMembershipKeyPairs()[0]
       # mount the rln relay protocol in the on-chain/dynamic mode
-<<<<<<< HEAD
       waitFor node.mountRlnRelayDynamic(memContractAddr = ethMemContractAddress, ethClientAddr = ethClientAddr, memKeyPair = some(memKeyPair), memIndex = some(rlnRelayIndex), ethAccAddr = ethAccountAddr,  ethAccountPrivKey = ethAccountPrivKey, pubsubTopic = conf.rlnRelayPubsubTopic, contentTopic = conf.rlnRelayContentTopic, spamHandler = spamHandler)
     else:
       # no rln credential is provided
       # mount the rln relay protocol in the on-chain/dynamic mode
       waitFor node.mountRlnRelayDynamic(memContractAddr = ethMemContractAddress, ethClientAddr = ethClientAddr, ethAccAddr = ethAccountAddr, ethAccountPrivKey = ethAccountPrivKey, pubsubTopic = conf.rlnRelayPubsubTopic, contentTopic = conf.rlnRelayContentTopic, spamHandler = spamHandler)
-=======
-      waitFor node.mountRlnRelayDynamic(memContractAddr = ethMemContractAddress, ethClientAddr = ethClientAddr, memKeyPair = some(memKeyPair), memIndex = some(rlnRelayIndex), ethAccAddr = ethAccountAddr, ethAccountPrivKey = ethAccountPrivKey, pubsubTopic = conf.rlnRelayPubsubTopic, contentTopic = conf.rlnRelayContentTopic)
-    else:
-      # no rln credential is provided
-      # mount the rln relay protocol in the on-chain/dynamic mode
-      waitFor node.mountRlnRelayDynamic(memContractAddr = ethMemContractAddress, ethClientAddr = ethClientAddr, ethAccAddr = ethAccountAddr, ethAccountPrivKey = ethAccountPrivKey, pubsubTopic = conf.rlnRelayPubsubTopic, contentTopic = conf.rlnRelayContentTopic)
->>>>>>> e911648a
