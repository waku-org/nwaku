{.push raises: [Defect].}

import
  std/sequtils, tables, times,
  std/streams,
  std/os,
  chronicles, options, chronos, stint,
  confutils,
  web3, json,
  web3/ethtypes,
  eth/keys,
  libp2p/protocols/pubsub/rpc/messages,
  libp2p/protocols/pubsub/pubsub,
  stew/results,
  stew/[byteutils, arrayops, endians2],
  rln, 
  waku_rln_relay_types,
  ../../node/[wakunode2_types,config],
  ../../../../../examples/v2/config_chat2,
  ../waku_message

  

logScope:
  topics = "wakurlnrelayutils"

type RLNResult* = Result[RLN[Bn256], string]
type MerkleNodeResult* = Result[MerkleNode, string]
type RateLimitProofResult* = Result[RateLimitProof, string]
type SpamHandler* = proc(wakuMessage: WakuMessage): void {.gcsafe, closure,
    raises: [Defect].}

# membership contract interface
contract(MembershipContract):
  proc register(pubkey: Uint256) # external payable
  proc MemberRegistered(pubkey: Uint256, index: Uint256) {.event.}
  # TODO the followings are to be supported
  # proc registerBatch(pubkeys: seq[Uint256]) # external payable
  # proc withdraw(secret: Uint256, pubkeyIndex: Uint256, receiver: Address)
  # proc withdrawBatch( secrets: seq[Uint256], pubkeyIndex: seq[Uint256], receiver: seq[Address])

proc createRLNInstance*(d: int = MERKLE_TREE_DEPTH): RLNResult
  {.raises: [Defect, IOError].} =

  ## generates an instance of RLN
  ## An RLN instance supports both zkSNARKs logics and Merkle tree data structure and operations
  ## d indicates the depth of Merkle tree
  var
    rlnInstance: RLN[Bn256]
    merkleDepth: csize_t = uint(d)
    ## parameters.key contains the prover and verifier keys
    ## to generate this file, clone this repo https://github.com/kilic/rln
    ## and run the following command in the root directory of the cloned project
    ## cargo run --example export_test_keys
    ## the file is generated separately and copied here
    ## parameters are function of tree depth and poseidon hasher
    ## to generate parameters for a different tree depth, change the tree size in the following line of rln library
    ## https://github.com/kilic/rln/blob/3bbec368a4adc68cd5f9bfae80b17e1bbb4ef373/examples/export_test_keys/main.rs#L4
    ## and then proceed as explained above
    parameters = readFile("waku/v2/protocol/waku_rln_relay/parameters.key")
    pbytes = parameters.toBytes()
    len: csize_t = uint(pbytes.len)
    parametersBuffer = Buffer(`ptr`: addr(pbytes[0]), len: len)

  # check the parameters.key is not empty
  if (pbytes.len == 0):
    debug "error in parameters.key"
    return err("error in parameters.key")

  # create an instance of RLN
  let res = new_circuit_from_params(merkleDepth, addr parametersBuffer,
      addr rlnInstance)
  # check whether the circuit parameters are generated successfully
  if (res == false):
    debug "error in parameters generation"
    return err("error in parameters generation")
  return ok(rlnInstance)

  
proc membershipKeyGen*(ctxPtr: RLN[Bn256]): Option[MembershipKeyPair] =
  ## generates a MembershipKeyPair that can be used for the registration into the rln membership contract

  # keysBufferPtr will hold the generated key pairs i.e., secret and public keys
  var
    keysBuffer: Buffer
    keysBufferPtr = addr(keysBuffer)
    done = key_gen(ctxPtr, keysBufferPtr)

  # check whether the keys are generated successfully
  if(done == false):
    debug "error in key generation"
    return none(MembershipKeyPair)

  var generatedKeys = cast[ptr array[64, byte]](keysBufferPtr.`ptr`)[]
  # the public and secret keys together are 64 bytes
  if (generatedKeys.len != 64):
    debug "the generated keys are invalid"
    return none(MembershipKeyPair)

  # TODO define a separate proc to decode the generated keys to the secret and public components
  var
    secret: array[32, byte]
    public: array[32, byte]
  for (i, x) in secret.mpairs: x = generatedKeys[i]
  for (i, x) in public.mpairs: x = generatedKeys[i+32]

  var
    keypair = MembershipKeyPair(idKey: secret, idCommitment: public)


  return some(keypair)

proc toUInt256*(idCommitment: IDCommitment): UInt256 =
  let pk = UInt256.fromBytesBE(idCommitment)
  return pk

proc toIDCommitment*(idCommitmentUint: UInt256): IDCommitment =
  let pk = IDCommitment(idCommitmentUint.toBytesBE())
  return pk

proc toMembershipIndex(v: UInt256): MembershipIndex =
  let result: MembershipIndex = cast[MembershipIndex](v)
  return result

proc register*(idComm: IDCommitment, ethAccountAddress: Address, ethAccountPrivKey: keys.PrivateKey, ethClientAddress: string, membershipContractAddress: Address): Future[Result[MembershipIndex, string]] {.async.} =
  # TODO may need to also get eth Account Private Key as PrivateKey
  ## registers the idComm  into the membership contract whose address is in rlnPeer.membershipContractAddress
  let web3 = await newWeb3(ethClientAddress)
  web3.defaultAccount = ethAccountAddress
  # set the account private key
  web3.privateKey = some(ethAccountPrivKey)
  #  set the gas price twice the suggested price in order for the fast mining
  let gasPrice = int(await web3.provider.eth_gasPrice()) * 2
  
  # when the private key is set in a web3 instance, the send proc (sender.register(pk).send(MEMBERSHIP_FEE))
  # does the signing using the provided key
  # web3.privateKey = some(ethAccountPrivateKey)
  var sender = web3.contractSender(MembershipContract, membershipContractAddress) # creates a Sender object with a web3 field and contract address of type Address

  debug "registering an id commitment", idComm=idComm
  let 
    pk = idComm.toUInt256()
    txHash = await sender.register(pk).send(value = MEMBERSHIP_FEE, gasPrice = gasPrice)
    tsReceipt = await web3.getMinedTransactionReceipt(txHash)
  
  # the receipt topic holds the hash of signature of the raised events
  let firstTopic = tsReceipt.logs[0].topics[0]
  # the hash of the signature of MemberRegistered(uint256,uint256) event is equal to the following hex value
  if firstTopic[0..65] != "0x5a92c2530f207992057b9c3e544108ffce3beda4a63719f316967c49bf6159d2":
    return err("invalid event signature hash")

  # the arguments of the raised event i.e., MemberRegistered are encoded inside the data field
  # data = pk encoded as 256 bits || index encoded as 256 bits
  let arguments = tsReceipt.logs[0].data
  debug "tx log data", arguments=arguments
  let 
    argumentsBytes = arguments.hexToSeqByte()
    eventIdCommUint = UInt256.fromBytesBE(argumentsBytes[0..31])
    eventIndex =  UInt256.fromBytesBE(argumentsBytes[32..^1])
    eventIdComm = eventIdCommUint.toIDCommitment()
  debug "the identity commitment key extracted from tx log", eventIdComm=eventIdComm
  debug "the index of registered identity commitment key", eventIndex=eventIndex

  if eventIdComm != idComm:
    return err("invalid id commitment key")

  
  await web3.close()
  return ok(toMembershipIndex(eventIndex))

proc register*(rlnPeer: WakuRLNRelay): Future[bool] {.async.} =
  ## registers the public key of the rlnPeer which is rlnPeer.membershipKeyPair.publicKey
  ## into the membership contract whose address is in rlnPeer.membershipContractAddress
  let pk = rlnPeer.membershipKeyPair.idCommitment
  discard await register(idComm = pk, ethAccountAddress = rlnPeer.ethAccountAddress, ethAccountPrivKey = rlnPeer.ethAccountPrivateKey.get(), ethClientAddress = rlnPeer.ethClientAddress, membershipContractAddress = rlnPeer.membershipContractAddress )
  
  return true

proc appendLength*(input: openArray[byte]): seq[byte] =
  ## returns length prefixed version of the input
  ## with the following format [len<8>|input<var>]
  ## len: 8-byte value that represents the number of bytes in the `input`
  ## len is serialized in little-endian
  ## input: the supplied `input`
  let
    # the length should be serialized in little-endian
    len = toBytes(uint64(input.len), Endianness.littleEndian)
    output = concat(@len, @input)
  return output

proc toBuffer*(x: openArray[byte]): Buffer =
  ## converts the input to a Buffer object
  ## the Buffer object is used to communicate data with the rln lib
  var temp = @x
  let output = Buffer(`ptr`: addr(temp[0]), len: uint(temp.len))
  return output

proc hash*(rlnInstance: RLN[Bn256], data: openArray[byte]): MerkleNode =
  ## a thin layer on top of the Nim wrapper of the Poseidon hasher
  debug "hash input", hashhex = data.toHex()
  var lenPrefData = appendLength(data)
  var
    hashInputBuffer = lenPrefData.toBuffer()
    outputBuffer: Buffer # will holds the hash output

  debug "hash input buffer length", bufflen = hashInputBuffer.len
  let
    hashSuccess = hash(rlnInstance, addr hashInputBuffer, addr outputBuffer)
    output = cast[ptr MerkleNode](outputBuffer.`ptr`)[]

  return output

proc serialize(idKey: IDKey, memIndex: MembershipIndex, epoch: Epoch,
    msg: openArray[byte]): seq[byte] =
  ## a private proc to convert RateLimitProof and the data to a byte seq
  ## this conversion is used in the proofGen proc
  ## the serialization is done as instructed in  https://github.com/kilic/rln/blob/7ac74183f8b69b399e3bc96c1ae8ab61c026dc43/src/public.rs#L146
  ## [ id_key<32> | id_index<8> | epoch<32> | signal_len<8> | signal<var> ]
  let memIndexBytes = toBytes(uint64(memIndex), Endianness.littleEndian)
  let lenPrefMsg = appendLength(msg)
  let output = concat(@idKey, @memIndexBytes, @epoch, lenPrefMsg)
  return output

proc proofGen*(rlnInstance: RLN[Bn256], data: openArray[byte],
    memKeys: MembershipKeyPair, memIndex: MembershipIndex,
    epoch: Epoch): RateLimitProofResult =

  # serialize inputs
  let serializedInputs = serialize(idKey = memKeys.idKey,
                                  memIndex = memIndex,
                                  epoch = epoch,
                                  msg = data)
  var inputBuffer = toBuffer(serializedInputs)

  debug "input buffer ", inputBuffer

  # generate the proof
  var proof: Buffer
  let proofIsSuccessful = generate_proof(rlnInstance, addr inputBuffer, addr proof)
  # check whether the generate_proof call is done successfully
  if not proofIsSuccessful:
    return err("could not generate the proof")

  var proofValue = cast[ptr array[416, byte]] (proof.`ptr`)
  let proofBytes: array[416, byte] = proofValue[]
  debug "proof content", proofHex = proofValue[].toHex

  ## parse the proof as |zkSNARKs<256>|root<32>|epoch<32>|share_x<32>|share_y<32>|nullifier<32>|
  let
    proofOffset = 256
    rootOffset = proofOffset + 32
    epochOffset = rootOffset + 32
    shareXOffset = epochOffset + 32
    shareYOffset = shareXOffset + 32
    nullifierOffset = shareYOffset + 32

  var
    zkproof: ZKSNARK
    proofRoot, shareX, shareY: MerkleNode
    epoch: Epoch
    nullifier: Nullifier

  discard zkproof.copyFrom(proofBytes[0..proofOffset-1])
  discard proofRoot.copyFrom(proofBytes[proofOffset..rootOffset-1])
  discard epoch.copyFrom(proofBytes[rootOffset..epochOffset-1])
  discard shareX.copyFrom(proofBytes[epochOffset..shareXOffset-1])
  discard shareY.copyFrom(proofBytes[shareXOffset..shareYOffset-1])
  discard nullifier.copyFrom(proofBytes[shareYOffset..nullifierOffset-1])

  let output = RateLimitProof(proof: zkproof,
                              merkleRoot: proofRoot,
                              epoch: epoch,
                              shareX: shareX,
                              shareY: shareY,
                              nullifier: nullifier)

  return ok(output)

proc serialize(proof: RateLimitProof, data: openArray[byte]): seq[byte] =
  ## a private proc to convert RateLimitProof and data to a byte seq
  ## this conversion is used in the proof verification proc
  ## the order of serialization is based on https://github.com/kilic/rln/blob/7ac74183f8b69b399e3bc96c1ae8ab61c026dc43/src/public.rs#L205
  ## [ proof<256>| root<32>| epoch<32>| share_x<32>| share_y<32>| nullifier<32> | signal_len<8> | signal<var> ]
  let lenPrefMsg = appendLength(@data)
  var proofBytes = concat(@(proof.proof),
                          @(proof.merkleRoot),
                          @(proof.epoch),
                          @(proof.shareX),
                          @(proof.shareY),
                          @(proof.nullifier),
                          lenPrefMsg)

  return proofBytes

proc proofVerify*(rlnInstance: RLN[Bn256], data: openArray[byte],
    proof: RateLimitProof): bool =
  var
    proofBytes = serialize(proof, data)
    proofBuffer = proofBytes.toBuffer()
    f = 0.uint32
  trace "serialized proof", proof = proofBytes.toHex()

  let verifyIsSuccessful = verify(rlnInstance, addr proofBuffer, addr f)
  if not verifyIsSuccessful:
    # something went wrong in verification
    return false
  # f = 0 means the proof is verified
  if f == 0:
    return true
  return false

proc insertMember*(rlnInstance: RLN[Bn256], idComm: IDCommitment): bool =
  var pkBuffer = toBuffer(idComm)
  let pkBufferPtr = addr pkBuffer

  # add the member to the tree
  var member_is_added = update_next_member(rlnInstance, pkBufferPtr)
  return member_is_added

proc removeMember*(rlnInstance: RLN[Bn256], index: MembershipIndex): bool =
  let deletion_success = delete_member(rlnInstance, index)
  return deletion_success

proc getMerkleRoot*(rlnInstance: RLN[Bn256]): MerkleNodeResult =
  # read the Merkle Tree root after insertion
  var
    root {.noinit.}: Buffer = Buffer()
    rootPtr = addr(root)
    get_root_successful = get_root(rlnInstance, rootPtr)
  if (not get_root_successful): return err("could not get the root")
  if (not (root.len == 32)): return err("wrong output size")

  var rootValue = cast[ptr MerkleNode] (root.`ptr`)[]
  return ok(rootValue)

proc toMembershipKeyPairs*(groupKeys: seq[(string, string)]): seq[
    MembershipKeyPair] {.raises: [Defect, ValueError].} =
  ## groupKeys is  sequence of membership key tuples in the form of (identity key, identity commitment) all in the hexadecimal format
  ## the toMembershipKeyPairs proc populates a sequence of MembershipKeyPairs using the supplied groupKeys

  var groupKeyPairs = newSeq[MembershipKeyPair]()

  for i in 0..groupKeys.len-1:
    let
      idKey = groupKeys[i][0].hexToByteArray(32)
      idCommitment = groupKeys[i][1].hexToByteArray(32)
    groupKeyPairs.add(MembershipKeyPair(idKey: idKey,
        idCommitment: idCommitment))
  return groupKeyPairs

proc calcMerkleRoot*(list: seq[IDCommitment]): string {.raises: [Defect, IOError].} =
  ## returns the root of the Merkle tree that is computed from the supplied list
  ## the root is in hexadecimal format

  var rlnInstance = createRLNInstance()
  doAssert(rlnInstance.isOk)
  var rln = rlnInstance.value

  # create a Merkle tree
  for i in 0..list.len-1:
    var member_is_added = false
    member_is_added = rln.insertMember(list[i])
    doAssert(member_is_added)

  let root = rln.getMerkleRoot().value().toHex
  return root

proc createMembershipList*(n: int): (seq[(string, string)], string) {.raises: [
    Defect, IOError].} =
  ## createMembershipList produces a sequence of membership key pairs in the form of (identity key, id commitment keys) in the hexadecimal format
  ## this proc also returns the root of a Merkle tree constructed out of the identity commitment keys of the generated list
  ## the output of this proc is used to initialize a static group keys (to test waku-rln-relay in the off-chain mode)

  # initialize a Merkle tree
  var rlnInstance = createRLNInstance()
  if not rlnInstance.isOk:
    return (@[], "")
  var rln = rlnInstance.value

  var output = newSeq[(string, string)]()
  for i in 0..n-1:

    # generate a key pair
    let keypair = rln.membershipKeyGen()
    doAssert(keypair.isSome())

    let keyTuple = (keypair.get().idKey.toHex, keypair.get().idCommitment.toHex)
    output.add(keyTuple)

    # insert the key to the Merkle tree
    let inserted = rln.insertMember(keypair.get().idCommitment)
    if not inserted:
      return (@[], "")


  let root = rln.getMerkleRoot().value.toHex
  return (output, root)

proc rlnRelayStaticSetUp*(rlnRelayMemIndex: MembershipIndex): (Option[seq[
    IDCommitment]], Option[MembershipKeyPair], Option[
    MembershipIndex]) {.raises: [Defect, ValueError].} =
  let
    # static group
    groupKeys = STATIC_GROUP_KEYS
    groupSize = STATIC_GROUP_SIZE

  debug "rln-relay membership index", rlnRelayMemIndex

  # validate the user-supplied membership index
  if rlnRelayMemIndex < MembershipIndex(0) or rlnRelayMemIndex >=
      MembershipIndex(groupSize):
    error "wrong membership index"
    return(none(seq[IDCommitment]), none(MembershipKeyPair), none(MembershipIndex))

  # prepare the outputs from the static group keys
  let
    # create a sequence of MembershipKeyPairs from the group keys (group keys are in string format)
    groupKeyPairs = groupKeys.toMembershipKeyPairs()
    # extract id commitment keys
    groupIDCommitments = groupKeyPairs.mapIt(it.idCommitment)
    groupOpt = some(groupIDCommitments)
    # user selected membership key pair
    memKeyPairOpt = some(groupKeyPairs[rlnRelayMemIndex])
    memIndexOpt = some(rlnRelayMemIndex)

  return (groupOpt, memKeyPairOpt, memIndexOpt)

proc hasDuplicate*(rlnPeer: WakuRLNRelay, msg: WakuMessage): Result[bool, string] =
  ## returns true if there is another message in the  `nullifierLog` of the `rlnPeer` with the same
  ## epoch and nullifier as `msg`'s epoch and nullifier but different Shamir secret shares
  ## otherwise, returns false
  ## emits an error string if `KeyError` occurs (never happens, it is just to avoid raising unnecessary `KeyError` exception )

  # extract the proof metadata of the supplied `msg`
  let proofMD = ProofMetadata(nullifier: msg.proof.nullifier,
      shareX: msg.proof.shareX, shareY: msg.proof.shareY)

  # check if the epoch exists
  if not rlnPeer.nullifierLog.hasKey(msg.proof.epoch):
    return ok(false)
  try:
    if rlnPeer.nullifierLog[msg.proof.epoch].contains(proofMD):
      # there is an identical record, ignore rhe mag
      return ok(false)

    # check for a message with the same nullifier but different secret shares
    let matched = rlnPeer.nullifierLog[msg.proof.epoch].filterIt((
        it.nullifier == proofMD.nullifier) and ((it.shareX != proofMD.shareX) or
        (it.shareY != proofMD.shareY)))

    if matched.len != 0:
      # there is a duplicate
      return ok(true)

    # there is no duplicate
    return ok(false)

  except KeyError as e:
    return err("the epoch was not found")

proc updateLog*(rlnPeer: WakuRLNRelay, msg: WakuMessage): Result[bool, string] =
  ## extracts  the `ProofMetadata` of the supplied messages `msg` and
  ## saves it in the `nullifierLog` of the `rlnPeer`

  let proofMD = ProofMetadata(nullifier: msg.proof.nullifier,
      shareX: msg.proof.shareX, shareY: msg.proof.shareY)
  debug "proof metadata", proofMD = proofMD

  # check if the epoch exists
  if not rlnPeer.nullifierLog.hasKey(msg.proof.epoch):
    rlnPeer.nullifierLog[msg.proof.epoch] = @[proofMD]
    return ok(true)

  try:
    # check if an identical record exists
    if rlnPeer.nullifierLog[msg.proof.epoch].contains(proofMD):
      return ok(true)
    # add proofMD to the log
    rlnPeer.nullifierLog[msg.proof.epoch].add(proofMD)
    return ok(true)
  except KeyError as e:
    return err("the epoch was not found")

proc toEpoch*(t: uint64): Epoch =
  ## converts `t` to `Epoch` in little-endian order
  let bytes = toBytes(t, Endianness.littleEndian)
  debug "bytes", bytes = bytes
  var epoch: Epoch
  discard epoch.copyFrom(bytes)
  return epoch

proc fromEpoch*(epoch: Epoch): uint64 =
  ## decodes bytes of `epoch` (in little-endian) to uint64
  let t = fromBytesLE(uint64, array[32, byte](epoch))
  return t

proc calcEpoch*(t: float64): Epoch =
  ## gets time `t` as `flaot64` with subseconds resolution in the fractional part
  ## and returns its corresponding rln `Epoch` value
  let e = uint64(t/EPOCH_UNIT_SECONDS)
  return toEpoch(e)

proc getCurrentEpoch*(): Epoch =
  ## gets the current rln Epoch time
  return calcEpoch(epochTime())

proc diff*(e1, e2: Epoch): int64 =
  ## returns the difference between the two rln `Epoch`s `e1` and `e2`
  ## i.e., e1 - e2

  # convert epochs to their corresponding unsigned numerical values
  let
    epoch1 = fromEpoch(e1)
    epoch2 = fromEpoch(e2)
  return int64(epoch1) - int64(epoch2)

proc validateMessage*(rlnPeer: WakuRLNRelay, msg: WakuMessage,
    timeOption: Option[float64] = none(float64)): MessageValidationResult =
  ## validate the supplied `msg` based on the waku-rln-relay routing protocol i.e.,
  ## the `msg`'s epoch is within MAX_EPOCH_GAP of the current epoch
  ## the `msg` has valid rate limit proof
  ## the `msg` does not violate the rate limit
  ## `timeOption` indicates Unix epoch time (fractional part holds sub-seconds)
  ## if `timeOption` is supplied, then the current epoch is calculated based on that


  #  checks if the `msg`'s epoch is far from the current epoch
  # it corresponds to the validation of rln external nullifier
  var epoch: Epoch
  if timeOption.isSome():
    epoch = calcEpoch(timeOption.get())
  else:
    # get current rln epoch
    epoch = getCurrentEpoch()

  debug "current epoch", currentEpoch = fromEpoch(epoch)
  let
    msgEpoch = msg.proof.epoch
    # calculate the gaps
    gap = diff(epoch, msgEpoch)

  debug "message epoch", msgEpoch = fromEpoch(msgEpoch)

  # validate the epoch
  if abs(gap) >= MAX_EPOCH_GAP:
    # message's epoch is too old or too ahead
    # accept messages whose epoch is within +-MAX_EPOCH_GAP from the current epoch
    debug "invalid message: epoch gap exceeds a threshold", gap = gap,
        payload = string.fromBytes(msg.payload)
    return MessageValidationResult.Invalid

  # verify the proof
  let
    contentTopicBytes = msg.contentTopic.toBytes
    input = concat(msg.payload, contentTopicBytes)
  if not rlnPeer.rlnInstance.proofVerify(input, msg.proof):
    # invalid proof
    debug "invalid message: invalid proof", payload = string.fromBytes(msg.payload)
    return MessageValidationResult.Invalid

  # check if double messaging has happened
  let hasDup = rlnPeer.hasDuplicate(msg)
  if hasDup.isOk and hasDup.value == true:
    debug "invalid message: message is a spam", payload = string.fromBytes(msg.payload)
    return MessageValidationResult.Spam

  # insert the message to the log
  # the result of `updateLog` is discarded because message insertion is guaranteed by the implementation i.e.,
  # it will never error out
  discard rlnPeer.updateLog(msg)
  debug "message is valid", payload = string.fromBytes(msg.payload)
  return MessageValidationResult.Valid


proc toRLNSignal*(wakumessage: WakuMessage): seq[byte] =
  ## it is a utility proc that prepares the `data` parameter of the proof generation procedure i.e., `proofGen`  that resides in the current module
  ## it extracts the `contentTopic` and the `payload` of the supplied `wakumessage` and serializes them into a byte sequence
  let
    contentTopicBytes = wakumessage.contentTopic.toBytes
    output = concat(wakumessage.payload, contentTopicBytes)
  return output


proc appendRLNProof*(rlnPeer: WakuRLNRelay, msg: var WakuMessage,
    senderEpochTime: float64): bool =
  ## returns true if it can create and append a `RateLimitProof` to the supplied `msg`
  ## returns false otherwise
  ## `senderEpochTime` indicates the number of seconds passed since Unix epoch. The fractional part holds sub-seconds.
  ## The `epoch` field of `RateLimitProof` is derived from the provided `senderEpochTime` (using `calcEpoch()`)

  let input = msg.toRLNSignal()

  var proof: RateLimitProofResult = proofGen(rlnInstance = rlnPeer.rlnInstance, data = input,
                     memKeys = rlnPeer.membershipKeyPair,
                     memIndex = rlnPeer.membershipIndex,
                     epoch = calcEpoch(senderEpochTime))

  if proof.isErr:
    return false

  msg.proof = proof.value
  return true

proc addAll*(rlnInstance: RLN[Bn256], list: seq[IDCommitment]): bool =
  # add members to the Merkle tree of the  `rlnInstance`
  for i in 0..list.len-1:
    let member = list[i]
    let member_is_added = rlnInstance.insertMember(member)
    if not member_is_added:
      return false
  return true

# the types of inputs to this handler matches the MemberRegistered event/proc defined in the MembershipContract interface
type RegistrationEventHandler  = proc(pubkey: Uint256, index: Uint256): void {.gcsafe, closure, raises: [Defect].}


proc subscribeToGroupEvents(ethClientUri: string, ethAccountAddress: Address, contractAddress: Address, blockNumber: string = "0x0", handler: RegistrationEventHandler) {.async, gcsafe.} = 
  ## connects to the eth client whose URI is supplied as `ethClientUri`
  ## subscribes to the `MemberRegistered` event emitted from the `MembershipContract` which is available on the supplied `contractAddress`
  ## it collects all the events starting from the given `blockNumber`
  ## for every received event, it calls the `handler`
  
  # connect to the eth client
  let web3 = await newWeb3(ethClientUri)
  # prepare a contract sender to interact with it
  var contractObj = web3.contractSender(MembershipContract, contractAddress) 
  web3.defaultAccount = ethAccountAddress 
  #  set the gas price twice the suggested price in order for the fast mining
  # let gasPrice = int(await web3.provider.eth_gasPrice()) * 2

  # subscribe to the MemberRegistered events
  # TODO can do similarly for deletion events, though it is not yet supported
  discard await contractObj.subscribe(MemberRegistered, %*{"fromBlock": blockNumber, "address": contractAddress}) do(pubkey: Uint256, index: Uint256){.raises: [Defect], gcsafe.}:
    try:
      debug "onRegister", pubkey = pubkey, index = index
      handler(pubkey, index)
    except Exception as err:
      # chronos still raises exceptions which inherit directly from Exception
      doAssert false, err.msg
  do (err: CatchableError):
    echo "Error from subscription: ", err.msg

proc handleGroupUpdates*(rlnPeer: WakuRLNRelay, handler: RegistrationEventHandler) {.async, gcsafe.} =
  # mounts the supplied handler for the registration events emitting from the membership contract
  await subscribeToGroupEvents(ethClientUri = rlnPeer.ethClientAddress, ethAccountAddress = rlnPeer.ethAccountAddress, contractAddress = rlnPeer.membershipContractAddress, handler = handler) 

proc addRLNRelayValidator*(node: WakuNode, pubsubTopic: string, contentTopic: ContentTopic, spamHandler: Option[SpamHandler] = none(SpamHandler)) =
  ## this procedure is a thin wrapper for the pubsub addValidator method
  ## it sets a validator for the waku messages published on the supplied pubsubTopic and contentTopic 
  ## if contentTopic is empty, then validation takes place for All the messages published on the given pubsubTopic
  ## the message validation logic is according to https://rfc.vac.dev/spec/17/
  proc validator(topic: string, message: messages.Message): Future[pubsub.ValidationResult] {.async.} =
    trace "rln-relay topic validator is called"
    let msg = WakuMessage.init(message.data) 
    if msg.isOk():
      let 
        wakumessage = msg.value()
        payload = string.fromBytes(wakumessage.payload)

      # check the contentTopic
      if (wakumessage.contentTopic != "") and (contentTopic != "") and (wakumessage.contentTopic != contentTopic):
        trace "content topic did not match:", contentTopic=wakumessage.contentTopic, payload=payload
        return pubsub.ValidationResult.Accept

      # validate the message
      let 
        validationRes = node.wakuRlnRelay.validateMessage(wakumessage)
        proof = toHex(wakumessage.proof.proof)
        epoch = fromEpoch(wakumessage.proof.epoch)
        root = toHex(wakumessage.proof.merkleRoot)
        shareX = toHex(wakumessage.proof.shareX)
        shareY = toHex(wakumessage.proof.shareY)
        nullifier = toHex(wakumessage.proof.nullifier)
      case validationRes:
        of Valid:
          debug "message validity is verified, relaying:",  contentTopic=wakumessage.contentTopic, epoch=epoch, timestamp=wakumessage.timestamp, payload=payload
          trace "message validity is verified, relaying:", proof=proof, root=root, shareX=shareX, shareY=shareY, nullifier=nullifier
          return pubsub.ValidationResult.Accept
        of Invalid:
          debug "message validity could not be verified, discarding:", contentTopic=wakumessage.contentTopic, epoch=epoch, timestamp=wakumessage.timestamp, payload=payload
          trace "message validity could not be verified, discarding:", proof=proof, root=root, shareX=shareX, shareY=shareY, nullifier=nullifier
          return pubsub.ValidationResult.Reject
        of Spam:
          debug "A spam message is found! yay! discarding:", contentTopic=wakumessage.contentTopic, epoch=epoch, timestamp=wakumessage.timestamp, payload=payload
          trace "A spam message is found! yay! discarding:", proof=proof, root=root, shareX=shareX, shareY=shareY, nullifier=nullifier
          if spamHandler.isSome:
            let handler = spamHandler.get
            handler(wakumessage)
          return pubsub.ValidationResult.Reject          
  # set a validator for the supplied pubsubTopic 
  let pb  = PubSub(node.wakuRelay)
  pb.addValidator(pubsubTopic, validator)

proc mountRlnRelayStatic*(node: WakuNode,
                    group: seq[IDCommitment],
                    memKeyPair: MembershipKeyPair,
                    memIndex: MembershipIndex,
                    pubsubTopic: string,
                    contentTopic: ContentTopic,
                    spamHandler: Option[SpamHandler] = none(SpamHandler)) {.raises: [Defect, IOError].}=
  # TODO return a bool value to indicate the success of the call

  debug "mounting rln-relay in off-chain/static mode"
  # check whether inputs are provided
  # relay protocol is the prerequisite of rln-relay
  if node.wakuRelay.isNil:
    error "Failed to mount WakuRLNRelay. Relay protocol is not mounted."
    return
  # check whether the pubsub topic is supported at the relay level
  if pubsubTopic notin node.wakuRelay.defaultTopics:
    error "Failed to mount WakuRLNRelay. The relay protocol does not support the configured pubsub topic.", pubsubTopic=pubsubTopic
    return

  debug "rln-relay input validation passed"

  # check the peer's index and the inclusion of user's identity commitment in the group
  doAssert((memKeyPair.idCommitment)  == group[int(memIndex)])

  # create an RLN instance
  var rlnInstance = createRLNInstance()
  doAssert(rlnInstance.isOk)
  var rln = rlnInstance.value

  # add members to the Merkle tree
  for index in 0..group.len-1:
    let member = group[index]
    let member_is_added = rln.insertMember(member)
    doAssert(member_is_added)

  # create the WakuRLNRelay
  var rlnPeer = WakuRLNRelay(membershipKeyPair: memKeyPair,
    membershipIndex: memIndex,
    rlnInstance: rln, 
    pubsubTopic: pubsubTopic,
    contentTopic: contentTopic)

  # adds a topic validator for the supplied pubsub topic at the relay protocol
  # messages published on this pubsub topic will be relayed upon a successful validation, otherwise they will be dropped
  # the topic validator checks for the correct non-spamming proof of the message
  node.addRLNRelayValidator(pubsubTopic, contentTopic, spamHandler)
  debug "rln relay topic validator is mounted successfully", pubsubTopic=pubsubTopic, contentTopic=contentTopic

  node.wakuRlnRelay = rlnPeer

proc writePersistentRlnCredentials*(path: string, credentials: RlnMembershipCredentials) {.raises: [Defect, OSError, IOError, Exception].} =    
  # Write RLN credentials
  writeFile(RLN_CREDENTIALS_FILEPATH, pretty(%credentials))

proc mountRlnRelayDynamic*(node: WakuNode,
                    ethClientAddr: string = "",
                    ethAccAddr: web3.Address,
                    ethAccountPrivKeyOpt: Option[keys.PrivateKey],
                    memContractAddr:  web3.Address,
                    memKeyPair: Option[MembershipKeyPair] = none(MembershipKeyPair),
                    memIndex: Option[MembershipIndex] = none(MembershipIndex),
                    pubsubTopic: string,
                    contentTopic: ContentTopic,
                    spamHandler: Option[SpamHandler] = none(SpamHandler)) {.async.} =
  debug "mounting rln-relay in on-chain/dynamic mode"
  # TODO return a bool value to indicate the success of the call
  # relay protocol is the prerequisite of rln-relay
  if node.wakuRelay.isNil:
    error "Failed to mount WakuRLNRelay. Relay protocol is not mounted."
    return
  # check whether the pubsub topic is supported at the relay level
  if pubsubTopic notin node.wakuRelay.defaultTopics:
    error "Failed to mount WakuRLNRelay. The relay protocol does not support the configured pubsub topic.", pubsubTopic=pubsubTopic
    return
  debug "rln-relay input validation passed"

  # create an RLN instance
  var rlnInstance = createRLNInstance()
  doAssert(rlnInstance.isOk)
  var rln = rlnInstance.value

  # prepare rln membership key pair
  var 
    keyPair: MembershipKeyPair
    rlnIndex: MembershipIndex
  if memKeyPair.isNone: 
    if ethAccountPrivKeyOpt.isSome: # if no rln credentials provided, and an ethereum private key is supplied, then create rln credentials and register to the membership contract
      trace "no rln-relay key is provided, generating one"
      let keyPairOpt = rln.membershipKeyGen()
      doAssert(keyPairOpt.isSome)
      keyPair = keyPairOpt.get()
      # register the rln-relay peer to the membership contract
      let regIndexRes = await  register(idComm = keyPair.idCommitment, ethAccountAddress = ethAccAddr, ethAccountPrivKey = ethAccountPrivKeyOpt.get(), ethClientAddress = ethClientAddr, membershipContractAddress = memContractAddr)
      # check whether registration is done
      doAssert(regIndexRes.isOk())
      rlnIndex = regIndexRes.value
      debug "peer is successfully registered into the membership contract"
    else: # if no eth private key is available, skip registration
      debug "running waku-rln-relay in relay-only mode"
  else:
    debug "Peer is already registered to the membership contract"
    keyPair = memKeyPair.get()
    rlnIndex = memIndex.get()

  var
    rlnMembershipCredentials = RlnMembershipCredentials(membershipKeyPair: keyPair, rlnIndex: rlnIndex)

  # Since the files are stored as a raw text file, it is highly susceptible to theft.
  # The files needs some encryption to resolve this.

  writePersistentRlnCredentials(RLN_CREDENTIALS_FILEPATH, rlnMembershipCredentials)

  # create the WakuRLNRelay
  var rlnPeer = WakuRLNRelay(membershipKeyPair: keyPair,
    membershipIndex: rlnIndex,
    membershipContractAddress: memContractAddr,
    ethClientAddress: ethClientAddr,
    ethAccountAddress: ethAccAddr,
    ethAccountPrivateKey: ethAccountPrivKeyOpt,
    rlnInstance: rln,
    pubsubTopic: pubsubTopic,
    contentTopic: contentTopic)


  proc handler(pubkey: Uint256, index: Uint256) =
    debug "a new key is added", pubkey=pubkey
    # assuming all the members arrive in order
    let pk = pubkey.toIDCommitment()
    let isSuccessful = rlnPeer.rlnInstance.insertMember(pk)
    debug "received pk", pk=pk.toHex, index =index
    doAssert(isSuccessful)

  asyncSpawn rlnPeer.handleGroupUpdates(handler)
  debug "dynamic group management is started"
  # adds a topic validator for the supplied pubsub topic at the relay protocol
  # messages published on this pubsub topic will be relayed upon a successful validation, otherwise they will be dropped
  # the topic validator checks for the correct non-spamming proof of the message
  addRLNRelayValidator(node, pubsubTopic, contentTopic, spamHandler)
  debug "rln relay topic validator is mounted successfully", pubsubTopic=pubsubTopic, contentTopic=contentTopic

  node.wakuRlnRelay = rlnPeer

proc readPersistentRlnCredentials*(path: string) : RlnMembershipCredentials {.raises: [Defect, OSError, IOError, Exception].} =
  info "Rln credentials exist in file"
  # With regards to printing the keys, it is purely for debugging purposes so that the user becomes explicitly aware of the current keys in use when nwaku is started.
  # Note that this is only until the RLN contract being used is the one deployed on Goerli testnet.
  # These prints need to omitted once RLN contract is deployed on Ethereum mainnet and using valuable funds for staking.
      
  let entireRlnCredentialsFile = readFile(path)

  let jsonObject = parseJson(entireRlnCredentialsFile)
  let deserializedRlnCredentials = to(jsonObject, RlnMembershipCredentials)
  
  debug "Deserialized Rln credentials", rlnCredentials=deserializedRlnCredentials
  result = deserializedRlnCredentials

proc mountRlnRelay*(node: WakuNode, conf: WakuNodeConf|Chat2Conf, spamHandler: Option[SpamHandler] = none(SpamHandler)) {.raises: [Defect, ValueError, IOError, CatchableError, Exception].} =
  if not conf.rlnRelayDynamic:
    info " setting up waku-rln-relay in on-chain mode... "
    # set up rln relay inputs
    let (groupOpt, memKeyPairOpt, memIndexOpt) = rlnRelayStaticSetUp(conf.rlnRelayMemIndex)
    if memIndexOpt.isNone:
      error "failed to mount WakuRLNRelay"
    else:
      # mount rlnrelay in off-chain mode with a static group of users
      node.mountRlnRelayStatic(group = groupOpt.get(), memKeyPair = memKeyPairOpt.get(), memIndex= memIndexOpt.get(), pubsubTopic = conf.rlnRelayPubsubTopic, contentTopic = conf.rlnRelayContentTopic, spamHandler = spamHandler)

      info "membership id key", idkey=memKeyPairOpt.get().idKey.toHex
      info "membership id commitment key", idCommitmentkey=memKeyPairOpt.get().idCommitment.toHex

      # check the correct construction of the tree by comparing the calculated root against the expected root
      # no error should happen as it is already captured in the unit tests
      # TODO have added this check to account for unseen corner cases, will remove it later 
      let 
        root = node.wakuRlnRelay.rlnInstance.getMerkleRoot.value.toHex() 
        expectedRoot = STATIC_GROUP_MERKLE_ROOT
      if root != expectedRoot:
        error "root mismatch: something went wrong not in Merkle tree construction"
      debug "the calculated root", root
      info "WakuRLNRelay is mounted successfully", pubsubtopic=conf.rlnRelayPubsubTopic, contentTopic=conf.rlnRelayContentTopic
  else:
    info " setting up waku-rln-relay in on-chain mode... "
    
    # read related inputs to run rln-relay in on-chain mode and do type conversion when needed
    let 
      ethAccountAddr = web3.fromHex(web3.Address, conf.rlnRelayEthAccount)
      ethClientAddr = conf.rlnRelayEthClientAddress
      ethMemContractAddress = web3.fromHex(web3.Address, conf.rlnRelayEthMemContractAddress)
      rlnRelayId = conf.rlnRelayIdKey
      rlnRelayIdCommitmentKey = conf.rlnRelayIdCommitmentKey
      rlnRelayIndex = conf.rlnRelayMemIndex
    var ethAccountPrivKeyOpt = none(keys.PrivateKey)
    if conf.rlnRelayEthAccountPrivKey != "":
      ethAccountPrivKeyOpt = some(keys.PrivateKey(SkSecretKey.fromHex(conf.rlnRelayEthAccountPrivKey).value))
    #  check if the peer has provided its rln credentials
    if rlnRelayIdCommitmentKey != "" and rlnRelayId != "":
      # type conversation from hex strings to MembershipKeyPair
      let keyPair = @[(rlnRelayId, rlnRelayIdCommitmentKey)]
      let memKeyPair = keyPair.toMembershipKeyPairs()[0]
      # mount the rln relay protocol in the on-chain/dynamic mode
<<<<<<< HEAD
      waitFor node.mountRlnRelayDynamic(memContractAddr = ethMemContractAddress, ethClientAddr = ethClientAddr, memKeyPair = some(memKeyPair), memIndex = some(rlnRelayIndex), ethAccAddr = ethAccountAddr, ethAccountPrivKey = ethAccountPrivKey, pubsubTopic = conf.rlnRelayPubsubTopic, contentTopic = conf.rlnRelayContentTopic)
    elif fileExists(RLN_CREDENTIALS_FILEPATH):
      var credentials = readPersistentRlnCredentials(RLN_CREDENTIALS_FILEPATH)
      waitFor node.mountRlnRelayDynamic(memContractAddr = ethMemContractAddress, ethClientAddr = ethClientAddr,
                memKeyPair = some(credentials.membershipKeyPair), memIndex = some(credentials.rlnIndex), ethAccAddr = ethAccountAddr,
                ethAccountPrivKey = ethAccountPrivKey, pubsubTopic = conf.rlnRelayPubsubTopic, contentTopic = conf.rlnRelayContentTopic)
    else:
      # no rln credential is provided
      # mount the rln relay protocol in the on-chain/dynamic mode
      info "no rln credential is provided"
      waitFor node.mountRlnRelayDynamic(memContractAddr = ethMemContractAddress, ethClientAddr = ethClientAddr,
                   ethAccAddr = ethAccountAddr, ethAccountPrivKey = ethAccountPrivKey, pubsubTopic = conf.rlnRelayPubsubTopic,
                    contentTopic = conf.rlnRelayContentTopic)
=======
      waitFor node.mountRlnRelayDynamic(memContractAddr = ethMemContractAddress, ethClientAddr = ethClientAddr, memKeyPair = some(memKeyPair), memIndex = some(rlnRelayIndex), ethAccAddr = ethAccountAddr,  ethAccountPrivKeyOpt = ethAccountPrivKeyOpt, pubsubTopic = conf.rlnRelayPubsubTopic, contentTopic = conf.rlnRelayContentTopic, spamHandler = spamHandler)
    else:
      # no rln credential is provided
      # mount the rln relay protocol in the on-chain/dynamic mode
      waitFor node.mountRlnRelayDynamic(memContractAddr = ethMemContractAddress, ethClientAddr = ethClientAddr, ethAccAddr = ethAccountAddr, ethAccountPrivKeyOpt = ethAccountPrivKeyOpt, pubsubTopic = conf.rlnRelayPubsubTopic, contentTopic = conf.rlnRelayContentTopic, spamHandler = spamHandler)
>>>>>>> 79459d29
<|MERGE_RESOLUTION|>--- conflicted
+++ resolved
@@ -892,24 +892,14 @@
       let keyPair = @[(rlnRelayId, rlnRelayIdCommitmentKey)]
       let memKeyPair = keyPair.toMembershipKeyPairs()[0]
       # mount the rln relay protocol in the on-chain/dynamic mode
-<<<<<<< HEAD
-      waitFor node.mountRlnRelayDynamic(memContractAddr = ethMemContractAddress, ethClientAddr = ethClientAddr, memKeyPair = some(memKeyPair), memIndex = some(rlnRelayIndex), ethAccAddr = ethAccountAddr, ethAccountPrivKey = ethAccountPrivKey, pubsubTopic = conf.rlnRelayPubsubTopic, contentTopic = conf.rlnRelayContentTopic)
+      waitFor node.mountRlnRelayDynamic(memContractAddr = ethMemContractAddress, ethClientAddr = ethClientAddr, memKeyPair = some(memKeyPair), memIndex = some(rlnRelayIndex), ethAccAddr = ethAccountAddr,  ethAccountPrivKeyOpt = ethAccountPrivKeyOpt, pubsubTopic = conf.rlnRelayPubsubTopic, contentTopic = conf.rlnRelayContentTopic, spamHandler = spamHandler)
     elif fileExists(RLN_CREDENTIALS_FILEPATH):
       var credentials = readPersistentRlnCredentials(RLN_CREDENTIALS_FILEPATH)
       waitFor node.mountRlnRelayDynamic(memContractAddr = ethMemContractAddress, ethClientAddr = ethClientAddr,
                 memKeyPair = some(credentials.membershipKeyPair), memIndex = some(credentials.rlnIndex), ethAccAddr = ethAccountAddr,
-                ethAccountPrivKey = ethAccountPrivKey, pubsubTopic = conf.rlnRelayPubsubTopic, contentTopic = conf.rlnRelayContentTopic)
+                ethAccountPrivKeyOpt = ethAccountPrivKeyOpt, pubsubTopic = conf.rlnRelayPubsubTopic, contentTopic = conf.rlnRelayContentTopic, spamHandler = spamHandler)
     else:
       # no rln credential is provided
       # mount the rln relay protocol in the on-chain/dynamic mode
       info "no rln credential is provided"
-      waitFor node.mountRlnRelayDynamic(memContractAddr = ethMemContractAddress, ethClientAddr = ethClientAddr,
-                   ethAccAddr = ethAccountAddr, ethAccountPrivKey = ethAccountPrivKey, pubsubTopic = conf.rlnRelayPubsubTopic,
-                    contentTopic = conf.rlnRelayContentTopic)
-=======
-      waitFor node.mountRlnRelayDynamic(memContractAddr = ethMemContractAddress, ethClientAddr = ethClientAddr, memKeyPair = some(memKeyPair), memIndex = some(rlnRelayIndex), ethAccAddr = ethAccountAddr,  ethAccountPrivKeyOpt = ethAccountPrivKeyOpt, pubsubTopic = conf.rlnRelayPubsubTopic, contentTopic = conf.rlnRelayContentTopic, spamHandler = spamHandler)
-    else:
-      # no rln credential is provided
-      # mount the rln relay protocol in the on-chain/dynamic mode
-      waitFor node.mountRlnRelayDynamic(memContractAddr = ethMemContractAddress, ethClientAddr = ethClientAddr, ethAccAddr = ethAccountAddr, ethAccountPrivKeyOpt = ethAccountPrivKeyOpt, pubsubTopic = conf.rlnRelayPubsubTopic, contentTopic = conf.rlnRelayContentTopic, spamHandler = spamHandler)
->>>>>>> 79459d29
+      waitFor node.mountRlnRelayDynamic(memContractAddr = ethMemContractAddress, ethClientAddr = ethClientAddr, ethAccAddr = ethAccountAddr, ethAccountPrivKeyOpt = ethAccountPrivKeyOpt, pubsubTopic = conf.rlnRelayPubsubTopic, contentTopic = conf.rlnRelayContentTopic, spamHandler = spamHandler)