when (NimMajor, NimMinor) < (1, 4):
  {.push raises: [Defect].}
else:
  {.push raises: [].}

import
  std/[sequtils, tables, times, os, deques],
  chronicles, options, chronos, stint,
  confutils,
  strutils,
  web3, json,
  web3/ethtypes,
  eth/keys,
  libp2p/protocols/pubsub/rpc/messages,
  libp2p/protocols/pubsub/pubsub,
  stew/results,
  stew/[byteutils, arrayops, endians2],
  rln, 
  waku_rln_relay_constants,
  waku_rln_relay_types,
  waku_rln_relay_metrics,
  ../../utils/time,
  ../../utils/keyfile,
  ../../node/waku_node,
  ../waku_message

logScope:
  topics = "waku rln_relay"

type WakuRlnConfig* = object
    rlnRelayDynamic*: bool
    rlnRelayPubsubTopic*: PubsubTopic
    rlnRelayContentTopic*: ContentTopic
    rlnRelayMembershipIndex*: uint
    rlnRelayEthContractAddress*: string
    rlnRelayEthClientAddress*: string
    rlnRelayEthAccountPrivateKey*: string
    rlnRelayEthAccountAddress*: string
    rlnRelayCredPath*: string
    rlnRelayCredentialsPassword*: string
    
type 
  SpamHandler* = proc(wakuMessage: WakuMessage): void {.gcsafe, closure, raises: [Defect].}
  RegistrationHandler* = proc(txHash: string): void {.gcsafe, closure, raises: [Defect].}
  GroupUpdateHandler* = proc(pubkey: Uint256, index: Uint256): RlnRelayResult[void] {.gcsafe.}

# membership contract interface
contract(MembershipContract):
  proc register(pubkey: Uint256) # external payable
  proc MemberRegistered(pubkey: Uint256, index: Uint256) {.event.}
  # TODO the followings are to be supported
  # proc registerBatch(pubkeys: seq[Uint256]) # external payable
  # proc withdraw(secret: Uint256, pubkeyIndex: Uint256, receiver: Address)
  # proc withdrawBatch( secrets: seq[Uint256], pubkeyIndex: seq[Uint256], receiver: seq[Address])

proc toBuffer*(x: openArray[byte]): Buffer =
  ## converts the input to a Buffer object
  ## the Buffer object is used to communicate data with the rln lib
  var temp = @x
  let baseAddr = cast[pointer](x)
  let output = Buffer(`ptr`: cast[ptr uint8](baseAddr), len: uint(temp.len))
  return output

proc createRLNInstanceLocal(d: int = MerkleTreeDepth): RLNResult =
  ## generates an instance of RLN
  ## An RLN instance supports both zkSNARKs logics and Merkle tree data structure and operations
  ## d indicates the depth of Merkle tree
  ## Returns an error if the instance creation fails
  var
    rlnInstance: ptr RLN
    merkleDepth: csize_t = uint(d)
    resourcesPathBuffer = RlnResourceFolder.toOpenArrayByte(0, RlnResourceFolder.high).toBuffer()

  # create an instance of RLN
  let res = new_circuit(merkleDepth, addr resourcesPathBuffer, addr rlnInstance)
  # check whether the circuit parameters are generated successfully
  if (res == false):
    debug "error in parameters generation"
    return err("error in parameters generation")
  return ok(rlnInstance)

proc membershipKeyGen*(ctxPtr: ptr RLN): RlnRelayResult[MembershipKeyPair] =
  ## generates a MembershipKeyPair that can be used for the registration into the rln membership contract
  ## Returns an error if the key generation fails

  # keysBufferPtr will hold the generated key pairs i.e., secret and public keys
  var
    keysBuffer: Buffer
    keysBufferPtr = addr(keysBuffer)
    done = key_gen(ctxPtr, keysBufferPtr)

  # check whether the keys are generated successfully
  if(done == false):
    return err("error in key generation")

  var generatedKeys = cast[ptr array[64, byte]](keysBufferPtr.`ptr`)[]
  # the public and secret keys together are 64 bytes
  if (generatedKeys.len != 64):
    return err("generated keys are of invalid length")

  # TODO define a separate proc to decode the generated keys to the secret and public components
  var
    secret: array[32, byte]
    public: array[32, byte]
  for (i, x) in secret.mpairs: x = generatedKeys[i]
  for (i, x) in public.mpairs: x = generatedKeys[i+32]

  var
    keypair = MembershipKeyPair(idKey: secret, idCommitment: public)

  return ok(keypair)

proc createRLNInstance*(d: int = MerkleTreeDepth): RLNResult =
  ## Wraps the rln instance creation for metrics
  ## Returns an error if the instance creation fails
  var res: RLNResult
  waku_rln_instance_creation_duration_seconds.nanosecondTime:
    res = createRLNInstanceLocal(d)
  return res

proc toUInt256*(idCommitment: IDCommitment): UInt256 =
  let pk = UInt256.fromBytesLE(idCommitment)
  return pk

proc toIDCommitment*(idCommitmentUint: UInt256): IDCommitment =
  let pk = IDCommitment(idCommitmentUint.toBytesLE())
  return pk

proc inHex*(value: IDKey or IDCommitment or MerkleNode or Nullifier or Epoch or RlnIdentifier): string = 
  var valueHex = (UInt256.fromBytesLE(value)).toHex
  # We pad leading zeroes
  while valueHex.len < value.len * 2:
    valueHex = "0" & valueHex
  return valueHex

proc toMembershipIndex(v: UInt256): MembershipIndex =
  let membershipIndex: MembershipIndex = cast[MembershipIndex](v)
  return membershipIndex

proc register*(idComm: IDCommitment, ethAccountAddress: Option[Address], ethAccountPrivKey: keys.PrivateKey, ethClientAddress: string, membershipContractAddress: Address, registrationHandler: Option[RegistrationHandler] = none(RegistrationHandler)): Future[Result[MembershipIndex, string]] {.async.} =
  # TODO may need to also get eth Account Private Key as PrivateKey
  ## registers the idComm  into the membership contract whose address is in rlnPeer.membershipContractAddress
  
  var web3: Web3
  try: # check if the Ethereum client is reachable
    web3 = await newWeb3(ethClientAddress)
  except:
    return err("could not connect to the Ethereum client")

  if ethAccountAddress.isSome():
    web3.defaultAccount = ethAccountAddress.get()
  # set the account private key
  web3.privateKey = some(ethAccountPrivKey)
  #  set the gas price twice the suggested price in order for the fast mining
  let gasPrice = int(await web3.provider.eth_gasPrice()) * 2
  
  # when the private key is set in a web3 instance, the send proc (sender.register(pk).send(MembershipFee))
  # does the signing using the provided key
  # web3.privateKey = some(ethAccountPrivateKey)
  var sender = web3.contractSender(MembershipContract, membershipContractAddress) # creates a Sender object with a web3 field and contract address of type Address

  debug "registering an id commitment", idComm=idComm.inHex()
  let pk = idComm.toUInt256()

  var txHash: TxHash
  try: # send the registration transaction and check if any error occurs
    txHash = await sender.register(pk).send(value = MembershipFee, gasPrice = gasPrice)
  except ValueError as e:
    return err("registration transaction failed: " & e.msg)

  let tsReceipt = await web3.getMinedTransactionReceipt(txHash)
  
  # the receipt topic holds the hash of signature of the raised events
  let firstTopic = tsReceipt.logs[0].topics[0]
  # the hash of the signature of MemberRegistered(uint256,uint256) event is equal to the following hex value
  if firstTopic[0..65] != "0x5a92c2530f207992057b9c3e544108ffce3beda4a63719f316967c49bf6159d2":
    return err("invalid event signature hash")

  # the arguments of the raised event i.e., MemberRegistered are encoded inside the data field
  # data = pk encoded as 256 bits || index encoded as 256 bits
  let arguments = tsReceipt.logs[0].data
  debug "tx log data", arguments=arguments
  let 
    argumentsBytes = arguments.hexToSeqByte()
    # In TX log data, uints are encoded in big endian
    eventIdCommUint = UInt256.fromBytesBE(argumentsBytes[0..31])
    eventIndex =  UInt256.fromBytesBE(argumentsBytes[32..^1])
    eventIdComm = eventIdCommUint.toIDCommitment()
  debug "the identity commitment key extracted from tx log", eventIdComm=eventIdComm.inHex()
  debug "the index of registered identity commitment key", eventIndex=eventIndex

  if eventIdComm != idComm:
    return err("invalid id commitment key")

  await web3.close()

  if registrationHandler.isSome():
    let handler = registrationHandler.get
    handler(toHex(txHash))
  return ok(toMembershipIndex(eventIndex))

proc register*(rlnPeer: WakuRLNRelay, registrationHandler: Option[RegistrationHandler] = none(RegistrationHandler)): Future[RlnRelayResult[bool]] {.async.} =
  ## registers the public key of the rlnPeer which is rlnPeer.membershipKeyPair.publicKey
  ## into the membership contract whose address is in rlnPeer.membershipContractAddress
  let pk = rlnPeer.membershipKeyPair.idCommitment
  let regResult = await register(idComm = pk, ethAccountAddress = rlnPeer.ethAccountAddress, ethAccountPrivKey = rlnPeer.ethAccountPrivateKey.get(), ethClientAddress = rlnPeer.ethClientAddress, membershipContractAddress = rlnPeer.membershipContractAddress, registrationHandler = registrationHandler)
  if regResult.isErr:
    return err(regResult.error())
  return ok(true)

proc appendLength*(input: openArray[byte]): seq[byte] =
  ## returns length prefixed version of the input
  ## with the following format [len<8>|input<var>]
  ## len: 8-byte value that represents the number of bytes in the `input`
  ## len is serialized in little-endian
  ## input: the supplied `input`
  let
    # the length should be serialized in little-endian
    len = toBytes(uint64(input.len), Endianness.littleEndian)
    output = concat(@len, @input)
  return output

proc hash*(rlnInstance: ptr RLN, data: openArray[byte]): MerkleNode =
  ## a thin layer on top of the Nim wrapper of the Poseidon hasher
  debug "hash input", hashhex = data.toHex()
  var lenPrefData = appendLength(data)
  var
    hashInputBuffer = lenPrefData.toBuffer()
    outputBuffer: Buffer # will holds the hash output

  debug "hash input buffer length", bufflen = hashInputBuffer.len
  let
    hashSuccess = hash(rlnInstance, addr hashInputBuffer, addr outputBuffer)
    output = cast[ptr MerkleNode](outputBuffer.`ptr`)[]

  return output

proc serialize(idKey: IDKey, memIndex: MembershipIndex, epoch: Epoch,
    msg: openArray[byte]): seq[byte] =
  ## a private proc to convert RateLimitProof and the data to a byte seq
  ## this conversion is used in the proofGen proc
  ## the serialization is done as instructed in  https://github.com/kilic/rln/blob/7ac74183f8b69b399e3bc96c1ae8ab61c026dc43/src/public.rs#L146
  ## [ id_key<32> | id_index<8> | epoch<32> | signal_len<8> | signal<var> ]
  let memIndexBytes = toBytes(uint64(memIndex), Endianness.littleEndian)
  let lenPrefMsg = appendLength(msg)
  let output = concat(@idKey, @memIndexBytes, @epoch, lenPrefMsg)
  return output

proc proofGen*(rlnInstance: ptr RLN, data: openArray[byte],
    memKeys: MembershipKeyPair, memIndex: MembershipIndex,
    epoch: Epoch): RateLimitProofResult =

  # serialize inputs
  let serializedInputs = serialize(idKey = memKeys.idKey,
                                  memIndex = memIndex,
                                  epoch = epoch,
                                  msg = data)
  var inputBuffer = toBuffer(serializedInputs)

<<<<<<< HEAD
  proc insertMember*(rlnInstance: RLN[Bn256], idComm: IDCommitment): bool =
    ## inserts a member to the tree
    ## returns true if the member is inserted successfully
    ## returns false if the member could not be inserted
    var pkBuffer = toBuffer(idComm)
    let pkBufferPtr = addr pkBuffer

    # add the member to the tree
    let memberAdded = update_next_member(rlnInstance, pkBufferPtr)
    return memberAdded

  proc removeMember*(rlnInstance: RLN[Bn256], index: MembershipIndex): bool =
    let deletion_success = delete_member(rlnInstance, index)
    return deletion_success

proc serializeIdCommitments*(idComms: seq[IDCommitment]): seq[byte] =
  ## serializes a seq of IDCommitments to a byte seq
  ## the serialization is based on https://github.com/status-im/nwaku/blob/37bd29fbc37ce5cf636734e7dd410b1ed27b88c8/waku/v2/protocol/waku_rln_relay/rln.nim#L142
  ## the order of serialization is |id_commitment_len<8>|id_commitment<var>|
  var idCommsBytes = newSeq[byte]()

  # serialize the idComms, with its length prefixed
  let len = toBytes(uint64(idComms.len), Endianness.littleEndian)
  idCommsBytes.add(len)

  for idComm in idComms:
    idCommsBytes = concat(idCommsBytes, @idComm)

  return idCommsBytes

when defined(rlnzerokit):
  proc proofGen*(rlnInstance: ptr RLN, data: openArray[byte],
      memKeys: MembershipKeyPair, memIndex: MembershipIndex,
      epoch: Epoch): RateLimitProofResult =

    # serialize inputs
    let serializedInputs = serialize(idKey = memKeys.idKey,
                                    memIndex = memIndex,
                                    epoch = epoch,
                                    msg = data)
    var inputBuffer = toBuffer(serializedInputs)

    debug "input buffer ", inputBuffer

    # generate the proof
    var proof: Buffer
    let proofIsSuccessful = generate_proof(rlnInstance, addr inputBuffer, addr proof)
    # check whether the generate_proof call is done successfully
    if not proofIsSuccessful:
      return err("could not generate the proof")

    var proofValue = cast[ptr array[320, byte]] (proof.`ptr`)
    let proofBytes: array[320, byte] = proofValue[]
    debug "proof content", proofHex = proofValue[].toHex

    ## parse the proof as [ proof<128> | root<32> | epoch<32> | share_x<32> | share_y<32> | nullifier<32> | rln_identifier<32> ]

    let
      proofOffset = 128
      rootOffset = proofOffset + 32
      epochOffset = rootOffset + 32
      shareXOffset = epochOffset + 32
      shareYOffset = shareXOffset + 32
      nullifierOffset = shareYOffset + 32
      rlnIdentifierOffset = nullifierOffset + 32

    var
      zkproof: ZKSNARK
      proofRoot, shareX, shareY: MerkleNode
      epoch: Epoch
      nullifier: Nullifier
      rlnIdentifier: RlnIdentifier

    discard zkproof.copyFrom(proofBytes[0..proofOffset-1])
    discard proofRoot.copyFrom(proofBytes[proofOffset..rootOffset-1])
    discard epoch.copyFrom(proofBytes[rootOffset..epochOffset-1])
    discard shareX.copyFrom(proofBytes[epochOffset..shareXOffset-1])
    discard shareY.copyFrom(proofBytes[shareXOffset..shareYOffset-1])
    discard nullifier.copyFrom(proofBytes[shareYOffset..nullifierOffset-1])
    discard rlnIdentifier.copyFrom(proofBytes[nullifierOffset..rlnIdentifierOffset-1])
    
    let output = RateLimitProof(proof: zkproof,
                                merkleRoot: proofRoot,
                                epoch: epoch,
                                shareX: shareX,
                                shareY: shareY,
                                nullifier: nullifier,
                                rlnIdentifier: rlnIdentifier)

    return ok(output)

  proc serialize(proof: RateLimitProof, data: openArray[byte]): seq[byte] =
    ## a private proc to convert RateLimitProof and data to a byte seq
    ## this conversion is used in the proof verification proc
    ## [ proof<128> | root<32> | epoch<32> | share_x<32> | share_y<32> | nullifier<32> | rln_identifier<32> | signal_len<8> | signal<var> ]
    let lenPrefMsg = appendLength(@data)
    var proofBytes = concat(@(proof.proof),
                            @(proof.merkleRoot),
                            @(proof.epoch),
                            @(proof.shareX),
                            @(proof.shareY),
                            @(proof.nullifier),
                            @(proof.rlnIdentifier),
                            lenPrefMsg)

    return proofBytes

  # Serializes a sequence of MerkleNodes
  proc serialize(roots: seq[MerkleNode]): seq[byte] =
    var rootsBytes: seq[byte] = @[]
    for root in roots:
      rootsBytes = concat(rootsBytes, @root)
    return rootsBytes

  # validRoots should contain a sequence of roots in the acceptable windows.
  # As default, it is set to an empty sequence of roots. This implies that the validity check for the proof's root is skipped
  proc proofVerify*(rlnInstance: ptr RLN, 
                    data: openArray[byte], 
                    proof: RateLimitProof, 
                    validRoots: seq[MerkleNode] = @[]): RlnRelayResult[bool] =
    ## verifies the proof, returns an error if the proof verification fails
    ## returns true if the proof is valid
    var
      proofBytes = serialize(proof, data)
      proofBuffer = proofBytes.toBuffer()
      validProof: bool
      rootsBytes = serialize(validRoots)
      rootsBuffer = rootsBytes.toBuffer()

    trace "serialized proof", proof = proofBytes.toHex()

    let verifyIsSuccessful = verify_with_roots(rlnInstance, addr proofBuffer, addr rootsBuffer, addr validProof)
    if not verifyIsSuccessful:
      # something went wrong in verification call
      warn "could not verify validity of the proof", proof=proof
      return err("could not verify the proof")

    if not validProof:
      return ok(false)
=======
  debug "input buffer ", inputBuffer
>>>>>>> 63137f3e

  # generate the proof
  var proof: Buffer
  let proofIsSuccessful = generate_proof(rlnInstance, addr inputBuffer, addr proof)
  # check whether the generate_proof call is done successfully
  if not proofIsSuccessful:
    return err("could not generate the proof")

  var proofValue = cast[ptr array[320, byte]] (proof.`ptr`)
  let proofBytes: array[320, byte] = proofValue[]
  debug "proof content", proofHex = proofValue[].toHex

  ## parse the proof as [ proof<128> | root<32> | epoch<32> | share_x<32> | share_y<32> | nullifier<32> | rln_identifier<32> ]

  let
    proofOffset = 128
    rootOffset = proofOffset + 32
    epochOffset = rootOffset + 32
    shareXOffset = epochOffset + 32
    shareYOffset = shareXOffset + 32
    nullifierOffset = shareYOffset + 32
    rlnIdentifierOffset = nullifierOffset + 32

  var
    zkproof: ZKSNARK
    proofRoot, shareX, shareY: MerkleNode
    epoch: Epoch
    nullifier: Nullifier
    rlnIdentifier: RlnIdentifier

  discard zkproof.copyFrom(proofBytes[0..proofOffset-1])
  discard proofRoot.copyFrom(proofBytes[proofOffset..rootOffset-1])
  discard epoch.copyFrom(proofBytes[rootOffset..epochOffset-1])
  discard shareX.copyFrom(proofBytes[epochOffset..shareXOffset-1])
  discard shareY.copyFrom(proofBytes[shareXOffset..shareYOffset-1])
  discard nullifier.copyFrom(proofBytes[shareYOffset..nullifierOffset-1])
  discard rlnIdentifier.copyFrom(proofBytes[nullifierOffset..rlnIdentifierOffset-1])
  
  let output = RateLimitProof(proof: zkproof,
                              merkleRoot: proofRoot,
                              epoch: epoch,
                              shareX: shareX,
                              shareY: shareY,
                              nullifier: nullifier,
                              rlnIdentifier: rlnIdentifier)

  return ok(output)

proc serialize(proof: RateLimitProof, data: openArray[byte]): seq[byte] =
  ## a private proc to convert RateLimitProof and data to a byte seq
  ## this conversion is used in the proof verification proc
  ## [ proof<128> | root<32> | epoch<32> | share_x<32> | share_y<32> | nullifier<32> | rln_identifier<32> | signal_len<8> | signal<var> ]
  let lenPrefMsg = appendLength(@data)
  var proofBytes = concat(@(proof.proof),
                          @(proof.merkleRoot),
                          @(proof.epoch),
                          @(proof.shareX),
                          @(proof.shareY),
                          @(proof.nullifier),
                          @(proof.rlnIdentifier),
                          lenPrefMsg)

  return proofBytes

# Serializes a sequence of MerkleNodes
proc serialize(roots: seq[MerkleNode]): seq[byte] =
  var rootsBytes: seq[byte] = @[]
  for root in roots:
    rootsBytes = concat(rootsBytes, @root)
  return rootsBytes

# validRoots should contain a sequence of roots in the acceptable windows.
# As default, it is set to an empty sequence of roots. This implies that the validity check for the proof's root is skipped
proc proofVerify*(rlnInstance: ptr RLN, 
                  data: openArray[byte], 
                  proof: RateLimitProof, 
                  validRoots: seq[MerkleNode] = @[]): RlnRelayResult[bool] =
  ## verifies the proof, returns an error if the proof verification fails
  ## returns true if the proof is valid
  var
    proofBytes = serialize(proof, data)
    proofBuffer = proofBytes.toBuffer()
    validProof: bool
    rootsBytes = serialize(validRoots)
    rootsBuffer = rootsBytes.toBuffer()

  trace "serialized proof", proof = proofBytes.toHex()

  let verifyIsSuccessful = verify_with_roots(rlnInstance, addr proofBuffer, addr rootsBuffer, addr validProof)
  if not verifyIsSuccessful:
    # something went wrong in verification call
    warn "could not verify validity of the proof", proof=proof
    return err("could not verify the proof")

  if not validProof:
    return ok(false)

<<<<<<< HEAD
  proc insertMember*(rlnInstance: ptr RLN, idComm: IDCommitment): bool =
    ## inserts a member to the tree
    ## returns true if the member is inserted successfully
    ## returns false if the member could not be inserted
    var pkBuffer = toBuffer(idComm)
    let pkBufferPtr = addr pkBuffer

    # add the member to the tree
    let memberAdded = update_next_member(rlnInstance, pkBufferPtr)
    return memberAdded

  proc insertMembers*(rlnInstance: ptr RLN,
                      index: MembershipIndex,
                      idComms: seq[IDCommitment]): bool =
    ## Insert multiple members i.e., identity commitments
    ## returns true if the insertion is successful
    ## returns false if any of the insertions fails
    ## Note: This proc is atomic, i.e., if any of the insertions fails, all the previous insertions are rolled back

    # serialize the idComms
    let idCommsBytes = serializeIdCommitments(idComms)
    
    var idCommsBuffer = idCommsBytes.toBuffer()
    let idCommsBufferPtr = addr idCommsBuffer
    # add the member to the tree
    let membersAdded = set_leaves_from(rlnInstance, index, idCommsBufferPtr)
    return membersAdded
=======
  return ok(true)

proc insertMember*(rlnInstance: ptr RLN, idComm: IDCommitment): bool =
  var pkBuffer = toBuffer(idComm)
  let pkBufferPtr = addr pkBuffer
>>>>>>> 63137f3e

  # add the member to the tree
  var member_is_added = update_next_member(rlnInstance, pkBufferPtr)
  return member_is_added

proc removeMember*(rlnInstance: ptr RLN, index: MembershipIndex): bool =
  let deletion_success = delete_member(rlnInstance, index)
  return deletion_success

proc getMerkleRoot*(rlnInstance: ptr RLN): MerkleNodeResult =
  # read the Merkle Tree root after insertion
  var
    root {.noinit.}: Buffer = Buffer()
    rootPtr = addr(root)
    getRootSuccessful = getRoot(rlnInstance, rootPtr)
  if not getRootSuccessful: 
    return err("could not get the root")
  if not root.len == 32:
    return err("wrong output size")

  var rootValue = cast[ptr MerkleNode] (root.`ptr`)[]
  return ok(rootValue)

proc updateValidRootQueue*(wakuRlnRelay: WakuRLNRelay, root: MerkleNode): void =
  ## updates the valid Merkle root queue with the latest root and pops the oldest one when the capacity of `AcceptableRootWindowSize` is reached 
  let overflowCount = wakuRlnRelay.validMerkleRoots.len() - AcceptableRootWindowSize
  if overflowCount >= 0:
    # Delete the oldest `overflowCount` elements in the deque (index 0..`overflowCount`)
    for i in 0..overflowCount:
      wakuRlnRelay.validMerkleRoots.popFirst() 
  # Push the next root into the queue
  wakuRlnRelay.validMerkleRoots.addLast(root)

proc insertMembers*(wakuRlnRelay: WakuRLNRelay, 
                    index: MembershipIndex, 
                    idComms: seq[IDCommitment]): RlnRelayResult[void] =
  ## inserts a sequence of id commitments into the local merkle tree, and adds the changed root to the
  ## queue of valid roots
  ## Returns an error if the insertion fails
  waku_rln_membership_insertion_duration_seconds.nanosecondTime:
    let actionSucceeded = wakuRlnRelay.rlnInstance.insertMembers(index, idComms)
  if not actionSucceeded:
    return err("could not insert id commitments into the merkle tree")

  let rootAfterUpdate = ?wakuRlnRelay.rlnInstance.getMerkleRoot()
  wakuRlnRelay.updateValidRootQueue(rootAfterUpdate)
  return ok()

proc removeMember*(wakuRlnRelay: WakuRLNRelay, index: MembershipIndex): RlnRelayResult[void] =
  ## removes a commitment from the local merkle tree at `index`, and adds the changed root to the
  ## queue of valid roots
  ## Returns an error if the removal fails

  let actionSucceeded = wakuRlnRelay.rlnInstance.removeMember(index)
  if not actionSucceeded:
    return err("could not remove id commitment from the merkle tree")

  let rootAfterUpdate = ?wakuRlnRelay.rlnInstance.getMerkleRoot()
  wakuRlnRelay.updateValidRootQueue(rootAfterUpdate)
  return ok()

proc validateRoot*(wakuRlnRelay: WakuRLNRelay, root: MerkleNode): bool =
  ## Validate against the window of roots stored in wakuRlnRelay.validMerkleRoots
  return root in wakuRlnRelay.validMerkleRoots

proc toMembershipKeyPairs*(groupKeys: seq[(string, string)]): RlnRelayResult[seq[
    MembershipKeyPair]] =
  ## groupKeys is  sequence of membership key tuples in the form of (identity key, identity commitment) all in the hexadecimal format
  ## the toMembershipKeyPairs proc populates a sequence of MembershipKeyPairs using the supplied groupKeys
  ## Returns an error if the conversion fails

  var groupKeyPairs = newSeq[MembershipKeyPair]()

  for i in 0..groupKeys.len-1:
    try:
      let
        idKey = hexToUint[IDKey.len*8](groupKeys[i][0]).toBytesLE()
        idCommitment = hexToUint[IDCommitment.len*8](groupKeys[i][1]).toBytesLE()
      groupKeyPairs.add(MembershipKeyPair(idKey: idKey,
          idCommitment: idCommitment))
    except ValueError as err:
      warn "could not convert the group key to bytes", err = err.msg
      return err("could not convert the group key to bytes: " & err.msg)
  return ok(groupKeyPairs)

proc calcMerkleRoot*(list: seq[IDCommitment]): RlnRelayResult[string] =
  ## returns the root of the Merkle tree that is computed from the supplied list
  ## the root is in hexadecimal format
  ## Returns an error if the computation fails

  let rlnInstance = createRLNInstance()
  if rlnInstance.isErr():
    return err("could not create rln instance: " & rlnInstance.error())
  let rln = rlnInstance.get()

  # create a Merkle tree
  let membersAdded = rln.insertMembers(0, list)
  if not membersAdded:
    return err("could not insert members into the tree")
  let root = rln.getMerkleRoot().value().inHex()
  return ok(root)

proc createMembershipList*(n: int): RlnRelayResult[(
    seq[(string, string)], string
  )] =
  ## createMembershipList produces a sequence of membership key pairs in the form of (identity key, id commitment keys) in the hexadecimal format
  ## this proc also returns the root of a Merkle tree constructed out of the identity commitment keys of the generated list
  ## the output of this proc is used to initialize a static group keys (to test waku-rln-relay in the off-chain mode)
  ## Returns an error if it cannot create the membership list

  # initialize a Merkle tree
  let rlnInstance = createRLNInstance()
  if rlnInstance.isErr():
    return err("could not create rln instance: " & rlnInstance.error())
  let rln = rlnInstance.get()

  var output = newSeq[(string, string)]()
  var idCommitments = newSeq[IDCommitment]()
  for i in 0..n-1:

    # generate a key pair
    let keypairRes = rln.membershipKeyGen()
    if keypairRes.isErr():
      return err("could not generate a key pair: " & keypairRes.error())
    let keypair = keypairRes.get()
    let keyTuple = (keypair.idKey.inHex(), keypair.idCommitment.inHex())
    output.add(keyTuple)

    idCommitments.add(keypair.idCommitment)
    
  # Insert members into tree
  let membersAdded = rln.insertMembers(0, idCommitments)
  if not membersAdded:
    return err("could not insert members into the tree")

  let root = rln.getMerkleRoot().value().inHex()
  return ok((output, root))

proc rlnRelayStaticSetUp*(rlnRelayMembershipIndex: MembershipIndex): RlnRelayResult[(Option[seq[
    IDCommitment]], Option[MembershipKeyPair], Option[
    MembershipIndex])] =
  ## rlnRelayStaticSetUp is a proc that is used to initialize the static group keys and the static membership index
  ## this proc is used to test waku-rln-relay in the off-chain mode
  ## it returns the static group keys, the static membership key pair, and the static membership index
  ## Returns an error if it cannot initialize the static group keys and the static membership index
  let
    # static group
    groupKeys = StaticGroupKeys
    groupSize = StaticGroupSize

  debug "rln-relay membership index", rlnRelayMembershipIndex

  # validate the user-supplied membership index
  if rlnRelayMembershipIndex < MembershipIndex(0) or rlnRelayMembershipIndex >=
      MembershipIndex(groupSize):
    error "wrong membership index"
    return ok((none(seq[IDCommitment]), none(MembershipKeyPair), none(MembershipIndex)))

  # prepare the outputs from the static group keys
  let
    # create a sequence of MembershipKeyPairs from the group keys (group keys are in string format)
    groupKeyPairsRes = groupKeys.toMembershipKeyPairs()

  if groupKeyPairsRes.isErr():
    return err("could not convert the group keys to MembershipKeyPairs: " &
        groupKeyPairsRes.error())

  let
    groupKeyPairs = groupKeyPairsRes.get()
    # extract id commitment keys
    groupIDCommitments = groupKeyPairs.mapIt(it.idCommitment)
    groupOpt = some(groupIDCommitments)
    # user selected membership key pair
    memKeyPairOpt = some(groupKeyPairs[rlnRelayMembershipIndex])
    memIndexOpt = some(rlnRelayMembershipIndex)

  return ok((groupOpt, memKeyPairOpt, memIndexOpt))

proc hasDuplicate*(rlnPeer: WakuRLNRelay, msg: WakuMessage): RlnRelayResult[bool] =
  ## returns true if there is another message in the  `nullifierLog` of the `rlnPeer` with the same
  ## epoch and nullifier as `msg`'s epoch and nullifier but different Shamir secret shares
  ## otherwise, returns false
  ## Returns an error if it cannot check for duplicates

  # extract the proof metadata of the supplied `msg`
  let proofMD = ProofMetadata(nullifier: msg.proof.nullifier,
      shareX: msg.proof.shareX, shareY: msg.proof.shareY)

  # check if the epoch exists
  if not rlnPeer.nullifierLog.hasKey(msg.proof.epoch):
    return ok(false)
  try:
    if rlnPeer.nullifierLog[msg.proof.epoch].contains(proofMD):
      # there is an identical record, ignore rhe mag
      return ok(false)

    # check for a message with the same nullifier but different secret shares
    let matched = rlnPeer.nullifierLog[msg.proof.epoch].filterIt((
        it.nullifier == proofMD.nullifier) and ((it.shareX != proofMD.shareX) or
        (it.shareY != proofMD.shareY)))

    if matched.len != 0:
      # there is a duplicate
      return ok(true)

    # there is no duplicate
    return ok(false)

  except KeyError as e:
    return err("the epoch was not found")

proc updateLog*(rlnPeer: WakuRLNRelay, msg: WakuMessage): RlnRelayResult[bool] =
  ## extracts  the `ProofMetadata` of the supplied messages `msg` and
  ## saves it in the `nullifierLog` of the `rlnPeer`
  ## Returns an error if it cannot update the log

  let proofMD = ProofMetadata(nullifier: msg.proof.nullifier,
      shareX: msg.proof.shareX, shareY: msg.proof.shareY)
  debug "proof metadata", proofMD = proofMD

  # check if the epoch exists
  if not rlnPeer.nullifierLog.hasKey(msg.proof.epoch):
    rlnPeer.nullifierLog[msg.proof.epoch] = @[proofMD]
    return ok(true)

  try:
    # check if an identical record exists
    if rlnPeer.nullifierLog[msg.proof.epoch].contains(proofMD):
      return ok(true)
    # add proofMD to the log
    rlnPeer.nullifierLog[msg.proof.epoch].add(proofMD)
    return ok(true)
  except KeyError as e:
    return err("the epoch was not found")

proc toEpoch*(t: uint64): Epoch =
  ## converts `t` to `Epoch` in little-endian order
  let bytes = toBytes(t, Endianness.littleEndian)
  debug "bytes", bytes = bytes
  var epoch: Epoch
  discard epoch.copyFrom(bytes)
  return epoch

proc fromEpoch*(epoch: Epoch): uint64 =
  ## decodes bytes of `epoch` (in little-endian) to uint64
  let t = fromBytesLE(uint64, array[32, byte](epoch))
  return t

proc calcEpoch*(t: float64): Epoch =
  ## gets time `t` as `flaot64` with subseconds resolution in the fractional part
  ## and returns its corresponding rln `Epoch` value
  let e = uint64(t/EpochUnitSeconds)
  return toEpoch(e)

proc getCurrentEpoch*(): Epoch =
  ## gets the current rln Epoch time
  return calcEpoch(epochTime())

proc absDiff*(e1, e2: Epoch): uint64 =
  ## returns the absolute difference between the two rln `Epoch`s `e1` and `e2`
  ## i.e., e1 - e2

  # convert epochs to their corresponding unsigned numerical values
  let
    epoch1 = fromEpoch(e1)
    epoch2 = fromEpoch(e2)
  
  # Manually perform an `abs` calculation
  if epoch1 > epoch2:
    return epoch1 - epoch2
  else:
    return epoch2 - epoch1

proc validateMessage*(rlnPeer: WakuRLNRelay, msg: WakuMessage,
    timeOption: Option[float64] = none(float64)): MessageValidationResult =
  ## validate the supplied `msg` based on the waku-rln-relay routing protocol i.e.,
  ## the `msg`'s epoch is within MaxEpochGap of the current epoch
  ## the `msg` has valid rate limit proof
  ## the `msg` does not violate the rate limit
  ## `timeOption` indicates Unix epoch time (fractional part holds sub-seconds)
  ## if `timeOption` is supplied, then the current epoch is calculated based on that

  # track message count for metrics
  waku_rln_messages_total.inc()

  #  checks if the `msg`'s epoch is far from the current epoch
  # it corresponds to the validation of rln external nullifier
  var epoch: Epoch
  if timeOption.isSome():
    epoch = calcEpoch(timeOption.get())
  else:
    # get current rln epoch
    epoch = getCurrentEpoch()

  debug "current epoch", currentEpoch = fromEpoch(epoch)
  let
    msgEpoch = msg.proof.epoch
    # calculate the gaps
    gap = absDiff(epoch, msgEpoch)

  debug "message epoch", msgEpoch = fromEpoch(msgEpoch)

  # validate the epoch
  if gap > MaxEpochGap:
    # message's epoch is too old or too ahead
    # accept messages whose epoch is within +-MaxEpochGap from the current epoch
    debug "invalid message: epoch gap exceeds a threshold", gap = gap,
        payload = string.fromBytes(msg.payload)
    waku_rln_invalid_messages_total.inc(labelValues=["invalid_epoch"])
    return MessageValidationResult.Invalid

  ## TODO: FIXME after resolving this issue https://github.com/status-im/nwaku/issues/1247
  if not rlnPeer.validateRoot(msg.proof.merkleRoot):
    debug "invalid message: provided root does not belong to acceptable window of roots", provided=msg.proof.merkleRoot, validRoots=rlnPeer.validMerkleRoots.mapIt(it.inHex())
    waku_rln_invalid_messages_total.inc(labelValues=["invalid_root"])
  #   return MessageValidationResult.Invalid

  # verify the proof
  let
    contentTopicBytes = msg.contentTopic.toBytes
    input = concat(msg.payload, contentTopicBytes)

  waku_rln_proof_verification_total.inc()
  waku_rln_proof_verification_duration_seconds.nanosecondTime:
    let proofVerificationRes = rlnPeer.rlnInstance.proofVerify(input, msg.proof)

  if proofVerificationRes.isErr():
    waku_rln_errors_total.inc(labelValues=["proof_verification"])
    return MessageValidationResult.Invalid
  if not proofVerificationRes.value():
    # invalid proof
    debug "invalid message: invalid proof", payload = string.fromBytes(msg.payload)
    waku_rln_invalid_messages_total.inc(labelValues=["invalid_proof"])
    return MessageValidationResult.Invalid

  # check if double messaging has happened
  let hasDup = rlnPeer.hasDuplicate(msg)
  if hasDup.isErr():
    waku_rln_errors_total.inc(labelValues=["duplicate_check"])
  elif hasDup.value == true:
    debug "invalid message: message is spam", payload = string.fromBytes(msg.payload)
    waku_rln_spam_messages_total.inc()
    return MessageValidationResult.Spam

  # insert the message to the log
  # the result of `updateLog` is discarded because message insertion is guaranteed by the implementation i.e.,
  # it will never error out
  discard rlnPeer.updateLog(msg)
  debug "message is valid", payload = string.fromBytes(msg.payload)
  let rootIndex = rlnPeer.validMerkleRoots.find(msg.proof.merkleRoot)
  waku_rln_valid_messages_total.observe(rootIndex.toFloat())
  return MessageValidationResult.Valid

proc toRLNSignal*(wakumessage: WakuMessage): seq[byte] =
  ## it is a utility proc that prepares the `data` parameter of the proof generation procedure i.e., `proofGen`  that resides in the current module
  ## it extracts the `contentTopic` and the `payload` of the supplied `wakumessage` and serializes them into a byte sequence
  let
    contentTopicBytes = wakumessage.contentTopic.toBytes
    output = concat(wakumessage.payload, contentTopicBytes)
  return output

proc appendRLNProof*(rlnPeer: WakuRLNRelay, msg: var WakuMessage,
    senderEpochTime: float64): bool =
  ## returns true if it can create and append a `RateLimitProof` to the supplied `msg`
  ## returns false otherwise
  ## `senderEpochTime` indicates the number of seconds passed since Unix epoch. The fractional part holds sub-seconds.
  ## The `epoch` field of `RateLimitProof` is derived from the provided `senderEpochTime` (using `calcEpoch()`)

  let input = msg.toRLNSignal()

  var proof: RateLimitProofResult = proofGen(rlnInstance = rlnPeer.rlnInstance, data = input,
                     memKeys = rlnPeer.membershipKeyPair,
                     memIndex = rlnPeer.membershipIndex,
                     epoch = calcEpoch(senderEpochTime))

  if proof.isErr:
    return false

  msg.proof = proof.value
  return true

proc addAll*(wakuRlnRelay: WakuRLNRelay, list: seq[IDCommitment]): RlnRelayResult[void] =
  # add members to the Merkle tree of the  `rlnInstance`
  ## Returns an error if it cannot add any member to the Merkle tree
  let membersAdded = wakuRlnRelay.insertMembers(0, list)
  if not membersAdded.isOk():
    return err("failed to add members to the Merkle tree")
  return ok()

<<<<<<< HEAD
type MembershipTuple* = tuple[index: MembershipIndex, idComm: IDCommitment]
type GroupUpdateHandler* = proc(blockNumber: BlockNumber, 
                                members: seq[MembershipTuple]): RlnRelayResult[void] {.gcsafe.}

=======
>>>>>>> 63137f3e
proc generateGroupUpdateHandler(rlnPeer: WakuRLNRelay): GroupUpdateHandler =
  ## assuming all the members arrive in order
  ## TODO: check the index and the pubkey depending on
  ## the group update operation
  var handler: GroupUpdateHandler
  handler = proc(blockNumber: BlockNumber, members: seq[MembershipTuple]): RlnRelayResult[void] =
    let startingIndex = members[0].index
    debug "starting index", startingIndex = startingIndex, members = members.mapIt(it.idComm.inHex())
    let isSuccessful = rlnPeer.insertMembers(startingIndex, members.mapIt(it.idComm))
    if isSuccessful.isErr():
      return err("failed to add new members to the Merkle tree")
    else:
      debug "new members added to the Merkle tree", pubkeys=members.mapIt(it.idComm.inHex()) , startingIndex=startingIndex
      debug "acceptable window", validRoots=rlnPeer.validMerkleRoots.mapIt(it.inHex())
      let lastIndex = members[0].index + members.len.uint - 1
      let indexGap = startingIndex - rlnPeer.lastSeenMembershipIndex
      if not (toSeq(startingIndex..lastIndex) == members.mapIt(it.index)):
        return err("the indexes of the new members are not in order")
      if indexGap != 1.uint:
        warn "membership index gap, may have lost connection", lastIndex, currIndex=rlnPeer.lastSeenMembershipIndex, indexGap = indexGap
      rlnPeer.lastSeenMembershipIndex = lastIndex
      rlnPeer.lastProcessedBlock = blockNumber
      debug "last processed block", blockNumber = blockNumber
      return ok()
  return handler

proc parse*(event: type MemberRegistered, 
            log: JsonNode): RlnRelayResult[MembershipTuple] =
  ## parses the `data` parameter of the `MemberRegistered` event `log`
  ## returns an error if it cannot parse the `data` parameter
  var pubkey: UInt256
  var index: UInt256
  var data: string
  # Remove the 0x prefix
  try:
    data = strip0xPrefix(log["data"].getStr())
  except CatchableError:
    return err("failed to parse the data field of the MemberRegistered event: " & getCurrentExceptionMsg())
  var offset = 0
  try:
    # Parse the pubkey
    offset += decode(data, offset, pubkey)
    # Parse the index
    offset += decode(data, offset, index)
    return ok((index: index.toMembershipIndex(), 
               idComm: pubkey.toIDCommitment()))
  except:
    return err("failed to parse the data field of the MemberRegistered event")

type BlockTable = OrderedTable[BlockNumber, seq[MembershipTuple]]
proc getHistoricalEvents*(ethClientUri: string,
                          contractAddress: Address,
                          fromBlock: string = "0x0",
                          toBlock: string = "latest"): Future[RlnRelayResult[BlockTable]] {.async, gcsafe.} =
  ## `ethClientUri` is the URI of the Ethereum client
  ## `contractAddress` is the address of the contract
  ## `fromBlock` is the block number from which the events are fetched
  ## `toBlock` is the block number to which the events are fetched
  ## returns a table that maps block numbers to the list of members registered in that block
  ## returns an error if it cannot retrieve the historical events
  let web3 = await newWeb3(ethClientUri)
  let contract = web3.contractSender(MembershipContract, contractAddress)
  # Get the historical events, and insert memberships into the tree
  let historicalEvents = await contract.getJsonLogs(MemberRegistered,
                                                    fromBlock=some(fromBlock.blockId()),
                                                    toBlock=some(toBlock.blockId()))
  # Create a table that maps block numbers to the list of members registered in that block
  var blockTable = OrderedTable[BlockNumber, seq[MembershipTuple]]()
  for log in historicalEvents:
    # batch according to log.blockNumber
    let blockNumber = parseHexInt(log["blockNumber"].getStr()).uint
    let parsedEventRes = parse(MemberRegistered, log)

    if parsedEventRes.isErr():
      error "failed to parse the MemberRegistered event", error=parsedEventRes.error()
      return err("failed to parse the MemberRegistered event")
    let parsedEvent = parsedEventRes.get()
    # Add the parsed event to the table
    if blockTable.hasKey(blockNumber):
      blockTable[blockNumber].add(parsedEvent)
    else:
      blockTable[blockNumber] = @[parsedEvent]
  return ok(blockTable)

proc subscribeToGroupEvents*(ethClientUri: string,
                            ethAccountAddress: Option[Address] = none(Address),
                            contractAddress: Address,
                            blockNumber: string = "0x0",
                            handler: GroupUpdateHandler) {.async, gcsafe.} = 
  ## connects to the eth client whose URI is supplied as `ethClientUri`
  ## subscribes to the `MemberRegistered` event emitted from the `MembershipContract` which is available on the supplied `contractAddress`
  ## it collects all the events starting from the given `blockNumber`
  ## for every received block, it calls the `handler`
  let web3 = await newWeb3(ethClientUri)
  let contract = web3.contractSender(MembershipContract, contractAddress)
  
  let blockTableRes = await getHistoricalEvents(ethClientUri, 
                                                contractAddress, 
                                                fromBlock=blockNumber)
  if blockTableRes.isErr():
    error "failed to retrieve historical events", error=blockTableRes.error
    return
  let blockTable = blockTableRes.get()
  # Update MT by batch
  for blockNumber, members in blockTable.pairs():
    debug "updating the Merkle tree", blockNumber=blockNumber, members=members
    let res = handler(blockNumber, members)
    if res.isErr():
      error "failed to update the Merkle tree", error=res.error

  # We don't need the block table after this point
  discard blockTable

  var latestBlock: BlockNumber
  let handleLog = proc(blockHeader: BlockHeader) {.async, gcsafe.} = 
    try:
      let membershipRegistrationLogs = await contract.getJsonLogs(MemberRegistered,
                                                          blockHash = some(blockheader.hash))
      if membershipRegistrationLogs.len == 0:
        return
      var members: seq[MembershipTuple]
      for log in membershipRegistrationLogs:
        let parsedEventRes = parse(MemberRegistered, log)
        if parsedEventRes.isErr():
          fatal "failed to parse the MemberRegistered event", error=parsedEventRes.error()
          return
        let parsedEvent = parsedEventRes.get()
        members.add(parsedEvent)
      let res = handler(blockHeader.number.uint, members)
      if res.isErr():
        error "failed to update the Merkle tree", error=res.error
    except CatchableError:
      warn "failed to get logs", error=getCurrentExceptionMsg()
      return
  let newHeadCallback = proc (blockheader: BlockHeader) {.gcsafe.} =
    latestBlock = blockheader.number.uint
    debug "block received", blockNumber = latestBlock
    # get logs from the last block
    try:
      asyncSpawn handleLog(blockHeader)
    except CatchableError:
      warn "failed to handle log: ", error=getCurrentExceptionMsg()

  let newHeadErrorHandler = proc (err: CatchableError) {.gcsafe.} =
    error "Error from subscription: ", err=err.msg
  discard await web3.subscribeForBlockHeaders(newHeadCallback, newHeadErrorHandler)

  web3.onDisconnect = proc() =
    debug "connection to ethereum node dropped", lastBlock = latestBlock

proc handleGroupUpdates*(rlnPeer: WakuRLNRelay) {.async, gcsafe.} =
  ## generates the groupUpdateHandler which is called when a new member is registered,
  ## and has the WakuRLNRelay instance as a closure
  let handler = generateGroupUpdateHandler(rlnPeer)
  await subscribeToGroupEvents(ethClientUri = rlnPeer.ethClientAddress,
                               ethAccountAddress = rlnPeer.ethAccountAddress,
                               contractAddress = rlnPeer.membershipContractAddress,
                               handler = handler)
  
<<<<<<< HEAD

=======
>>>>>>> 63137f3e
proc addRLNRelayValidator*(node: WakuNode, pubsubTopic: PubsubTopic, contentTopic: ContentTopic, spamHandler: Option[SpamHandler] = none(SpamHandler)) =
  ## this procedure is a thin wrapper for the pubsub addValidator method
  ## it sets a validator for the waku messages published on the supplied pubsubTopic and contentTopic 
  ## if contentTopic is empty, then validation takes place for All the messages published on the given pubsubTopic
  ## the message validation logic is according to https://rfc.vac.dev/spec/17/
  proc validator(topic: string, message: messages.Message): Future[pubsub.ValidationResult] {.async.} =
    trace "rln-relay topic validator is called"
    let msg = WakuMessage.decode(message.data) 
    if msg.isOk():
      let 
        wakumessage = msg.value()
        payload = string.fromBytes(wakumessage.payload)

      # check the contentTopic
      if (wakumessage.contentTopic != "") and (contentTopic != "") and (wakumessage.contentTopic != contentTopic):
        trace "content topic did not match:", contentTopic=wakumessage.contentTopic, payload=payload
        return pubsub.ValidationResult.Accept

      # validate the message
      let 
        validationRes = node.wakuRlnRelay.validateMessage(wakumessage)
        proof = toHex(wakumessage.proof.proof)
        epoch = fromEpoch(wakumessage.proof.epoch)
        root = inHex(wakumessage.proof.merkleRoot)
        shareX = inHex(wakumessage.proof.shareX)
        shareY = inHex(wakumessage.proof.shareY)
        nullifier = inHex(wakumessage.proof.nullifier)
      case validationRes:
        of Valid:
          debug "message validity is verified, relaying:",  contentTopic=wakumessage.contentTopic, epoch=epoch, timestamp=wakumessage.timestamp, payload=payload
          trace "message validity is verified, relaying:", proof=proof, root=root, shareX=shareX, shareY=shareY, nullifier=nullifier
          return pubsub.ValidationResult.Accept
        of Invalid:
          debug "message validity could not be verified, discarding:", contentTopic=wakumessage.contentTopic, epoch=epoch, timestamp=wakumessage.timestamp, payload=payload
          trace "message validity could not be verified, discarding:", proof=proof, root=root, shareX=shareX, shareY=shareY, nullifier=nullifier
          return pubsub.ValidationResult.Reject
        of Spam:
          debug "A spam message is found! yay! discarding:", contentTopic=wakumessage.contentTopic, epoch=epoch, timestamp=wakumessage.timestamp, payload=payload
          trace "A spam message is found! yay! discarding:", proof=proof, root=root, shareX=shareX, shareY=shareY, nullifier=nullifier
          if spamHandler.isSome:
            let handler = spamHandler.get
            handler(wakumessage)
          return pubsub.ValidationResult.Reject          
  # set a validator for the supplied pubsubTopic 
  let pb  = PubSub(node.wakuRelay)
  pb.addValidator(pubsubTopic, validator)

proc mountRlnRelayStatic*(node: WakuNode,
                    group: seq[IDCommitment],
                    memKeyPair: MembershipKeyPair,
                    memIndex: MembershipIndex,
                    pubsubTopic: PubsubTopic,
                    contentTopic: ContentTopic,
                    spamHandler: Option[SpamHandler] = none(SpamHandler)): RlnRelayResult[void] =
  # Returns RlnRelayResult[void] to indicate the success of the call

  debug "mounting rln-relay in off-chain/static mode"
  # check whether inputs are provided
  # relay protocol is the prerequisite of rln-relay
  if node.wakuRelay.isNil():
    return err("WakuRelay protocol is not mounted")
  # check whether the pubsub topic is supported at the relay level
  if pubsubTopic notin node.wakuRelay.defaultPubsubTopics:
    return err("The relay protocol does not support the configured pubsub topic")

  debug "rln-relay input validation passed"

  # check the peer's index and the inclusion of user's identity commitment in the group
  if not memKeyPair.idCommitment  == group[int(memIndex)]:
    return err("The peer's index is not consistent with the group")

  # create an RLN instance
  let rlnInstance = createRLNInstance()
  if rlnInstance.isErr():
    return err("RLN instance creation failed")
  let rln = rlnInstance.get()

  # create the WakuRLNRelay
  let rlnPeer = WakuRLNRelay(membershipKeyPair: memKeyPair,
    membershipIndex: memIndex,
    rlnInstance: rln, 
    pubsubTopic: pubsubTopic,
    contentTopic: contentTopic)

  # add members to the Merkle tree
  let membersAdded = rlnPeer.insertMembers(0, group)
  if membersAdded.isErr():
    return err("member addition to the Merkle tree failed: " & membersAdded.error)

  # adds a topic validator for the supplied pubsub topic at the relay protocol
  # messages published on this pubsub topic will be relayed upon a successful validation, otherwise they will be dropped
  # the topic validator checks for the correct non-spamming proof of the message
  node.addRLNRelayValidator(pubsubTopic, contentTopic, spamHandler)
  debug "rln relay topic validator is mounted successfully", pubsubTopic=pubsubTopic, contentTopic=contentTopic

  node.wakuRlnRelay = rlnPeer
  return ok()  

proc mountRlnRelayDynamic*(node: WakuNode,
                    ethClientAddr: string = "",
                    ethAccountAddress: Option[web3.Address] = none(web3.Address),
                    ethAccountPrivKeyOpt: Option[keys.PrivateKey],
                    memContractAddr:  web3.Address,
                    memKeyPair: Option[MembershipKeyPair] = none(MembershipKeyPair),
                    memIndex: Option[MembershipIndex] = none(MembershipIndex),
                    pubsubTopic: PubsubTopic,
                    contentTopic: ContentTopic,
                    spamHandler: Option[SpamHandler] = none(SpamHandler),
                    registrationHandler: Option[RegistrationHandler] = none(RegistrationHandler)) : Future[RlnRelayResult[void]] {.async.} =
  debug "mounting rln-relay in on-chain/dynamic mode"
  # TODO return a bool value to indicate the success of the call
  # relay protocol is the prerequisite of rln-relay
  if node.wakuRelay.isNil:
    return err("WakuRelay protocol is not mounted.")
  # check whether the pubsub topic is supported at the relay level
  if pubsubTopic notin node.wakuRelay.defaultPubsubTopics:
    return err("WakuRelay protocol does not support the configured pubsub topic.")
  debug "rln-relay input validation passed"

  # create an RLN instance
  let rlnInstance = createRLNInstance()

  if rlnInstance.isErr():
    return err("RLN instance creation failed.")
  let rln = rlnInstance.get()

  # prepare rln membership key pair
  var 
    keyPair: MembershipKeyPair
    rlnIndex: MembershipIndex
  if memKeyPair.isNone: # no rln credentials provided
    if ethAccountPrivKeyOpt.isSome: # if an ethereum private key is supplied, then create rln credentials and register to the membership contract
      trace "no rln-relay key is provided, generating one"
      let keyPairRes = rln.membershipKeyGen()
      if keyPairRes.isErr():
        error "failed to generate rln-relay key pair"
        return err("failed to generate rln-relay key pair: " & keyPairRes.error())
      keyPair = keyPairRes.value()
      # register the rln-relay peer to the membership contract
      waku_rln_registration_duration_seconds.nanosecondTime:
        let regIndexRes = await register(idComm = keyPair.idCommitment, 
                                         ethAccountAddress = ethAccountAddress, 
                                         ethAccountPrivKey = ethAccountPrivKeyOpt.get(), 
                                         ethClientAddress = ethClientAddr, 
                                         membershipContractAddress = memContractAddr, 
                                         registrationHandler = registrationHandler)
      # check whether registration is done
      if regIndexRes.isErr():
        debug "membership registration failed", err=regIndexRes.error()
        return err("membership registration failed: " & regIndexRes.error())
      rlnIndex = regIndexRes.value
      debug "peer is successfully registered into the membership contract"
    else: # if no eth private key is available, skip registration
      debug "running waku-rln-relay in relay-only mode"
  else:
    debug "Peer is already registered to the membership contract"
    keyPair = memKeyPair.get()
    rlnIndex = memIndex.get()

  # create the WakuRLNRelay
  var rlnPeer = WakuRLNRelay(membershipKeyPair: keyPair,
    membershipIndex: rlnIndex,
    membershipContractAddress: memContractAddr,
    ethClientAddress: ethClientAddr,
    ethAccountAddress: ethAccountAddress,
    ethAccountPrivateKey: ethAccountPrivKeyOpt,
    rlnInstance: rln,
    pubsubTopic: pubsubTopic,
    contentTopic: contentTopic)

  asyncSpawn rlnPeer.handleGroupUpdates()
  debug "dynamic group management is started"
  # adds a topic validator for the supplied pubsub topic at the relay protocol
  # messages published on this pubsub topic will be relayed upon a successful validation, otherwise they will be dropped
  # the topic validator checks for the correct non-spamming proof of the message
  addRLNRelayValidator(node, pubsubTopic, contentTopic, spamHandler)
  debug "rln relay topic validator is mounted successfully", pubsubTopic=pubsubTopic, contentTopic=contentTopic

  node.wakuRlnRelay = rlnPeer
  return ok()

proc writeRlnCredentials*(path: string, 
                          credentials: RlnMembershipCredentials, 
                          password: string): RlnRelayResult[void] =
  # Returns RlnRelayResult[void], which indicates the success of the call
  info "Storing RLN credentials"
  var jsonString: string
  jsonString.toUgly(%credentials)
  let keyfile = createKeyFileJson(toBytes(jsonString), password)
  if keyfile.isErr():
    return err("Error while creating keyfile for RLN credentials")
  if saveKeyFile(path, keyfile.get()).isErr():
    return err("Error while saving keyfile for RLN credentials")
  return ok()

# Attempts decryptions of all keyfiles with the provided password. 
# If one or more credentials are successfully decrypted, the max(min(index,number_decrypted),0)-th is returned.
proc readRlnCredentials*(path: string, 
                         password: string, 
                         index: int = 0): RlnRelayResult[Option[RlnMembershipCredentials]] =
  # Returns RlnRelayResult[Option[RlnMembershipCredentials]], which indicates the success of the call
  info "Reading RLN credentials"
  # With regards to printing the keys, it is purely for debugging purposes so that the user becomes explicitly aware of the current keys in use when nwaku is started.
  # Note that this is only until the RLN contract being used is the one deployed on Goerli testnet.
  # These prints need to omitted once RLN contract is deployed on Ethereum mainnet and using valuable funds for staking.
  waku_rln_membership_credentials_import_duration_seconds.nanosecondTime:

    try:
      var decodedKeyfiles = loadKeyFiles(path, password)
  
      if decodedKeyfiles.isOk():
        var decodedRlnCredentials = decodedKeyfiles.get()
        debug "Successfully decrypted keyfiles for the provided password", numberKeyfilesDecrypted=decodedRlnCredentials.len
        # We should return the index-th decrypted credential, but we ensure to not overflow
        let credentialIndex = max(min(index, decodedRlnCredentials.len - 1), 0)
        debug "Picking credential with (adjusted) index", inputIndex=index, adjustedIndex=credentialIndex
        let jsonObject = parseJson(string.fromBytes(decodedRlnCredentials[credentialIndex].get()))
        let deserializedRlnCredentials = to(jsonObject, RlnMembershipCredentials)   
        debug "Deserialized RLN credentials", rlnCredentials=deserializedRlnCredentials
        return ok(some(deserializedRlnCredentials))
      else:
        debug "Unable to decrypt RLN credentials with provided password. ", error=decodedKeyfiles.error
        return ok(none(RlnMembershipCredentials))
    except:
      return err("Error while loading keyfile for RLN credentials at " & path)

proc mount(node: WakuNode,
           conf: WakuRlnConfig,
           spamHandler: Option[SpamHandler] = none(SpamHandler),
           registrationHandler: Option[RegistrationHandler] = none(RegistrationHandler)
          ): Future[RlnRelayResult[void]] {.async.} =
  # Returns RlnRelayResult[void], which indicates the success of the call
  if not conf.rlnRelayDynamic:
    info " setting up waku-rln-relay in off-chain mode... "
    # set up rln relay inputs
    let staticSetupRes = rlnRelayStaticSetUp(MembershipIndex(conf.rlnRelayMembershipIndex))
    if staticSetupRes.isErr():
      return err("rln relay static setup failed: " & staticSetupRes.error())
    let (groupOpt, memKeyPairOpt, memIndexOpt) = staticSetupRes.get()
    if memIndexOpt.isNone:
      error "failed to mount WakuRLNRelay"
      return err("failed to mount WakuRLNRelay")
    else:
      # mount rlnrelay in off-chain mode with a static group of users
      let mountRes = node.mountRlnRelayStatic(group = groupOpt.get(), 
                               memKeyPair = memKeyPairOpt.get(),
                               memIndex= memIndexOpt.get(), 
                               pubsubTopic = conf.rlnRelayPubsubTopic,
                               contentTopic = conf.rlnRelayContentTopic, 
                               spamHandler = spamHandler)

      if mountRes.isErr():
        return err("Failed to mount WakuRLNRelay: " & mountRes.error())

      info "membership id key", idkey=memKeyPairOpt.get().idKey.inHex()
      info "membership id commitment key", idCommitmentkey=memKeyPairOpt.get().idCommitment.inHex()

      # check the correct construction of the tree by comparing the calculated root against the expected root
      # no error should happen as it is already captured in the unit tests
      # TODO have added this check to account for unseen corner cases, will remove it later 
      let 
        rootRes = node.wakuRlnRelay.rlnInstance.getMerkleRoot()
        expectedRoot = StaticGroupMerkleRoot
      
      if rootRes.isErr():
        return err(rootRes.error())
      
      let root = rootRes.value()

      if root.inHex() != expectedRoot:
        error "root mismatch: something went wrong not in Merkle tree construction"
      debug "the calculated root", root
      info "WakuRLNRelay is mounted successfully", pubsubtopic=conf.rlnRelayPubsubTopic, contentTopic=conf.rlnRelayContentTopic
      return ok()
  else: # mount the rln relay protocol in the on-chain/dynamic mode
    debug "setting up waku-rln-relay in on-chain mode... "
    
    debug "on-chain setup parameters", contractAddress=conf.rlnRelayEthContractAddress
    # read related inputs to run rln-relay in on-chain mode and do type conversion when needed
    let 
      ethClientAddr = conf.rlnRelayEthClientAddress

    var ethMemContractAddress: web3.Address
    try:
      ethMemContractAddress = web3.fromHex(web3.Address, conf.rlnRelayEthContractAddress)
    except ValueError as err:
      return err("invalid eth contract address: " & err.msg)
    var ethAccountPrivKeyOpt = none(keys.PrivateKey)
    var ethAccountAddressOpt = none(Address)
    var credentials = none(RlnMembershipCredentials)
    var res: RlnRelayResult[void]

    if conf.rlnRelayEthAccountPrivateKey != "":
      ethAccountPrivKeyOpt = some(keys.PrivateKey(SkSecretKey.fromHex(conf.rlnRelayEthAccountPrivateKey).value))
    
    if conf.rlnRelayEthAccountAddress != "":
      var ethAccountAddress: web3.Address
      try:
        ethAccountAddress = web3.fromHex(web3.Address, conf.rlnRelayEthAccountAddress)
      except ValueError as err:
        return err("invalid eth account address: " & err.msg)
      ethAccountAddressOpt = some(ethAccountAddress)
    
    # if the rlnRelayCredPath config option is non-empty, then rln-relay credentials should be persisted
    # if the path does not contain any credential file, then a new set is generated and pesisted in the same path
    # if there is a credential file, then no new credentials are generated, instead the content of the file is read and used to mount rln-relay 
    if conf.rlnRelayCredPath != "": 
      
      let rlnRelayCredPath = joinPath(conf.rlnRelayCredPath, RlnCredentialsFilename)
      debug "rln-relay credential path", rlnRelayCredPath
      
      # check if there is an rln-relay credential file in the supplied path
      if fileExists(rlnRelayCredPath):
        
        info "A RLN credential file exists in provided path", path=rlnRelayCredPath
        
        # retrieve rln-relay credential
        let readCredentialsRes = readRlnCredentials(rlnRelayCredPath, conf.rlnRelayCredentialsPassword)
        
        if readCredentialsRes.isErr():
            return err("RLN credentials cannot be read: " & readCredentialsRes.error())

        credentials = readCredentialsRes.get()

      else: # there is no credential file available in the supplied path
        # mount the rln-relay protocol leaving rln-relay credentials arguments unassigned 
        # this infroms mountRlnRelayDynamic proc that new credentials should be generated and registered to the membership contract
        info "no rln credential is provided"
        
      if credentials.isSome():
        # mount rln-relay in on-chain mode, with credentials that were read or generated
        res = await node.mountRlnRelayDynamic(memContractAddr = ethMemContractAddress, 
                                                ethClientAddr = ethClientAddr,
                                                ethAccountAddress = ethAccountAddressOpt, 
                                                ethAccountPrivKeyOpt = ethAccountPrivKeyOpt, 
                                                pubsubTopic = conf.rlnRelayPubsubTopic,
                                                contentTopic = conf.rlnRelayContentTopic, 
                                                spamHandler = spamHandler, 
                                                registrationHandler = registrationHandler,
                                                memKeyPair = some(credentials.get().membershipKeyPair),
                                                memIndex = some(credentials.get().rlnIndex))  
      else:
        # mount rln-relay in on-chain mode, with the provided private key 
        res = await node.mountRlnRelayDynamic(memContractAddr = ethMemContractAddress, 
                                                ethClientAddr = ethClientAddr,
                                                ethAccountAddress = ethAccountAddressOpt, 
                                                ethAccountPrivKeyOpt = ethAccountPrivKeyOpt, 
                                                pubsubTopic = conf.rlnRelayPubsubTopic,
                                                contentTopic = conf.rlnRelayContentTopic, 
                                                spamHandler = spamHandler, 
                                                registrationHandler = registrationHandler)
                
        # TODO should be replaced with key-store with proper encryption
        # persist rln credential
        credentials = some(RlnMembershipCredentials(rlnIndex: node.wakuRlnRelay.membershipIndex, 
                                                    membershipKeyPair: node.wakuRlnRelay.membershipKeyPair))
        if writeRlnCredentials(rlnRelayCredPath, credentials.get(), conf.rlnRelayCredentialsPassword).isErr():
          return err("error in storing rln credentials")

    else:
      # do not persist or use a persisted rln-relay credential
      # a new credential will be generated during the mount process but will not be persisted
      info "no need to persist or use a persisted rln-relay credential"
      res = await node.mountRlnRelayDynamic(memContractAddr = ethMemContractAddress, ethClientAddr = ethClientAddr,
                ethAccountAddress = ethAccountAddressOpt, ethAccountPrivKeyOpt = ethAccountPrivKeyOpt, pubsubTopic = conf.rlnRelayPubsubTopic,
                contentTopic = conf.rlnRelayContentTopic, spamHandler = spamHandler, registrationHandler = registrationHandler)
      
    if res.isErr():
      return err("dynamic rln-relay could not be mounted: " & res.error())
    return ok()

proc mountRlnRelay*(node: WakuNode,
                    conf: WakuRlnConfig,
                    spamHandler: Option[SpamHandler] = none(SpamHandler),
                    registrationHandler: Option[RegistrationHandler] = none(RegistrationHandler)
                   ): Future[RlnRelayResult[void]] {.async.} =
  ## Mounts the rln-relay protocol on the node.
  ## The rln-relay protocol can be mounted in two modes: on-chain and off-chain.
  ## Returns an error if the rln-relay protocol could not be mounted.
  waku_rln_relay_mounting_duration_seconds.nanosecondTime: 
    let res = await mount(
      node,
      conf,
      spamHandler,
      registrationHandler
    )
  return res<|MERGE_RESOLUTION|>--- conflicted
+++ resolved
@@ -42,7 +42,9 @@
 type 
   SpamHandler* = proc(wakuMessage: WakuMessage): void {.gcsafe, closure, raises: [Defect].}
   RegistrationHandler* = proc(txHash: string): void {.gcsafe, closure, raises: [Defect].}
-  GroupUpdateHandler* = proc(pubkey: Uint256, index: Uint256): RlnRelayResult[void] {.gcsafe.}
+  GroupUpdateHandler* = proc(blockNumber: BlockNumber, 
+                             members: seq[MembershipTuple]): RlnRelayResult[void] {.gcsafe.}
+  MembershipTuple* = tuple[index: MembershipIndex, idComm: IDCommitment]
 
 # membership contract interface
 contract(MembershipContract):
@@ -257,149 +259,7 @@
                                   msg = data)
   var inputBuffer = toBuffer(serializedInputs)
 
-<<<<<<< HEAD
-  proc insertMember*(rlnInstance: RLN[Bn256], idComm: IDCommitment): bool =
-    ## inserts a member to the tree
-    ## returns true if the member is inserted successfully
-    ## returns false if the member could not be inserted
-    var pkBuffer = toBuffer(idComm)
-    let pkBufferPtr = addr pkBuffer
-
-    # add the member to the tree
-    let memberAdded = update_next_member(rlnInstance, pkBufferPtr)
-    return memberAdded
-
-  proc removeMember*(rlnInstance: RLN[Bn256], index: MembershipIndex): bool =
-    let deletion_success = delete_member(rlnInstance, index)
-    return deletion_success
-
-proc serializeIdCommitments*(idComms: seq[IDCommitment]): seq[byte] =
-  ## serializes a seq of IDCommitments to a byte seq
-  ## the serialization is based on https://github.com/status-im/nwaku/blob/37bd29fbc37ce5cf636734e7dd410b1ed27b88c8/waku/v2/protocol/waku_rln_relay/rln.nim#L142
-  ## the order of serialization is |id_commitment_len<8>|id_commitment<var>|
-  var idCommsBytes = newSeq[byte]()
-
-  # serialize the idComms, with its length prefixed
-  let len = toBytes(uint64(idComms.len), Endianness.littleEndian)
-  idCommsBytes.add(len)
-
-  for idComm in idComms:
-    idCommsBytes = concat(idCommsBytes, @idComm)
-
-  return idCommsBytes
-
-when defined(rlnzerokit):
-  proc proofGen*(rlnInstance: ptr RLN, data: openArray[byte],
-      memKeys: MembershipKeyPair, memIndex: MembershipIndex,
-      epoch: Epoch): RateLimitProofResult =
-
-    # serialize inputs
-    let serializedInputs = serialize(idKey = memKeys.idKey,
-                                    memIndex = memIndex,
-                                    epoch = epoch,
-                                    msg = data)
-    var inputBuffer = toBuffer(serializedInputs)
-
-    debug "input buffer ", inputBuffer
-
-    # generate the proof
-    var proof: Buffer
-    let proofIsSuccessful = generate_proof(rlnInstance, addr inputBuffer, addr proof)
-    # check whether the generate_proof call is done successfully
-    if not proofIsSuccessful:
-      return err("could not generate the proof")
-
-    var proofValue = cast[ptr array[320, byte]] (proof.`ptr`)
-    let proofBytes: array[320, byte] = proofValue[]
-    debug "proof content", proofHex = proofValue[].toHex
-
-    ## parse the proof as [ proof<128> | root<32> | epoch<32> | share_x<32> | share_y<32> | nullifier<32> | rln_identifier<32> ]
-
-    let
-      proofOffset = 128
-      rootOffset = proofOffset + 32
-      epochOffset = rootOffset + 32
-      shareXOffset = epochOffset + 32
-      shareYOffset = shareXOffset + 32
-      nullifierOffset = shareYOffset + 32
-      rlnIdentifierOffset = nullifierOffset + 32
-
-    var
-      zkproof: ZKSNARK
-      proofRoot, shareX, shareY: MerkleNode
-      epoch: Epoch
-      nullifier: Nullifier
-      rlnIdentifier: RlnIdentifier
-
-    discard zkproof.copyFrom(proofBytes[0..proofOffset-1])
-    discard proofRoot.copyFrom(proofBytes[proofOffset..rootOffset-1])
-    discard epoch.copyFrom(proofBytes[rootOffset..epochOffset-1])
-    discard shareX.copyFrom(proofBytes[epochOffset..shareXOffset-1])
-    discard shareY.copyFrom(proofBytes[shareXOffset..shareYOffset-1])
-    discard nullifier.copyFrom(proofBytes[shareYOffset..nullifierOffset-1])
-    discard rlnIdentifier.copyFrom(proofBytes[nullifierOffset..rlnIdentifierOffset-1])
-    
-    let output = RateLimitProof(proof: zkproof,
-                                merkleRoot: proofRoot,
-                                epoch: epoch,
-                                shareX: shareX,
-                                shareY: shareY,
-                                nullifier: nullifier,
-                                rlnIdentifier: rlnIdentifier)
-
-    return ok(output)
-
-  proc serialize(proof: RateLimitProof, data: openArray[byte]): seq[byte] =
-    ## a private proc to convert RateLimitProof and data to a byte seq
-    ## this conversion is used in the proof verification proc
-    ## [ proof<128> | root<32> | epoch<32> | share_x<32> | share_y<32> | nullifier<32> | rln_identifier<32> | signal_len<8> | signal<var> ]
-    let lenPrefMsg = appendLength(@data)
-    var proofBytes = concat(@(proof.proof),
-                            @(proof.merkleRoot),
-                            @(proof.epoch),
-                            @(proof.shareX),
-                            @(proof.shareY),
-                            @(proof.nullifier),
-                            @(proof.rlnIdentifier),
-                            lenPrefMsg)
-
-    return proofBytes
-
-  # Serializes a sequence of MerkleNodes
-  proc serialize(roots: seq[MerkleNode]): seq[byte] =
-    var rootsBytes: seq[byte] = @[]
-    for root in roots:
-      rootsBytes = concat(rootsBytes, @root)
-    return rootsBytes
-
-  # validRoots should contain a sequence of roots in the acceptable windows.
-  # As default, it is set to an empty sequence of roots. This implies that the validity check for the proof's root is skipped
-  proc proofVerify*(rlnInstance: ptr RLN, 
-                    data: openArray[byte], 
-                    proof: RateLimitProof, 
-                    validRoots: seq[MerkleNode] = @[]): RlnRelayResult[bool] =
-    ## verifies the proof, returns an error if the proof verification fails
-    ## returns true if the proof is valid
-    var
-      proofBytes = serialize(proof, data)
-      proofBuffer = proofBytes.toBuffer()
-      validProof: bool
-      rootsBytes = serialize(validRoots)
-      rootsBuffer = rootsBytes.toBuffer()
-
-    trace "serialized proof", proof = proofBytes.toHex()
-
-    let verifyIsSuccessful = verify_with_roots(rlnInstance, addr proofBuffer, addr rootsBuffer, addr validProof)
-    if not verifyIsSuccessful:
-      # something went wrong in verification call
-      warn "could not verify validity of the proof", proof=proof
-      return err("could not verify the proof")
-
-    if not validProof:
-      return ok(false)
-=======
   debug "input buffer ", inputBuffer
->>>>>>> 63137f3e
 
   # generate the proof
   var proof: Buffer
@@ -497,19 +357,33 @@
   if not validProof:
     return ok(false)
 
-<<<<<<< HEAD
-  proc insertMember*(rlnInstance: ptr RLN, idComm: IDCommitment): bool =
-    ## inserts a member to the tree
-    ## returns true if the member is inserted successfully
-    ## returns false if the member could not be inserted
-    var pkBuffer = toBuffer(idComm)
-    let pkBufferPtr = addr pkBuffer
-
-    # add the member to the tree
-    let memberAdded = update_next_member(rlnInstance, pkBufferPtr)
-    return memberAdded
-
-  proc insertMembers*(rlnInstance: ptr RLN,
+proc insertMember*(rlnInstance: ptr RLN, idComm: IDCommitment): bool =
+  ## inserts a member to the tree
+  ## returns true if the member is inserted successfully
+  ## returns false if the member could not be inserted
+  var pkBuffer = toBuffer(idComm)
+  let pkBufferPtr = addr pkBuffer
+
+  # add the member to the tree
+  let memberAdded = update_next_member(rlnInstance, pkBufferPtr)
+  return memberAdded
+
+proc serializeIdCommitments*(idComms: seq[IDCommitment]): seq[byte] =
+  ## serializes a seq of IDCommitments to a byte seq
+  ## the serialization is based on https://github.com/status-im/nwaku/blob/37bd29fbc37ce5cf636734e7dd410b1ed27b88c8/waku/v2/protocol/waku_rln_relay/rln.nim#L142
+  ## the order of serialization is |id_commitment_len<8>|id_commitment<var>|
+  var idCommsBytes = newSeq[byte]()
+
+  # serialize the idComms, with its length prefixed
+  let len = toBytes(uint64(idComms.len), Endianness.littleEndian)
+  idCommsBytes.add(len)
+
+  for idComm in idComms:
+    idCommsBytes = concat(idCommsBytes, @idComm)
+
+  return idCommsBytes
+
+proc insertMembers*(rlnInstance: ptr RLN,
                       index: MembershipIndex,
                       idComms: seq[IDCommitment]): bool =
     ## Insert multiple members i.e., identity commitments
@@ -525,18 +399,6 @@
     # add the member to the tree
     let membersAdded = set_leaves_from(rlnInstance, index, idCommsBufferPtr)
     return membersAdded
-=======
-  return ok(true)
-
-proc insertMember*(rlnInstance: ptr RLN, idComm: IDCommitment): bool =
-  var pkBuffer = toBuffer(idComm)
-  let pkBufferPtr = addr pkBuffer
->>>>>>> 63137f3e
-
-  # add the member to the tree
-  var member_is_added = update_next_member(rlnInstance, pkBufferPtr)
-  return member_is_added
-
 proc removeMember*(rlnInstance: ptr RLN, index: MembershipIndex): bool =
   let deletion_success = delete_member(rlnInstance, index)
   return deletion_success
@@ -838,7 +700,7 @@
   if gap > MaxEpochGap:
     # message's epoch is too old or too ahead
     # accept messages whose epoch is within +-MaxEpochGap from the current epoch
-    debug "invalid message: epoch gap exceeds a threshold", gap = gap,
+    warn "invalid message: epoch gap exceeds a threshold", gap = gap,
         payload = string.fromBytes(msg.payload)
     waku_rln_invalid_messages_total.inc(labelValues=["invalid_epoch"])
     return MessageValidationResult.Invalid
@@ -860,6 +722,7 @@
 
   if proofVerificationRes.isErr():
     waku_rln_errors_total.inc(labelValues=["proof_verification"])
+    warn "invalid message: proof verification failed", payload = string.fromBytes(msg.payload)
     return MessageValidationResult.Invalid
   if not proofVerificationRes.value():
     # invalid proof
@@ -921,13 +784,6 @@
     return err("failed to add members to the Merkle tree")
   return ok()
 
-<<<<<<< HEAD
-type MembershipTuple* = tuple[index: MembershipIndex, idComm: IDCommitment]
-type GroupUpdateHandler* = proc(blockNumber: BlockNumber, 
-                                members: seq[MembershipTuple]): RlnRelayResult[void] {.gcsafe.}
-
-=======
->>>>>>> 63137f3e
 proc generateGroupUpdateHandler(rlnPeer: WakuRLNRelay): GroupUpdateHandler =
   ## assuming all the members arrive in order
   ## TODO: check the index and the pubkey depending on
@@ -1087,10 +943,6 @@
                                contractAddress = rlnPeer.membershipContractAddress,
                                handler = handler)
   
-<<<<<<< HEAD
-
-=======
->>>>>>> 63137f3e
 proc addRLNRelayValidator*(node: WakuNode, pubsubTopic: PubsubTopic, contentTopic: ContentTopic, spamHandler: Option[SpamHandler] = none(SpamHandler)) =
   ## this procedure is a thin wrapper for the pubsub addValidator method
   ## it sets a validator for the waku messages published on the supplied pubsubTopic and contentTopic 
