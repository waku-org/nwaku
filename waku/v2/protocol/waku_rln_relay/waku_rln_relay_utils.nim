{.push raises: [Defect].}

import
  std/sequtils, tables, times,
  std/streams,
  std/os,
  chronicles, options, chronos, stint,
  confutils,
  web3, json,
  web3/ethtypes,
  eth/keys,
  libp2p/protocols/pubsub/rpc/messages,
  libp2p/protocols/pubsub/pubsub,
  stew/results,
  stew/[byteutils, arrayops, endians2],
  rln, 
  waku_rln_relay_types,
  ../../node/[wakunode2_types,config],
  ../../../../../examples/v2/config_chat2,
  ../waku_message

  

logScope:
  topics = "wakurlnrelayutils"

when defined(rln) or (not defined(rln) and not defined(rlnzerokit)):
  type RLNResult* = Result[RLN[Bn256], string]

when defined(rlnzerokit):
  type RLNResult* = Result[ptr RLN, string]


type MerkleNodeResult* = Result[MerkleNode, string]
type RateLimitProofResult* = Result[RateLimitProof, string]
type SpamHandler* = proc(wakuMessage: WakuMessage): void {.gcsafe, closure,
    raises: [Defect].}

# membership contract interface
contract(MembershipContract):
  proc register(pubkey: Uint256) # external payable
  proc MemberRegistered(pubkey: Uint256, index: Uint256) {.event.}
  # TODO the followings are to be supported
  # proc registerBatch(pubkeys: seq[Uint256]) # external payable
  # proc withdraw(secret: Uint256, pubkeyIndex: Uint256, receiver: Address)
  # proc withdrawBatch( secrets: seq[Uint256], pubkeyIndex: seq[Uint256], receiver: seq[Address])

proc toBuffer*(x: openArray[byte]): Buffer =
  ## converts the input to a Buffer object
  ## the Buffer object is used to communicate data with the rln lib
  var temp = @x
  let output = Buffer(`ptr`: addr(temp[0]), len: uint(temp.len))
  return output

when defined(rln) or (not defined(rln) and not defined(rlnzerokit)):

  proc createRLNInstance*(d: int = MERKLE_TREE_DEPTH): RLNResult
    {.raises: [Defect, IOError].} =

    ## generates an instance of RLN
    ## An RLN instance supports both zkSNARKs logics and Merkle tree data structure and operations
    ## d indicates the depth of Merkle tree
    var
      rlnInstance: RLN[Bn256]
      merkleDepth: csize_t = uint(d)
      ## parameters.key contains the prover and verifier keys
      ## to generate this file, clone this repo https://github.com/kilic/rln
      ## and run the following command in the root directory of the cloned project
      ## cargo run --example export_test_keys
      ## the file is generated separately and copied here
      ## parameters are function of tree depth and poseidon hasher
      ## to generate parameters for a different tree depth, change the tree size in the following line of rln library
      ## https://github.com/kilic/rln/blob/3bbec368a4adc68cd5f9bfae80b17e1bbb4ef373/examples/export_test_keys/main.rs#L4
      ## and then proceed as explained above
      parameters = readFile("waku/v2/protocol/waku_rln_relay/parameters.key")
      pbytes = parameters.toBytes()
      len: csize_t = uint(pbytes.len)
      parametersBuffer = Buffer(`ptr`: addr(pbytes[0]), len: len)

    # check the parameters.key is not empty
    if (pbytes.len == 0):
      debug "error in parameters.key"
      return err("error in parameters.key")

    # create an instance of RLN
    let res = new_circuit_from_params(merkleDepth, addr parametersBuffer,
        addr rlnInstance)
    # check whether the circuit parameters are generated successfully
    if (res == false):
      debug "error in parameters generation"
      return err("error in parameters generation")
    return ok(rlnInstance)

    
  proc membershipKeyGen*(ctxPtr: RLN[Bn256]): Option[MembershipKeyPair] =
    ## generates a MembershipKeyPair that can be used for the registration into the rln membership contract

    # keysBufferPtr will hold the generated key pairs i.e., secret and public keys
    var
      keysBuffer: Buffer
      keysBufferPtr = addr(keysBuffer)
      done = key_gen(ctxPtr, keysBufferPtr)

    # check whether the keys are generated successfully
    if(done == false):
      debug "error in key generation"
      return none(MembershipKeyPair)

    var generatedKeys = cast[ptr array[64, byte]](keysBufferPtr.`ptr`)[]
    # the public and secret keys together are 64 bytes
    if (generatedKeys.len != 64):
      debug "the generated keys are invalid"
      return none(MembershipKeyPair)

    # TODO define a separate proc to decode the generated keys to the secret and public components
    var
      secret: array[32, byte]
      public: array[32, byte]
    for (i, x) in secret.mpairs: x = generatedKeys[i]
    for (i, x) in public.mpairs: x = generatedKeys[i+32]

    var
      keypair = MembershipKeyPair(idKey: secret, idCommitment: public)


    return some(keypair)

when defined(rlnzerokit):
  proc createRLNInstance*(d: int = MERKLE_TREE_DEPTH): RLNResult
    {.raises: [Defect, IOError].} =

    ## generates an instance of RLN
    ## An RLN instance supports both zkSNARKs logics and Merkle tree data structure and operations
    ## d indicates the depth of Merkle tree
    var
      rlnInstance: ptr RLN
      merkleDepth: csize_t = uint(d)
      resourcesPathBuffer = RLN_RESOURCE_FOLDER.toOpenArrayByte(0, RLN_RESOURCE_FOLDER.high).toBuffer()

    # create an instance of RLN
    let res = new_circuit(merkleDepth, addr resourcesPathBuffer, addr rlnInstance)
    # check whether the circuit parameters are generated successfully
    if (res == false):
      debug "error in parameters generation"
      return err("error in parameters generation")
    return ok(rlnInstance)

    
  proc membershipKeyGen*(ctxPtr: ptr RLN): Option[MembershipKeyPair] =
    ## generates a MembershipKeyPair that can be used for the registration into the rln membership contract

    # keysBufferPtr will hold the generated key pairs i.e., secret and public keys
    var
      keysBuffer: Buffer
      keysBufferPtr = addr(keysBuffer)
      done = key_gen(ctxPtr, keysBufferPtr)

    # check whether the keys are generated successfully
    if(done == false):
      debug "error in key generation"
      return none(MembershipKeyPair)

    var generatedKeys = cast[ptr array[64, byte]](keysBufferPtr.`ptr`)[]
    # the public and secret keys together are 64 bytes
    if (generatedKeys.len != 64):
      debug "the generated keys are invalid"
      return none(MembershipKeyPair)

    # TODO define a separate proc to decode the generated keys to the secret and public components
    var
      secret: array[32, byte]
      public: array[32, byte]
    for (i, x) in secret.mpairs: x = generatedKeys[i]
    for (i, x) in public.mpairs: x = generatedKeys[i+32]

    var
      keypair = MembershipKeyPair(idKey: secret, idCommitment: public)

    return some(keypair)

proc toUInt256*(idCommitment: IDCommitment): UInt256 =
  let pk = UInt256.fromBytesBE(idCommitment)
  return pk

proc toIDCommitment*(idCommitmentUint: UInt256): IDCommitment =
  let pk = IDCommitment(idCommitmentUint.toBytesBE())
  return pk

proc toMembershipIndex(v: UInt256): MembershipIndex =
  let result: MembershipIndex = cast[MembershipIndex](v)
  return result

proc register*(idComm: IDCommitment, ethAccountAddress: Address, ethAccountPrivKey: keys.PrivateKey, ethClientAddress: string, membershipContractAddress: Address): Future[Result[MembershipIndex, string]] {.async.} =
  # TODO may need to also get eth Account Private Key as PrivateKey
  ## registers the idComm  into the membership contract whose address is in rlnPeer.membershipContractAddress
  let web3 = await newWeb3(ethClientAddress)
  web3.defaultAccount = ethAccountAddress
  # set the account private key
  web3.privateKey = some(ethAccountPrivKey)
  #  set the gas price twice the suggested price in order for the fast mining
  let gasPrice = int(await web3.provider.eth_gasPrice()) * 2
  
  # when the private key is set in a web3 instance, the send proc (sender.register(pk).send(MEMBERSHIP_FEE))
  # does the signing using the provided key
  # web3.privateKey = some(ethAccountPrivateKey)
  var sender = web3.contractSender(MembershipContract, membershipContractAddress) # creates a Sender object with a web3 field and contract address of type Address

  debug "registering an id commitment", idComm=idComm
  let 
    pk = idComm.toUInt256()
    txHash = await sender.register(pk).send(value = MEMBERSHIP_FEE, gasPrice = gasPrice)
    tsReceipt = await web3.getMinedTransactionReceipt(txHash)
  
  # the receipt topic holds the hash of signature of the raised events
  let firstTopic = tsReceipt.logs[0].topics[0]
  # the hash of the signature of MemberRegistered(uint256,uint256) event is equal to the following hex value
  if firstTopic[0..65] != "0x5a92c2530f207992057b9c3e544108ffce3beda4a63719f316967c49bf6159d2":
    return err("invalid event signature hash")

  # the arguments of the raised event i.e., MemberRegistered are encoded inside the data field
  # data = pk encoded as 256 bits || index encoded as 256 bits
  let arguments = tsReceipt.logs[0].data
  debug "tx log data", arguments=arguments
  let 
    argumentsBytes = arguments.hexToSeqByte()
    eventIdCommUint = UInt256.fromBytesBE(argumentsBytes[0..31])
    eventIndex =  UInt256.fromBytesBE(argumentsBytes[32..^1])
    eventIdComm = eventIdCommUint.toIDCommitment()
  debug "the identity commitment key extracted from tx log", eventIdComm=eventIdComm
  debug "the index of registered identity commitment key", eventIndex=eventIndex

  if eventIdComm != idComm:
    return err("invalid id commitment key")

  
  await web3.close()
  return ok(toMembershipIndex(eventIndex))

proc register*(rlnPeer: WakuRLNRelay): Future[bool] {.async.} =
  ## registers the public key of the rlnPeer which is rlnPeer.membershipKeyPair.publicKey
  ## into the membership contract whose address is in rlnPeer.membershipContractAddress
  let pk = rlnPeer.membershipKeyPair.idCommitment
  discard await register(idComm = pk, ethAccountAddress = rlnPeer.ethAccountAddress, ethAccountPrivKey = rlnPeer.ethAccountPrivateKey.get(), ethClientAddress = rlnPeer.ethClientAddress, membershipContractAddress = rlnPeer.membershipContractAddress )
  
  return true

proc appendLength*(input: openArray[byte]): seq[byte] =
  ## returns length prefixed version of the input
  ## with the following format [len<8>|input<var>]
  ## len: 8-byte value that represents the number of bytes in the `input`
  ## len is serialized in little-endian
  ## input: the supplied `input`
  let
    # the length should be serialized in little-endian
    len = toBytes(uint64(input.len), Endianness.littleEndian)
    output = concat(@len, @input)
  return output

when defined(rln) or (not defined(rln) and not defined(rlnzerokit)):
  proc hash*(rlnInstance: RLN[Bn256], data: openArray[byte]): MerkleNode =
    ## a thin layer on top of the Nim wrapper of the Poseidon hasher
    debug "hash input", hashhex = data.toHex()
    var lenPrefData = appendLength(data)
    var
      hashInputBuffer = lenPrefData.toBuffer()
      outputBuffer: Buffer # will holds the hash output

    debug "hash input buffer length", bufflen = hashInputBuffer.len
    let
      hashSuccess = hash(rlnInstance, addr hashInputBuffer, addr outputBuffer)
      output = cast[ptr MerkleNode](outputBuffer.`ptr`)[]

    return output

when defined(rlnzerokit):
  proc hash*(rlnInstance: ptr RLN, data: openArray[byte]): MerkleNode =
    ## a thin layer on top of the Nim wrapper of the Poseidon hasher
    debug "hash input", hashhex = data.toHex()
    var lenPrefData = appendLength(data)
    var
      hashInputBuffer = lenPrefData.toBuffer()
      outputBuffer: Buffer # will holds the hash output

    debug "hash input buffer length", bufflen = hashInputBuffer.len
    let
      hashSuccess = hash(rlnInstance, addr hashInputBuffer, addr outputBuffer)
      output = cast[ptr MerkleNode](outputBuffer.`ptr`)[]

    return output

proc serialize(idKey: IDKey, memIndex: MembershipIndex, epoch: Epoch,
    msg: openArray[byte]): seq[byte] =
  ## a private proc to convert RateLimitProof and the data to a byte seq
  ## this conversion is used in the proofGen proc
  ## the serialization is done as instructed in  https://github.com/kilic/rln/blob/7ac74183f8b69b399e3bc96c1ae8ab61c026dc43/src/public.rs#L146
  ## [ id_key<32> | id_index<8> | epoch<32> | signal_len<8> | signal<var> ]
  let memIndexBytes = toBytes(uint64(memIndex), Endianness.littleEndian)
  let lenPrefMsg = appendLength(msg)
  let output = concat(@idKey, @memIndexBytes, @epoch, lenPrefMsg)
  return output

when defined(rln) or (not defined(rln) and not defined(rlnzerokit)):
  proc proofGen*(rlnInstance: RLN[Bn256], data: openArray[byte],
      memKeys: MembershipKeyPair, memIndex: MembershipIndex,
      epoch: Epoch): RateLimitProofResult =

    # serialize inputs
    let serializedInputs = serialize(idKey = memKeys.idKey,
                                    memIndex = memIndex,
                                    epoch = epoch,
                                    msg = data)
    var inputBuffer = toBuffer(serializedInputs)

    debug "input buffer ", inputBuffer

    # generate the proof
    var proof: Buffer
    let proofIsSuccessful = generate_proof(rlnInstance, addr inputBuffer, addr proof)
    # check whether the generate_proof call is done successfully
    if not proofIsSuccessful:
      return err("could not generate the proof")

    var proofValue = cast[ptr array[416, byte]] (proof.`ptr`)
    let proofBytes: array[416, byte] = proofValue[]
    debug "proof content", proofHex = proofValue[].toHex

    ## parse the proof as |zkSNARKs<256>|root<32>|epoch<32>|share_x<32>|share_y<32>|nullifier<32>|
    let
      proofOffset = 256
      rootOffset = proofOffset + 32
      epochOffset = rootOffset + 32
      shareXOffset = epochOffset + 32
      shareYOffset = shareXOffset + 32
      nullifierOffset = shareYOffset + 32

    var
      zkproof: ZKSNARK
      proofRoot, shareX, shareY: MerkleNode
      epoch: Epoch
      nullifier: Nullifier

    discard zkproof.copyFrom(proofBytes[0..proofOffset-1])
    discard proofRoot.copyFrom(proofBytes[proofOffset..rootOffset-1])
    discard epoch.copyFrom(proofBytes[rootOffset..epochOffset-1])
    discard shareX.copyFrom(proofBytes[epochOffset..shareXOffset-1])
    discard shareY.copyFrom(proofBytes[shareXOffset..shareYOffset-1])
    discard nullifier.copyFrom(proofBytes[shareYOffset..nullifierOffset-1])

    let output = RateLimitProof(proof: zkproof,
                                merkleRoot: proofRoot,
                                epoch: epoch,
                                shareX: shareX,
                                shareY: shareY,
                                nullifier: nullifier)

    return ok(output)

  proc serialize(proof: RateLimitProof, data: openArray[byte]): seq[byte] =
    ## a private proc to convert RateLimitProof and data to a byte seq
    ## this conversion is used in the proof verification proc
    ## the order of serialization is based on https://github.com/kilic/rln/blob/7ac74183f8b69b399e3bc96c1ae8ab61c026dc43/src/public.rs#L205
    ## [ proof<256>| root<32>| epoch<32>| share_x<32>| share_y<32>| nullifier<32> | signal_len<8> | signal<var> ]
    let lenPrefMsg = appendLength(@data)
    var proofBytes = concat(@(proof.proof),
                            @(proof.merkleRoot),
                            @(proof.epoch),
                            @(proof.shareX),
                            @(proof.shareY),
                            @(proof.nullifier),
                            lenPrefMsg)

    return proofBytes

  proc proofVerify*(rlnInstance: RLN[Bn256], data: openArray[byte],
    proof: RateLimitProof): bool =
    var
      proofBytes = serialize(proof, data)
      proofBuffer = proofBytes.toBuffer()
      f = 0.uint32
    trace "serialized proof", proof = proofBytes.toHex()

    let verifyIsSuccessful = verify(rlnInstance, addr proofBuffer, addr f)
    if not verifyIsSuccessful:
      # something went wrong in verification
      return false
    # f = 0 means the proof is verified
    if f == 0:
      return true
    return false

  proc insertMember*(rlnInstance: RLN[Bn256], idComm: IDCommitment): bool =
    var pkBuffer = toBuffer(idComm)
    let pkBufferPtr = addr pkBuffer

    # add the member to the tree
    var member_is_added = update_next_member(rlnInstance, pkBufferPtr)
    return member_is_added

  proc removeMember*(rlnInstance: RLN[Bn256], index: MembershipIndex): bool =
    let deletion_success = delete_member(rlnInstance, index)
    return deletion_success

  proc getMerkleRoot*(rlnInstance: RLN[Bn256]): MerkleNodeResult =
    # read the Merkle Tree root after insertion
    var
      root {.noinit.}: Buffer = Buffer()
      rootPtr = addr(root)
      get_root_successful = get_root(rlnInstance, rootPtr)
    if (not get_root_successful): return err("could not get the root")
    if (not (root.len == 32)): return err("wrong output size")

    var rootValue = cast[ptr MerkleNode] (root.`ptr`)[]
    return ok(rootValue)

when defined(rlnzerokit):
  proc proofGen*(rlnInstance: ptr RLN, data: openArray[byte],
      memKeys: MembershipKeyPair, memIndex: MembershipIndex,
      epoch: Epoch): RateLimitProofResult =

    # serialize inputs
    let serializedInputs = serialize(idKey = memKeys.idKey,
                                    memIndex = memIndex,
                                    epoch = epoch,
                                    msg = data)
    var inputBuffer = toBuffer(serializedInputs)

    debug "input buffer ", inputBuffer

    # generate the proof
    var proof: Buffer
    let proofIsSuccessful = generate_proof(rlnInstance, addr inputBuffer, addr proof)
    # check whether the generate_proof call is done successfully
    if not proofIsSuccessful:
      return err("could not generate the proof")

    var proofValue = cast[ptr array[320, byte]] (proof.`ptr`)
    let proofBytes: array[320, byte] = proofValue[]
    debug "proof content", proofHex = proofValue[].toHex

    ## parse the proof as [ proof<128> | root<32> | epoch<32> | share_x<32> | share_y<32> | nullifier<32> | rln_identifier<32> ]

    let
      proofOffset = 128
      rootOffset = proofOffset + 32
      epochOffset = rootOffset + 32
      shareXOffset = epochOffset + 32
      shareYOffset = shareXOffset + 32
      nullifierOffset = shareYOffset + 32
      rlnIdentifierOffset = nullifierOffset + 32

    var
      zkproof: ZKSNARK
      proofRoot, shareX, shareY: MerkleNode
      epoch: Epoch
      nullifier: Nullifier
      rlnIdentifier: RlnIdentifier

    discard zkproof.copyFrom(proofBytes[0..proofOffset-1])
    discard proofRoot.copyFrom(proofBytes[proofOffset..rootOffset-1])
    discard epoch.copyFrom(proofBytes[rootOffset..epochOffset-1])
    discard shareX.copyFrom(proofBytes[epochOffset..shareXOffset-1])
    discard shareY.copyFrom(proofBytes[shareXOffset..shareYOffset-1])
    discard nullifier.copyFrom(proofBytes[shareYOffset..nullifierOffset-1])
    discard rlnIdentifier.copyFrom(proofBytes[nullifierOffset..rlnIdentifierOffset-1])
    
    let output = RateLimitProof(proof: zkproof,
                                merkleRoot: proofRoot,
                                epoch: epoch,
                                shareX: shareX,
                                shareY: shareY,
                                nullifier: nullifier,
                                rlnIdentifier: rlnIdentifier)

    return ok(output)

  proc serialize(proof: RateLimitProof, data: openArray[byte]): seq[byte] =
    ## a private proc to convert RateLimitProof and data to a byte seq
    ## this conversion is used in the proof verification proc
    ## [ proof<128> | root<32> | epoch<32> | share_x<32> | share_y<32> | nullifier<32> | rln_identifier<32> | signal_len<8> | signal<var> ]
    let lenPrefMsg = appendLength(@data)
    var proofBytes = concat(@(proof.proof),
                            @(proof.merkleRoot),
                            @(proof.epoch),
                            @(proof.shareX),
                            @(proof.shareY),
                            @(proof.nullifier),
                            @(proof.rlnIdentifier),
                            lenPrefMsg)

    return proofBytes

  proc proofVerify*(rlnInstance: ptr RLN, data: openArray[byte], proof: RateLimitProof): bool =
    var
      proofBytes = serialize(proof, data)
      proofBuffer = proofBytes.toBuffer()
      proof_is_valid: bool
    trace "serialized proof", proof = proofBytes.toHex()

    let verifyIsSuccessful = verify(rlnInstance, addr proofBuffer, addr proof_is_valid)
    if not verifyIsSuccessful:
      # something went wrong in verification call
      return false
    return proof_is_valid

  proc insertMember*(rlnInstance: ptr RLN, idComm: IDCommitment): bool =
    var pkBuffer = toBuffer(idComm)
    let pkBufferPtr = addr pkBuffer

    # add the member to the tree
    var member_is_added = update_next_member(rlnInstance, pkBufferPtr)
    return member_is_added

  proc removeMember*(rlnInstance: ptr RLN, index: MembershipIndex): bool =
    let deletion_success = delete_member(rlnInstance, index)
    return deletion_success

  proc getMerkleRoot*(rlnInstance: ptr RLN): MerkleNodeResult =
    # read the Merkle Tree root after insertion
    var
      root {.noinit.}: Buffer = Buffer()
      rootPtr = addr(root)
      get_root_successful = get_root(rlnInstance, rootPtr)
    if (not get_root_successful): return err("could not get the root")
    if (not (root.len == 32)): return err("wrong output size")

    var rootValue = cast[ptr MerkleNode] (root.`ptr`)[]
    return ok(rootValue)

proc toMembershipKeyPairs*(groupKeys: seq[(string, string)]): seq[
    MembershipKeyPair] {.raises: [Defect, ValueError].} =
  ## groupKeys is  sequence of membership key tuples in the form of (identity key, identity commitment) all in the hexadecimal format
  ## the toMembershipKeyPairs proc populates a sequence of MembershipKeyPairs using the supplied groupKeys

  var groupKeyPairs = newSeq[MembershipKeyPair]()

  for i in 0..groupKeys.len-1:
    let
      idKey = groupKeys[i][0].hexToByteArray(32)
      idCommitment = groupKeys[i][1].hexToByteArray(32)
    groupKeyPairs.add(MembershipKeyPair(idKey: idKey,
        idCommitment: idCommitment))
  return groupKeyPairs

proc calcMerkleRoot*(list: seq[IDCommitment]): string {.raises: [Defect, IOError].} =
  ## returns the root of the Merkle tree that is computed from the supplied list
  ## the root is in hexadecimal format

  var rlnInstance = createRLNInstance()
  doAssert(rlnInstance.isOk)
  var rln = rlnInstance.value

  # create a Merkle tree
  for i in 0..list.len-1:
    var member_is_added = false
    member_is_added = rln.insertMember(list[i])
    doAssert(member_is_added)

  let root = rln.getMerkleRoot().value().toHex
  return root

proc createMembershipList*(n: int): (seq[(string, string)], string) {.raises: [
    Defect, IOError].} =
  ## createMembershipList produces a sequence of membership key pairs in the form of (identity key, id commitment keys) in the hexadecimal format
  ## this proc also returns the root of a Merkle tree constructed out of the identity commitment keys of the generated list
  ## the output of this proc is used to initialize a static group keys (to test waku-rln-relay in the off-chain mode)

  # initialize a Merkle tree
  var rlnInstance = createRLNInstance()
  if not rlnInstance.isOk:
    return (@[], "")
  var rln = rlnInstance.value

  var output = newSeq[(string, string)]()
  for i in 0..n-1:

    # generate a key pair
    let keypair = rln.membershipKeyGen()
    doAssert(keypair.isSome())

    let keyTuple = (keypair.get().idKey.toHex, keypair.get().idCommitment.toHex)
    output.add(keyTuple)

    # insert the key to the Merkle tree
    let inserted = rln.insertMember(keypair.get().idCommitment)
    if not inserted:
      return (@[], "")


  let root = rln.getMerkleRoot().value.toHex
  return (output, root)

proc rlnRelayStaticSetUp*(rlnRelayMemIndex: MembershipIndex): (Option[seq[
    IDCommitment]], Option[MembershipKeyPair], Option[
    MembershipIndex]) {.raises: [Defect, ValueError].} =
  let
    # static group
    groupKeys = STATIC_GROUP_KEYS
    groupSize = STATIC_GROUP_SIZE

  debug "rln-relay membership index", rlnRelayMemIndex

  # validate the user-supplied membership index
  if rlnRelayMemIndex < MembershipIndex(0) or rlnRelayMemIndex >=
      MembershipIndex(groupSize):
    error "wrong membership index"
    return(none(seq[IDCommitment]), none(MembershipKeyPair), none(MembershipIndex))

  # prepare the outputs from the static group keys
  let
    # create a sequence of MembershipKeyPairs from the group keys (group keys are in string format)
    groupKeyPairs = groupKeys.toMembershipKeyPairs()
    # extract id commitment keys
    groupIDCommitments = groupKeyPairs.mapIt(it.idCommitment)
    groupOpt = some(groupIDCommitments)
    # user selected membership key pair
    memKeyPairOpt = some(groupKeyPairs[rlnRelayMemIndex])
    memIndexOpt = some(rlnRelayMemIndex)

  return (groupOpt, memKeyPairOpt, memIndexOpt)

proc hasDuplicate*(rlnPeer: WakuRLNRelay, msg: WakuMessage): Result[bool, string] =
  ## returns true if there is another message in the  `nullifierLog` of the `rlnPeer` with the same
  ## epoch and nullifier as `msg`'s epoch and nullifier but different Shamir secret shares
  ## otherwise, returns false
  ## emits an error string if `KeyError` occurs (never happens, it is just to avoid raising unnecessary `KeyError` exception )

  # extract the proof metadata of the supplied `msg`
  let proofMD = ProofMetadata(nullifier: msg.proof.nullifier,
      shareX: msg.proof.shareX, shareY: msg.proof.shareY)

  # check if the epoch exists
  if not rlnPeer.nullifierLog.hasKey(msg.proof.epoch):
    return ok(false)
  try:
    if rlnPeer.nullifierLog[msg.proof.epoch].contains(proofMD):
      # there is an identical record, ignore rhe mag
      return ok(false)

    # check for a message with the same nullifier but different secret shares
    let matched = rlnPeer.nullifierLog[msg.proof.epoch].filterIt((
        it.nullifier == proofMD.nullifier) and ((it.shareX != proofMD.shareX) or
        (it.shareY != proofMD.shareY)))

    if matched.len != 0:
      # there is a duplicate
      return ok(true)

    # there is no duplicate
    return ok(false)

  except KeyError as e:
    return err("the epoch was not found")

proc updateLog*(rlnPeer: WakuRLNRelay, msg: WakuMessage): Result[bool, string] =
  ## extracts  the `ProofMetadata` of the supplied messages `msg` and
  ## saves it in the `nullifierLog` of the `rlnPeer`

  let proofMD = ProofMetadata(nullifier: msg.proof.nullifier,
      shareX: msg.proof.shareX, shareY: msg.proof.shareY)
  debug "proof metadata", proofMD = proofMD

  # check if the epoch exists
  if not rlnPeer.nullifierLog.hasKey(msg.proof.epoch):
    rlnPeer.nullifierLog[msg.proof.epoch] = @[proofMD]
    return ok(true)

  try:
    # check if an identical record exists
    if rlnPeer.nullifierLog[msg.proof.epoch].contains(proofMD):
      return ok(true)
    # add proofMD to the log
    rlnPeer.nullifierLog[msg.proof.epoch].add(proofMD)
    return ok(true)
  except KeyError as e:
    return err("the epoch was not found")

proc toEpoch*(t: uint64): Epoch =
  ## converts `t` to `Epoch` in little-endian order
  let bytes = toBytes(t, Endianness.littleEndian)
  debug "bytes", bytes = bytes
  var epoch: Epoch
  discard epoch.copyFrom(bytes)
  return epoch

proc fromEpoch*(epoch: Epoch): uint64 =
  ## decodes bytes of `epoch` (in little-endian) to uint64
  let t = fromBytesLE(uint64, array[32, byte](epoch))
  return t

proc calcEpoch*(t: float64): Epoch =
  ## gets time `t` as `flaot64` with subseconds resolution in the fractional part
  ## and returns its corresponding rln `Epoch` value
  let e = uint64(t/EPOCH_UNIT_SECONDS)
  return toEpoch(e)

proc getCurrentEpoch*(): Epoch =
  ## gets the current rln Epoch time
  return calcEpoch(epochTime())

proc diff*(e1, e2: Epoch): int64 =
  ## returns the difference between the two rln `Epoch`s `e1` and `e2`
  ## i.e., e1 - e2

  # convert epochs to their corresponding unsigned numerical values
  let
    epoch1 = fromEpoch(e1)
    epoch2 = fromEpoch(e2)
  return int64(epoch1) - int64(epoch2)

proc validateMessage*(rlnPeer: WakuRLNRelay, msg: WakuMessage,
    timeOption: Option[float64] = none(float64)): MessageValidationResult =
  ## validate the supplied `msg` based on the waku-rln-relay routing protocol i.e.,
  ## the `msg`'s epoch is within MAX_EPOCH_GAP of the current epoch
  ## the `msg` has valid rate limit proof
  ## the `msg` does not violate the rate limit
  ## `timeOption` indicates Unix epoch time (fractional part holds sub-seconds)
  ## if `timeOption` is supplied, then the current epoch is calculated based on that


  #  checks if the `msg`'s epoch is far from the current epoch
  # it corresponds to the validation of rln external nullifier
  var epoch: Epoch
  if timeOption.isSome():
    epoch = calcEpoch(timeOption.get())
  else:
    # get current rln epoch
    epoch = getCurrentEpoch()

  debug "current epoch", currentEpoch = fromEpoch(epoch)
  let
    msgEpoch = msg.proof.epoch
    # calculate the gaps
    gap = diff(epoch, msgEpoch)

  debug "message epoch", msgEpoch = fromEpoch(msgEpoch)

  # validate the epoch
  if abs(gap) >= MAX_EPOCH_GAP:
    # message's epoch is too old or too ahead
    # accept messages whose epoch is within +-MAX_EPOCH_GAP from the current epoch
    debug "invalid message: epoch gap exceeds a threshold", gap = gap,
        payload = string.fromBytes(msg.payload)
    return MessageValidationResult.Invalid

  # verify the proof
  let
    contentTopicBytes = msg.contentTopic.toBytes
    input = concat(msg.payload, contentTopicBytes)
  if not rlnPeer.rlnInstance.proofVerify(input, msg.proof):
    # invalid proof
    debug "invalid message: invalid proof", payload = string.fromBytes(msg.payload)
    return MessageValidationResult.Invalid

  # check if double messaging has happened
  let hasDup = rlnPeer.hasDuplicate(msg)
  if hasDup.isOk and hasDup.value == true:
    debug "invalid message: message is a spam", payload = string.fromBytes(msg.payload)
    return MessageValidationResult.Spam

  # insert the message to the log
  # the result of `updateLog` is discarded because message insertion is guaranteed by the implementation i.e.,
  # it will never error out
  discard rlnPeer.updateLog(msg)
  debug "message is valid", payload = string.fromBytes(msg.payload)
  return MessageValidationResult.Valid


proc toRLNSignal*(wakumessage: WakuMessage): seq[byte] =
  ## it is a utility proc that prepares the `data` parameter of the proof generation procedure i.e., `proofGen`  that resides in the current module
  ## it extracts the `contentTopic` and the `payload` of the supplied `wakumessage` and serializes them into a byte sequence
  let
    contentTopicBytes = wakumessage.contentTopic.toBytes
    output = concat(wakumessage.payload, contentTopicBytes)
  return output


proc appendRLNProof*(rlnPeer: WakuRLNRelay, msg: var WakuMessage,
    senderEpochTime: float64): bool =
  ## returns true if it can create and append a `RateLimitProof` to the supplied `msg`
  ## returns false otherwise
  ## `senderEpochTime` indicates the number of seconds passed since Unix epoch. The fractional part holds sub-seconds.
  ## The `epoch` field of `RateLimitProof` is derived from the provided `senderEpochTime` (using `calcEpoch()`)

  let input = msg.toRLNSignal()

  var proof: RateLimitProofResult = proofGen(rlnInstance = rlnPeer.rlnInstance, data = input,
                     memKeys = rlnPeer.membershipKeyPair,
                     memIndex = rlnPeer.membershipIndex,
                     epoch = calcEpoch(senderEpochTime))

  if proof.isErr:
    return false

  msg.proof = proof.value
  return true

when defined(rln) or (not defined(rln) and not defined(rlnzerokit)):
  proc addAll*(rlnInstance: RLN[Bn256], list: seq[IDCommitment]): bool =
    # add members to the Merkle tree of the  `rlnInstance`
    for i in 0..list.len-1:
      let member = list[i]
      let member_is_added = rlnInstance.insertMember(member)
      if not member_is_added:
        return false
    return true

when defined(rlnzerokit):
  proc addAll*(rlnInstance: ptr RLN, list: seq[IDCommitment]): bool =
    # add members to the Merkle tree of the  `rlnInstance`
    for i in 0..list.len-1:
      let member = list[i]
      let member_is_added = rlnInstance.insertMember(member)
      if not member_is_added:
        return false
    return true

# the types of inputs to this handler matches the MemberRegistered event/proc defined in the MembershipContract interface
type RegistrationEventHandler  = proc(pubkey: Uint256, index: Uint256): void {.gcsafe, closure, raises: [Defect].}


proc subscribeToGroupEvents(ethClientUri: string, ethAccountAddress: Address, contractAddress: Address, blockNumber: string = "0x0", handler: RegistrationEventHandler) {.async, gcsafe.} = 
  ## connects to the eth client whose URI is supplied as `ethClientUri`
  ## subscribes to the `MemberRegistered` event emitted from the `MembershipContract` which is available on the supplied `contractAddress`
  ## it collects all the events starting from the given `blockNumber`
  ## for every received event, it calls the `handler`
  
  # connect to the eth client
  let web3 = await newWeb3(ethClientUri)
  # prepare a contract sender to interact with it
  var contractObj = web3.contractSender(MembershipContract, contractAddress) 
  web3.defaultAccount = ethAccountAddress 
  #  set the gas price twice the suggested price in order for the fast mining
  # let gasPrice = int(await web3.provider.eth_gasPrice()) * 2

  # subscribe to the MemberRegistered events
  # TODO can do similarly for deletion events, though it is not yet supported
  discard await contractObj.subscribe(MemberRegistered, %*{"fromBlock": blockNumber, "address": contractAddress}) do(pubkey: Uint256, index: Uint256){.raises: [Defect], gcsafe.}:
    try:
      debug "onRegister", pubkey = pubkey, index = index
      handler(pubkey, index)
    except Exception as err:
      # chronos still raises exceptions which inherit directly from Exception
      doAssert false, err.msg
  do (err: CatchableError):
    echo "Error from subscription: ", err.msg

proc handleGroupUpdates*(rlnPeer: WakuRLNRelay, handler: RegistrationEventHandler) {.async, gcsafe.} =
  # mounts the supplied handler for the registration events emitting from the membership contract
  await subscribeToGroupEvents(ethClientUri = rlnPeer.ethClientAddress, ethAccountAddress = rlnPeer.ethAccountAddress, contractAddress = rlnPeer.membershipContractAddress, handler = handler) 


proc addRLNRelayValidator*(node: WakuNode, pubsubTopic: string, contentTopic: ContentTopic, spamHandler: Option[SpamHandler] = none(SpamHandler)) =
  ## this procedure is a thin wrapper for the pubsub addValidator method
  ## it sets a validator for the waku messages published on the supplied pubsubTopic and contentTopic 
  ## if contentTopic is empty, then validation takes place for All the messages published on the given pubsubTopic
  ## the message validation logic is according to https://rfc.vac.dev/spec/17/
  proc validator(topic: string, message: messages.Message): Future[pubsub.ValidationResult] {.async.} =
    trace "rln-relay topic validator is called"
    let msg = WakuMessage.init(message.data) 
    if msg.isOk():
      let 
        wakumessage = msg.value()
        payload = string.fromBytes(wakumessage.payload)

      # check the contentTopic
      if (wakumessage.contentTopic != "") and (contentTopic != "") and (wakumessage.contentTopic != contentTopic):
        trace "content topic did not match:", contentTopic=wakumessage.contentTopic, payload=payload
        return pubsub.ValidationResult.Accept

      # validate the message
      let 
        validationRes = node.wakuRlnRelay.validateMessage(wakumessage)
        proof = toHex(wakumessage.proof.proof)
        epoch = fromEpoch(wakumessage.proof.epoch)
        root = toHex(wakumessage.proof.merkleRoot)
        shareX = toHex(wakumessage.proof.shareX)
        shareY = toHex(wakumessage.proof.shareY)
        nullifier = toHex(wakumessage.proof.nullifier)
      case validationRes:
        of Valid:
          debug "message validity is verified, relaying:",  contentTopic=wakumessage.contentTopic, epoch=epoch, timestamp=wakumessage.timestamp, payload=payload
          trace "message validity is verified, relaying:", proof=proof, root=root, shareX=shareX, shareY=shareY, nullifier=nullifier
          return pubsub.ValidationResult.Accept
        of Invalid:
          debug "message validity could not be verified, discarding:", contentTopic=wakumessage.contentTopic, epoch=epoch, timestamp=wakumessage.timestamp, payload=payload
          trace "message validity could not be verified, discarding:", proof=proof, root=root, shareX=shareX, shareY=shareY, nullifier=nullifier
          return pubsub.ValidationResult.Reject
        of Spam:
          debug "A spam message is found! yay! discarding:", contentTopic=wakumessage.contentTopic, epoch=epoch, timestamp=wakumessage.timestamp, payload=payload
          trace "A spam message is found! yay! discarding:", proof=proof, root=root, shareX=shareX, shareY=shareY, nullifier=nullifier
          if spamHandler.isSome:
            let handler = spamHandler.get
            handler(wakumessage)
          return pubsub.ValidationResult.Reject          
  # set a validator for the supplied pubsubTopic 
  let pb  = PubSub(node.wakuRelay)
  pb.addValidator(pubsubTopic, validator)

proc mountRlnRelayStatic*(node: WakuNode,
                    group: seq[IDCommitment],
                    memKeyPair: MembershipKeyPair,
                    memIndex: MembershipIndex,
                    pubsubTopic: string,
                    contentTopic: ContentTopic,
                    spamHandler: Option[SpamHandler] = none(SpamHandler)) {.raises: [Defect, IOError].}=
  # TODO return a bool value to indicate the success of the call

  debug "mounting rln-relay in off-chain/static mode"
  # check whether inputs are provided
  # relay protocol is the prerequisite of rln-relay
  if node.wakuRelay.isNil:
    error "Failed to mount WakuRLNRelay. Relay protocol is not mounted."
    return
  # check whether the pubsub topic is supported at the relay level
  if pubsubTopic notin node.wakuRelay.defaultTopics:
    error "Failed to mount WakuRLNRelay. The relay protocol does not support the configured pubsub topic.", pubsubTopic=pubsubTopic
    return

  debug "rln-relay input validation passed"

  # check the peer's index and the inclusion of user's identity commitment in the group
  doAssert((memKeyPair.idCommitment)  == group[int(memIndex)])

  # create an RLN instance
  var rlnInstance = createRLNInstance()
  doAssert(rlnInstance.isOk)
  var rln = rlnInstance.value

  # add members to the Merkle tree
  for index in 0..group.len-1:
    let member = group[index]
    let member_is_added = rln.insertMember(member)
    doAssert(member_is_added)

  # create the WakuRLNRelay
  var rlnPeer = WakuRLNRelay(membershipKeyPair: memKeyPair,
    membershipIndex: memIndex,
    rlnInstance: rln, 
    pubsubTopic: pubsubTopic,
    contentTopic: contentTopic)

  # adds a topic validator for the supplied pubsub topic at the relay protocol
  # messages published on this pubsub topic will be relayed upon a successful validation, otherwise they will be dropped
  # the topic validator checks for the correct non-spamming proof of the message
  node.addRLNRelayValidator(pubsubTopic, contentTopic, spamHandler)
  debug "rln relay topic validator is mounted successfully", pubsubTopic=pubsubTopic, contentTopic=contentTopic

  node.wakuRlnRelay = rlnPeer


proc mountRlnRelayDynamic*(node: WakuNode,
                    ethClientAddr: string = "",
                    ethAccAddr: web3.Address,
                    ethAccountPrivKeyOpt: Option[keys.PrivateKey],
                    memContractAddr:  web3.Address,
                    memKeyPair: Option[MembershipKeyPair] = none(MembershipKeyPair),
                    memIndex: Option[MembershipIndex] = none(MembershipIndex),
                    pubsubTopic: string,
                    contentTopic: ContentTopic,
                    spamHandler: Option[SpamHandler] = none(SpamHandler)) {.async.} =
  debug "mounting rln-relay in on-chain/dynamic mode"
  # TODO return a bool value to indicate the success of the call
  # relay protocol is the prerequisite of rln-relay
  if node.wakuRelay.isNil:
    error "Failed to mount WakuRLNRelay. Relay protocol is not mounted."
    return
  # check whether the pubsub topic is supported at the relay level
  if pubsubTopic notin node.wakuRelay.defaultTopics:
    error "Failed to mount WakuRLNRelay. The relay protocol does not support the configured pubsub topic.", pubsubTopic=pubsubTopic
    return
  debug "rln-relay input validation passed"

  # create an RLN instance
  var rlnInstance = createRLNInstance()
  doAssert(rlnInstance.isOk)
  var rln = rlnInstance.value

  # prepare rln membership key pair
  var 
    keyPair: MembershipKeyPair
    rlnIndex: MembershipIndex
  if memKeyPair.isNone: 
    if ethAccountPrivKeyOpt.isSome: # if no rln credentials provided, and an ethereum private key is supplied, then create rln credentials and register to the membership contract
      trace "no rln-relay key is provided, generating one"
      let keyPairOpt = rln.membershipKeyGen()
      doAssert(keyPairOpt.isSome)
      keyPair = keyPairOpt.get()
      # register the rln-relay peer to the membership contract
      let regIndexRes = await  register(idComm = keyPair.idCommitment, ethAccountAddress = ethAccAddr, ethAccountPrivKey = ethAccountPrivKeyOpt.get(), ethClientAddress = ethClientAddr, membershipContractAddress = memContractAddr)
      # check whether registration is done
      doAssert(regIndexRes.isOk())
      rlnIndex = regIndexRes.value
      debug "peer is successfully registered into the membership contract"
    else: # if no eth private key is available, skip registration
      debug "running waku-rln-relay in relay-only mode"
  else:
    debug "Peer is already registered to the membership contract"
    keyPair = memKeyPair.get()
    rlnIndex = memIndex.get()

  var
    rlnMembershipCredentials = RlnMembershipCredentials(membershipKeyPair: keyPair, rlnIndex: rlnIndex)

  # Since the files are stored as a raw text file, it is highly susceptible to theft.
  # The files needs some encryption to resolve this.

  # Write RLN credentials
  writeFile(RLN_CREDENTIALS_FILEPATH, pretty(%rlnMembershipCredentials))

  # create the WakuRLNRelay
  var rlnPeer = WakuRLNRelay(membershipKeyPair: keyPair,
    membershipIndex: rlnIndex,
    membershipContractAddress: memContractAddr,
    ethClientAddress: ethClientAddr,
    ethAccountAddress: ethAccAddr,
    ethAccountPrivateKey: ethAccountPrivKeyOpt,
    rlnInstance: rln,
    pubsubTopic: pubsubTopic,
    contentTopic: contentTopic)


  proc handler(pubkey: Uint256, index: Uint256) =
    debug "a new key is added", pubkey=pubkey
    # assuming all the members arrive in order
    let pk = pubkey.toIDCommitment()
    let isSuccessful = rlnPeer.rlnInstance.insertMember(pk)
    debug "received pk", pk=pk.toHex, index =index
    doAssert(isSuccessful)

  asyncSpawn rlnPeer.handleGroupUpdates(handler)
  debug "dynamic group management is started"
  # adds a topic validator for the supplied pubsub topic at the relay protocol
  # messages published on this pubsub topic will be relayed upon a successful validation, otherwise they will be dropped
  # the topic validator checks for the correct non-spamming proof of the message
  addRLNRelayValidator(node, pubsubTopic, contentTopic, spamHandler)
  debug "rln relay topic validator is mounted successfully", pubsubTopic=pubsubTopic, contentTopic=contentTopic

  node.wakuRlnRelay = rlnPeer

proc readPersistentRlnCredentials*(path: string) : RlnMembershipCredentials {.raises: [Defect, OSError, IOError, Exception].} =
  info "Rln credentials exist in file"
  # With regards to printing the keys, it is purely for debugging purposes so that the user becomes explicitly aware of the current keys in use when nwaku is started.
  # Note that this is only until the RLN contract being used is the one deployed on Goerli testnet.
  # These prints need to omitted once RLN contract is deployed on Ethereum mainnet and using valuable funds for staking.
      
  let entireRlnCredentialsFile = readFile(path)

  let jsonObject = parseJson(entireRlnCredentialsFile)
  let deserializedRlnCredentials = to(jsonObject, RlnMembershipCredentials)
  
  debug "Deserialized Rln credentials", rlnCredentials=deserializedRlnCredentials
  result = deserializedRlnCredentials

proc mountRlnRelay*(node: WakuNode, conf: WakuNodeConf|Chat2Conf, spamHandler: Option[SpamHandler] = none(SpamHandler)) {.raises: [Defect, ValueError, IOError, CatchableError, Exception].} =
  if not conf.rlnRelayDynamic:
    info " setting up waku-rln-relay in on-chain mode... "
    # set up rln relay inputs
    let (groupOpt, memKeyPairOpt, memIndexOpt) = rlnRelayStaticSetUp(conf.rlnRelayMemIndex)
    if memIndexOpt.isNone:
      error "failed to mount WakuRLNRelay"
    else:
      # mount rlnrelay in off-chain mode with a static group of users
      node.mountRlnRelayStatic(group = groupOpt.get(), memKeyPair = memKeyPairOpt.get(), memIndex= memIndexOpt.get(), pubsubTopic = conf.rlnRelayPubsubTopic, contentTopic = conf.rlnRelayContentTopic, spamHandler = spamHandler)

      info "membership id key", idkey=memKeyPairOpt.get().idKey.toHex
      info "membership id commitment key", idCommitmentkey=memKeyPairOpt.get().idCommitment.toHex

      # check the correct construction of the tree by comparing the calculated root against the expected root
      # no error should happen as it is already captured in the unit tests
      # TODO have added this check to account for unseen corner cases, will remove it later 
      let 
        root = node.wakuRlnRelay.rlnInstance.getMerkleRoot.value.toHex() 
        expectedRoot = STATIC_GROUP_MERKLE_ROOT
      if root != expectedRoot:
        error "root mismatch: something went wrong not in Merkle tree construction"
      debug "the calculated root", root
      info "WakuRLNRelay is mounted successfully", pubsubtopic=conf.rlnRelayPubsubTopic, contentTopic=conf.rlnRelayContentTopic
  else:
    info " setting up waku-rln-relay in on-chain mode... "
    
    # read related inputs to run rln-relay in on-chain mode and do type conversion when needed
    let 
      ethAccountAddr = web3.fromHex(web3.Address, conf.rlnRelayEthAccount)
      ethClientAddr = conf.rlnRelayEthClientAddress
      ethMemContractAddress = web3.fromHex(web3.Address, conf.rlnRelayEthMemContractAddress)
      rlnRelayId = conf.rlnRelayIdKey
      rlnRelayIdCommitmentKey = conf.rlnRelayIdCommitmentKey
      rlnRelayIndex = conf.rlnRelayMemIndex
    var ethAccountPrivKeyOpt = none(keys.PrivateKey)
    if conf.rlnRelayEthAccountPrivKey != "":
      ethAccountPrivKeyOpt = some(keys.PrivateKey(SkSecretKey.fromHex(conf.rlnRelayEthAccountPrivKey).value))
    #  check if the peer has provided its rln credentials
    if rlnRelayIdCommitmentKey != "" and rlnRelayId != "":
      # type conversation from hex strings to MembershipKeyPair
      let keyPair = @[(rlnRelayId, rlnRelayIdCommitmentKey)]
      let memKeyPair = keyPair.toMembershipKeyPairs()[0]
      # mount the rln relay protocol in the on-chain/dynamic mode
      waitFor node.mountRlnRelayDynamic(memContractAddr = ethMemContractAddress, ethClientAddr = ethClientAddr,
                memKeyPair = some(memKeyPair), memIndex = some(rlnRelayIndex), ethAccAddr = ethAccountAddr,
                ethAccountPrivKeyOpt = ethAccountPrivKeyOpt, pubsubTopic = conf.rlnRelayPubsubTopic, contentTopic = conf.rlnRelayContentTopic, spamHandler = spamHandler)
    elif fileExists(RLN_CREDENTIALS_FILEPATH):
      var credentials = readPersistentRlnCredentials(RLN_CREDENTIALS_FILEPATH)
      waitFor node.mountRlnRelayDynamic(memContractAddr = ethMemContractAddress, ethClientAddr = ethClientAddr,
                memKeyPair = some(credentials.membershipKeyPair), memIndex = some(credentials.rlnIndex), ethAccAddr = ethAccountAddr,
                ethAccountPrivKeyOpt = ethAccountPrivKeyOpt, pubsubTopic = conf.rlnRelayPubsubTopic, contentTopic = conf.rlnRelayContentTopic, spamHandler = spamHandler)
    else:
      # no rln credential is provided
      # mount the rln relay protocol in the on-chain/dynamic mode
<<<<<<< HEAD
      waitFor node.mountRlnRelayDynamic(memContractAddr = ethMemContractAddress, ethClientAddr = ethClientAddr, ethAccAddr = ethAccountAddr, ethAccountPrivKeyOpt = ethAccountPrivKeyOpt, pubsubTopic = conf.rlnRelayPubsubTopic, contentTopic = conf.rlnRelayContentTopic, spamHandler = spamHandler)

=======
      info "no rln credential is provided"
      waitFor node.mountRlnRelayDynamic(memContractAddr = ethMemContractAddress, ethClientAddr = ethClientAddr,
                ethAccAddr = ethAccountAddr, ethAccountPrivKeyOpt = ethAccountPrivKeyOpt, pubsubTopic = conf.rlnRelayPubsubTopic,
                contentTopic = conf.rlnRelayContentTopic, spamHandler = spamHandler)
>>>>>>> 115982f5
<|MERGE_RESOLUTION|>--- conflicted
+++ resolved
@@ -1106,12 +1106,7 @@
     else:
       # no rln credential is provided
       # mount the rln relay protocol in the on-chain/dynamic mode
-<<<<<<< HEAD
-      waitFor node.mountRlnRelayDynamic(memContractAddr = ethMemContractAddress, ethClientAddr = ethClientAddr, ethAccAddr = ethAccountAddr, ethAccountPrivKeyOpt = ethAccountPrivKeyOpt, pubsubTopic = conf.rlnRelayPubsubTopic, contentTopic = conf.rlnRelayContentTopic, spamHandler = spamHandler)
-
-=======
       info "no rln credential is provided"
       waitFor node.mountRlnRelayDynamic(memContractAddr = ethMemContractAddress, ethClientAddr = ethClientAddr,
                 ethAccAddr = ethAccountAddr, ethAccountPrivKeyOpt = ethAccountPrivKeyOpt, pubsubTopic = conf.rlnRelayPubsubTopic,
-                contentTopic = conf.rlnRelayContentTopic, spamHandler = spamHandler)
->>>>>>> 115982f5
+                contentTopic = conf.rlnRelayContentTopic, spamHandler = spamHandler)