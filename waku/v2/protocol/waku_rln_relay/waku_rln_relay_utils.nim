{.push raises: [Defect].}

import
  std/[sequtils, tables, times, streams, os, deques],
  chronicles, options, chronos, stint,
  confutils,
  web3, json,
  web3/ethtypes,
  eth/keys,
  libp2p/protocols/pubsub/rpc/messages,
  libp2p/protocols/pubsub/pubsub,
  stew/results,
  stew/[byteutils, arrayops, endians2],
  rln, 
  waku_rln_relay_constants,
  waku_rln_relay_types,
  waku_rln_relay_metrics,
  ../../utils/time,
  ../../node/[wakunode2_types,config],
  ../../../../../examples/v2/config_chat2,
  ../waku_message

logScope:
  topics = "wakurlnrelayutils"

type MerkleNodeResult* = RlnRelayResult[MerkleNode]
type RateLimitProofResult* = RlnRelayResult[RateLimitProof]
type SpamHandler* = proc(wakuMessage: WakuMessage): void {.gcsafe, closure, raises: [Defect].}
type RegistrationHandler* = proc(txHash: string): void {.gcsafe, closure, raises: [Defect].}

# membership contract interface
contract(MembershipContract):
  proc register(pubkey: Uint256) # external payable
  proc MemberRegistered(pubkey: Uint256, index: Uint256) {.event.}
  # TODO the followings are to be supported
  # proc registerBatch(pubkeys: seq[Uint256]) # external payable
  # proc withdraw(secret: Uint256, pubkeyIndex: Uint256, receiver: Address)
  # proc withdrawBatch( secrets: seq[Uint256], pubkeyIndex: seq[Uint256], receiver: seq[Address])

proc toBuffer*(x: openArray[byte]): Buffer =
  ## converts the input to a Buffer object
  ## the Buffer object is used to communicate data with the rln lib
  var temp = @x
  let output = Buffer(`ptr`: addr(temp[0]), len: uint(temp.len))
  return output

when defined(rln) or (not defined(rln) and not defined(rlnzerokit)):

  proc createRLNInstanceLocal(d: int = MerkleTreeDepth): RLNResult
    {.raises: [Defect, IOError].} =

    ## generates an instance of RLN
    ## An RLN instance supports both zkSNARKs logics and Merkle tree data structure and operations
    ## d indicates the depth of Merkle tree
    var
      rlnInstance: RLN[Bn256]
      merkleDepth: csize_t = uint(d)
      ## parameters.key contains the prover and verifier keys
      ## to generate this file, clone this repo https://github.com/kilic/rln
      ## and run the following command in the root directory of the cloned project
      ## cargo run --example export_test_keys
      ## the file is generated separately and copied here
      ## parameters are function of tree depth and poseidon hasher
      ## to generate parameters for a different tree depth, change the tree size in the following line of rln library
      ## https://github.com/kilic/rln/blob/3bbec368a4adc68cd5f9bfae80b17e1bbb4ef373/examples/export_test_keys/main.rs#L4
      ## and then proceed as explained above
      parameters = readFile("waku/v2/protocol/waku_rln_relay/parameters.key")
      pbytes = parameters.toBytes()
      len: csize_t = uint(pbytes.len)
      parametersBuffer = Buffer(`ptr`: addr(pbytes[0]), len: len)

    # check the parameters.key is not empty
    if (pbytes.len == 0):
      debug "error in parameters.key"
      return err("error in parameters.key")

    # create an instance of RLN
    let res = new_circuit_from_params(merkleDepth, addr parametersBuffer,
        addr rlnInstance)
    # check whether the circuit parameters are generated successfully
    if (res == false):
      debug "error in parameters generation"
      return err("error in parameters generation")
    return ok(rlnInstance)

    
  proc membershipKeyGen*(ctxPtr: RLN[Bn256]): Option[MembershipKeyPair] =
    ## generates a MembershipKeyPair that can be used for the registration into the rln membership contract

    # keysBufferPtr will hold the generated key pairs i.e., secret and public keys
    var
      keysBuffer: Buffer
      keysBufferPtr = addr(keysBuffer)
      done = key_gen(ctxPtr, keysBufferPtr)

    # check whether the keys are generated successfully
    if(done == false):
      debug "error in key generation"
      return none(MembershipKeyPair)

    var generatedKeys = cast[ptr array[64, byte]](keysBufferPtr.`ptr`)[]
    # the public and secret keys together are 64 bytes
    if (generatedKeys.len != 64):
      debug "the generated keys are invalid"
      return none(MembershipKeyPair)

    # TODO define a separate proc to decode the generated keys to the secret and public components
    var
      secret: array[32, byte]
      public: array[32, byte]
    for (i, x) in secret.mpairs: x = generatedKeys[i]
    for (i, x) in public.mpairs: x = generatedKeys[i+32]

    var
      keypair = MembershipKeyPair(idKey: secret, idCommitment: public)


    return some(keypair)

when defined(rlnzerokit):
  proc createRLNInstanceLocal(d: int = MerkleTreeDepth): RLNResult
    {.raises: [Defect, IOError].} =

    ## generates an instance of RLN
    ## An RLN instance supports both zkSNARKs logics and Merkle tree data structure and operations
    ## d indicates the depth of Merkle tree
    var
      rlnInstance: ptr RLN
      merkleDepth: csize_t = uint(d)
      resourcesPathBuffer = RlnResourceFolder.toOpenArrayByte(0, RlnResourceFolder.high).toBuffer()

    # create an instance of RLN
    let res = new_circuit(merkleDepth, addr resourcesPathBuffer, addr rlnInstance)
    # check whether the circuit parameters are generated successfully
    if (res == false):
      debug "error in parameters generation"
      return err("error in parameters generation")
    return ok(rlnInstance)

    
  proc membershipKeyGen*(ctxPtr: ptr RLN): Option[MembershipKeyPair] =
    ## generates a MembershipKeyPair that can be used for the registration into the rln membership contract

    # keysBufferPtr will hold the generated key pairs i.e., secret and public keys
    var
      keysBuffer: Buffer
      keysBufferPtr = addr(keysBuffer)
      done = key_gen(ctxPtr, keysBufferPtr)

    # check whether the keys are generated successfully
    if(done == false):
      debug "error in key generation"
      return none(MembershipKeyPair)

    var generatedKeys = cast[ptr array[64, byte]](keysBufferPtr.`ptr`)[]
    # the public and secret keys together are 64 bytes
    if (generatedKeys.len != 64):
      debug "the generated keys are invalid"
      return none(MembershipKeyPair)

    # TODO define a separate proc to decode the generated keys to the secret and public components
    var
      secret: array[32, byte]
      public: array[32, byte]
    for (i, x) in secret.mpairs: x = generatedKeys[i]
    for (i, x) in public.mpairs: x = generatedKeys[i+32]

    var
      keypair = MembershipKeyPair(idKey: secret, idCommitment: public)

    return some(keypair)

proc createRLNInstance*(d: int = MerkleTreeDepth): RLNResult {.raises: [Defect, IOError].} =
  ## Wraps the rln instance creation for metrics
  waku_rln_instance_creation_duration_seconds.nanosecondTime:
    let res = createRLNInstanceLocal(d)
  return res

proc toUInt256*(idCommitment: IDCommitment): UInt256 =
  let pk = UInt256.fromBytesBE(idCommitment)
  return pk

proc toIDCommitment*(idCommitmentUint: UInt256): IDCommitment =
  let pk = IDCommitment(idCommitmentUint.toBytesBE())
  return pk

proc toMembershipIndex(v: UInt256): MembershipIndex =
  let result: MembershipIndex = cast[MembershipIndex](v)
  return result

proc register*(idComm: IDCommitment, ethAccountAddress: Address, ethAccountPrivKey: keys.PrivateKey, ethClientAddress: string, membershipContractAddress: Address, registrationHandler: Option[RegistrationHandler] = none(RegistrationHandler)): Future[Result[MembershipIndex, string]] {.async.} =
  # TODO may need to also get eth Account Private Key as PrivateKey
  ## registers the idComm  into the membership contract whose address is in rlnPeer.membershipContractAddress
  
  var web3: Web3
  try: # check if the Ethereum client is reachable
    web3 = await newWeb3(ethClientAddress)
  except:
    return err("could not connect to the Ethereum client")

  web3.defaultAccount = ethAccountAddress
  # set the account private key
  web3.privateKey = some(ethAccountPrivKey)
  #  set the gas price twice the suggested price in order for the fast mining
  let gasPrice = int(await web3.provider.eth_gasPrice()) * 2
  
  # when the private key is set in a web3 instance, the send proc (sender.register(pk).send(MembershipFee))
  # does the signing using the provided key
  # web3.privateKey = some(ethAccountPrivateKey)
  var sender = web3.contractSender(MembershipContract, membershipContractAddress) # creates a Sender object with a web3 field and contract address of type Address

  debug "registering an id commitment", idComm=idComm
  let pk = idComm.toUInt256()

  var txHash: TxHash
  try: # send the registration transaction and check if any error occurs
    txHash = await sender.register(pk).send(value = MembershipFee, gasPrice = gasPrice)
  except ValueError as e:
    return err("registration transaction failed: " & e.msg)

  let tsReceipt = await web3.getMinedTransactionReceipt(txHash)
  
  # the receipt topic holds the hash of signature of the raised events
  let firstTopic = tsReceipt.logs[0].topics[0]
  # the hash of the signature of MemberRegistered(uint256,uint256) event is equal to the following hex value
  if firstTopic[0..65] != "0x5a92c2530f207992057b9c3e544108ffce3beda4a63719f316967c49bf6159d2":
    return err("invalid event signature hash")

  # the arguments of the raised event i.e., MemberRegistered are encoded inside the data field
  # data = pk encoded as 256 bits || index encoded as 256 bits
  let arguments = tsReceipt.logs[0].data
  debug "tx log data", arguments=arguments
  let 
    argumentsBytes = arguments.hexToSeqByte()
    eventIdCommUint = UInt256.fromBytesBE(argumentsBytes[0..31])
    eventIndex =  UInt256.fromBytesBE(argumentsBytes[32..^1])
    eventIdComm = eventIdCommUint.toIDCommitment()
  debug "the identity commitment key extracted from tx log", eventIdComm=eventIdComm
  debug "the index of registered identity commitment key", eventIndex=eventIndex

  if eventIdComm != idComm:
    return err("invalid id commitment key")

  await web3.close()

  if registrationHandler.isSome():
    let handler = registrationHandler.get
    handler(toHex(txHash))
  return ok(toMembershipIndex(eventIndex))

proc register*(rlnPeer: WakuRLNRelay, registrationHandler: Option[RegistrationHandler] = none(RegistrationHandler)): Future[RlnRelayResult[bool]] {.async.} =
  ## registers the public key of the rlnPeer which is rlnPeer.membershipKeyPair.publicKey
  ## into the membership contract whose address is in rlnPeer.membershipContractAddress
  let pk = rlnPeer.membershipKeyPair.idCommitment
  let regResult = await register(idComm = pk, ethAccountAddress = rlnPeer.ethAccountAddress, ethAccountPrivKey = rlnPeer.ethAccountPrivateKey.get(), ethClientAddress = rlnPeer.ethClientAddress, membershipContractAddress = rlnPeer.membershipContractAddress, registrationHandler = registrationHandler)
  if regResult.isErr:
    return err(regResult.error())
  return ok(true)

proc appendLength*(input: openArray[byte]): seq[byte] =
  ## returns length prefixed version of the input
  ## with the following format [len<8>|input<var>]
  ## len: 8-byte value that represents the number of bytes in the `input`
  ## len is serialized in little-endian
  ## input: the supplied `input`
  let
    # the length should be serialized in little-endian
    len = toBytes(uint64(input.len), Endianness.littleEndian)
    output = concat(@len, @input)
  return output

when defined(rln) or (not defined(rln) and not defined(rlnzerokit)):
  proc hash*(rlnInstance: RLN[Bn256], data: openArray[byte]): MerkleNode =
    ## a thin layer on top of the Nim wrapper of the Poseidon hasher
    debug "hash input", hashhex = data.toHex()
    var lenPrefData = appendLength(data)
    var
      hashInputBuffer = lenPrefData.toBuffer()
      outputBuffer: Buffer # will holds the hash output

    debug "hash input buffer length", bufflen = hashInputBuffer.len
    let
      hashSuccess = hash(rlnInstance, addr hashInputBuffer, addr outputBuffer)
      output = cast[ptr MerkleNode](outputBuffer.`ptr`)[]

    return output

when defined(rlnzerokit):
  proc hash*(rlnInstance: ptr RLN, data: openArray[byte]): MerkleNode =
    ## a thin layer on top of the Nim wrapper of the Poseidon hasher
    debug "hash input", hashhex = data.toHex()
    var lenPrefData = appendLength(data)
    var
      hashInputBuffer = lenPrefData.toBuffer()
      outputBuffer: Buffer # will holds the hash output

    debug "hash input buffer length", bufflen = hashInputBuffer.len
    let
      hashSuccess = hash(rlnInstance, addr hashInputBuffer, addr outputBuffer)
      output = cast[ptr MerkleNode](outputBuffer.`ptr`)[]

    return output

proc serialize(idKey: IDKey, memIndex: MembershipIndex, epoch: Epoch,
    msg: openArray[byte]): seq[byte] =
  ## a private proc to convert RateLimitProof and the data to a byte seq
  ## this conversion is used in the proofGen proc
  ## the serialization is done as instructed in  https://github.com/kilic/rln/blob/7ac74183f8b69b399e3bc96c1ae8ab61c026dc43/src/public.rs#L146
  ## [ id_key<32> | id_index<8> | epoch<32> | signal_len<8> | signal<var> ]
  let memIndexBytes = toBytes(uint64(memIndex), Endianness.littleEndian)
  let lenPrefMsg = appendLength(msg)
  let output = concat(@idKey, @memIndexBytes, @epoch, lenPrefMsg)
  return output

when defined(rln) or (not defined(rln) and not defined(rlnzerokit)):
  proc proofGen*(rlnInstance: RLN[Bn256], data: openArray[byte],
      memKeys: MembershipKeyPair, memIndex: MembershipIndex,
      epoch: Epoch): RateLimitProofResult =

    # serialize inputs
    let serializedInputs = serialize(idKey = memKeys.idKey,
                                    memIndex = memIndex,
                                    epoch = epoch,
                                    msg = data)
    var inputBuffer = toBuffer(serializedInputs)

    debug "input buffer ", inputBuffer

    # generate the proof
    var proof: Buffer
    waku_rln_proof_generation_duration_seconds.nanosecondTime:
      let proofIsSuccessful = generateProof(rlnInstance, addr inputBuffer, addr proof)
    # check whether the generateProof call is done successfully
    if not proofIsSuccessful:
      return err("could not generate the proof")

    var proofValue = cast[ptr array[416, byte]] (proof.`ptr`)
    let proofBytes: array[416, byte] = proofValue[]
    debug "proof content", proofHex = proofValue[].toHex

    ## parse the proof as |zkSNARKs<256>|root<32>|epoch<32>|share_x<32>|share_y<32>|nullifier<32>|
    let
      proofOffset = 256
      rootOffset = proofOffset + 32
      epochOffset = rootOffset + 32
      shareXOffset = epochOffset + 32
      shareYOffset = shareXOffset + 32
      nullifierOffset = shareYOffset + 32

    var
      zkproof: ZKSNARK
      proofRoot, shareX, shareY: MerkleNode
      epoch: Epoch
      nullifier: Nullifier

    discard zkproof.copyFrom(proofBytes[0..proofOffset-1])
    discard proofRoot.copyFrom(proofBytes[proofOffset..rootOffset-1])
    discard epoch.copyFrom(proofBytes[rootOffset..epochOffset-1])
    discard shareX.copyFrom(proofBytes[epochOffset..shareXOffset-1])
    discard shareY.copyFrom(proofBytes[shareXOffset..shareYOffset-1])
    discard nullifier.copyFrom(proofBytes[shareYOffset..nullifierOffset-1])

    let output = RateLimitProof(proof: zkproof,
                                merkleRoot: proofRoot,
                                epoch: epoch,
                                shareX: shareX,
                                shareY: shareY,
                                nullifier: nullifier)

    return ok(output)

  proc serialize(proof: RateLimitProof, data: openArray[byte]): seq[byte] =
    ## a private proc to convert RateLimitProof and data to a byte seq
    ## this conversion is used in the proof verification proc
    ## the order of serialization is based on https://github.com/kilic/rln/blob/7ac74183f8b69b399e3bc96c1ae8ab61c026dc43/src/public.rs#L205
    ## [ proof<256>| root<32>| epoch<32>| share_x<32>| share_y<32>| nullifier<32> | signal_len<8> | signal<var> ]
    let lenPrefMsg = appendLength(@data)
    var proofBytes = concat(@(proof.proof),
                            @(proof.merkleRoot),
                            @(proof.epoch),
                            @(proof.shareX),
                            @(proof.shareY),
                            @(proof.nullifier),
                            lenPrefMsg)

    return proofBytes

  proc getMerkleRoot*(rlnInstance: RLN[Bn256]): MerkleNodeResult =
    # read the Merkle Tree root after insertion
    var
      root {.noinit.}: Buffer = Buffer()
      rootPtr = addr(root)
      getRootSuccessful = getRoot(rlnInstance, rootPtr)
    if not getRootSuccessful: 
      return err("could not get the root")
    if not root.len == 32:
      return err("wrong output size")

    var rootValue = cast[ptr MerkleNode] (root.`ptr`)[]
    return ok(rootValue)

  proc proofVerify*(rlnInstance: RLN[Bn256], data: openArray[byte], proof: RateLimitProof): RlnRelayResult[bool] =
    var
      proofBytes = serialize(proof, data)
      proofBuffer = proofBytes.toBuffer()
      f = 0.uint32
    trace "serialized proof", proof = proofBytes.toHex()

    let verifyIsSuccessful = verify(rlnInstance, addr proofBuffer, addr f)
    if not verifyIsSuccessful:
      # something went wrong in verification
      return err("could not verify proof")
    # f = 0 means the proof is verified
    if f != 0:
      return ok(false)

    return ok(true)

  proc insertMember*(rlnInstance: RLN[Bn256], idComm: IDCommitment): bool =
    var pkBuffer = toBuffer(idComm)
    let pkBufferPtr = addr pkBuffer

    # add the member to the tree
    var member_is_added = update_next_member(rlnInstance, pkBufferPtr)
    return member_is_added

  proc removeMember*(rlnInstance: RLN[Bn256], index: MembershipIndex): bool =
    let deletion_success = delete_member(rlnInstance, index)
    return deletion_success



when defined(rlnzerokit):
  proc proofGen*(rlnInstance: ptr RLN, data: openArray[byte],
      memKeys: MembershipKeyPair, memIndex: MembershipIndex,
      epoch: Epoch): RateLimitProofResult =

    # serialize inputs
    let serializedInputs = serialize(idKey = memKeys.idKey,
                                    memIndex = memIndex,
                                    epoch = epoch,
                                    msg = data)
    var inputBuffer = toBuffer(serializedInputs)

    debug "input buffer ", inputBuffer

    # generate the proof
    var proof: Buffer
    let proofIsSuccessful = generate_proof(rlnInstance, addr inputBuffer, addr proof)
    # check whether the generate_proof call is done successfully
    if not proofIsSuccessful:
      return err("could not generate the proof")

    var proofValue = cast[ptr array[320, byte]] (proof.`ptr`)
    let proofBytes: array[320, byte] = proofValue[]
    debug "proof content", proofHex = proofValue[].toHex

    ## parse the proof as [ proof<128> | root<32> | epoch<32> | share_x<32> | share_y<32> | nullifier<32> | rln_identifier<32> ]

    let
      proofOffset = 128
      rootOffset = proofOffset + 32
      epochOffset = rootOffset + 32
      shareXOffset = epochOffset + 32
      shareYOffset = shareXOffset + 32
      nullifierOffset = shareYOffset + 32
      rlnIdentifierOffset = nullifierOffset + 32

    var
      zkproof: ZKSNARK
      proofRoot, shareX, shareY: MerkleNode
      epoch: Epoch
      nullifier: Nullifier
      rlnIdentifier: RlnIdentifier

    discard zkproof.copyFrom(proofBytes[0..proofOffset-1])
    discard proofRoot.copyFrom(proofBytes[proofOffset..rootOffset-1])
    discard epoch.copyFrom(proofBytes[rootOffset..epochOffset-1])
    discard shareX.copyFrom(proofBytes[epochOffset..shareXOffset-1])
    discard shareY.copyFrom(proofBytes[shareXOffset..shareYOffset-1])
    discard nullifier.copyFrom(proofBytes[shareYOffset..nullifierOffset-1])
    discard rlnIdentifier.copyFrom(proofBytes[nullifierOffset..rlnIdentifierOffset-1])
    
    let output = RateLimitProof(proof: zkproof,
                                merkleRoot: proofRoot,
                                epoch: epoch,
                                shareX: shareX,
                                shareY: shareY,
                                nullifier: nullifier,
                                rlnIdentifier: rlnIdentifier)

    return ok(output)

  proc serialize(proof: RateLimitProof, data: openArray[byte]): seq[byte] =
    ## a private proc to convert RateLimitProof and data to a byte seq
    ## this conversion is used in the proof verification proc
    ## [ proof<128> | root<32> | epoch<32> | share_x<32> | share_y<32> | nullifier<32> | rln_identifier<32> | signal_len<8> | signal<var> ]
    let lenPrefMsg = appendLength(@data)
    var proofBytes = concat(@(proof.proof),
                            @(proof.merkleRoot),
                            @(proof.epoch),
                            @(proof.shareX),
                            @(proof.shareY),
                            @(proof.nullifier),
                            @(proof.rlnIdentifier),
                            lenPrefMsg)

    return proofBytes

  proc proofVerify*(rlnInstance: ptr RLN, data: openArray[byte], proof: RateLimitProof): RlnRelayResult[bool] =
    var
      proofBytes = serialize(proof, data)
      proofBuffer = proofBytes.toBuffer()
      validProof: bool
    trace "serialized proof", proof = proofBytes.toHex()

    let verifyIsSuccessful = verify(rlnInstance, addr proofBuffer, addr validProof)
    if not verifyIsSuccessful:
      # something went wrong in verification call
      warn "could not verify validity of the proof", proof=proof
      return err("could not verify the proof")

    if not validProof:
      return ok(false)

    return ok(true)

  proc insertMember*(rlnInstance: ptr RLN, idComm: IDCommitment): bool =
    var pkBuffer = toBuffer(idComm)
    let pkBufferPtr = addr pkBuffer

    # add the member to the tree
    var member_is_added = update_next_member(rlnInstance, pkBufferPtr)
    return member_is_added

  proc removeMember*(rlnInstance: ptr RLN, index: MembershipIndex): bool =
    let deletion_success = delete_member(rlnInstance, index)
    return deletion_success

  proc getMerkleRoot*(rlnInstance: ptr RLN): MerkleNodeResult =
    # read the Merkle Tree root after insertion
    var
      root {.noinit.}: Buffer = Buffer()
      rootPtr = addr(root)
      getRootSuccessful = getRoot(rlnInstance, rootPtr)
    if not getRootSuccessful: 
      return err("could not get the root")
    if not root.len == 32:
      return err("wrong output size")

    var rootValue = cast[ptr MerkleNode] (root.`ptr`)[]
    return ok(rootValue)


proc updateValidRootQueue*(wakuRlnRelay: WakuRLNRelay, root: MerkleNode): void =
  ## updates the valid Merkle root queue with the latest root and pops the oldest one when the capacity of `AcceptableRootWindowSize` is reached 
  let overflowCount = wakuRlnRelay.validMerkleRoots.len() - AcceptableRootWindowSize
  if overflowCount >= 0:
    # Delete the oldest `overflowCount` elements in the deque (index 0..`overflowCount`)
    for i in 0..overflowCount:
      wakuRlnRelay.validMerkleRoots.popFirst() 
  # Push the next root into the queue
  wakuRlnRelay.validMerkleRoots.addLast(root)

proc insertMember*(wakuRlnRelay: WakuRLNRelay, idComm: IDCommitment): RlnRelayResult[void] =
  ## inserts a new id commitment into the local merkle tree, and adds the changed root to the 
  ## queue of valid roots
<<<<<<< HEAD
  let actionSucceeded = wakuRlnRelay.rlnInstance.insertMember(idComm)
=======
  waku_rln_membership_insertion_duration_seconds.nanosecondTime:
    let actionSucceeded = wakuRlnRelay.rlnInstance.insertMember(idComm)
>>>>>>> a0d8cadc
  if not actionSucceeded:
    return err("could not insert id commitment into the merkle tree")

  let rootAfterUpdate = ?wakuRlnRelay.rlnInstance.getMerkleRoot()
  wakuRlnRelay.updateValidRootQueue(rootAfterUpdate)
  return ok()
  

proc removeMember*(wakuRlnRelay: WakuRLNRelay, index: MembershipIndex): RlnRelayResult[void] =
  ## removes a commitment from the local merkle tree at `index`, and adds the changed root to the
  ## queue of valid roots
  let actionSucceeded = wakuRlnRelay.rlnInstance.removeMember(index)
  if not actionSucceeded:
    return err("could not remove id commitment from the merkle tree")

  let rootAfterUpdate = ?wakuRlnRelay.rlnInstance.getMerkleRoot()
  wakuRlnRelay.updateValidRootQueue(rootAfterUpdate)
  return ok()

proc validateRoot*(wakuRlnRelay: WakuRLNRelay, root: MerkleNode): bool =
  ## Validate against the window of roots stored in wakuRlnRelay.validMerkleRoots
  return root in wakuRlnRelay.validMerkleRoots

proc toMembershipKeyPairs*(groupKeys: seq[(string, string)]): seq[
    MembershipKeyPair] {.raises: [Defect, ValueError].} =
  ## groupKeys is  sequence of membership key tuples in the form of (identity key, identity commitment) all in the hexadecimal format
  ## the toMembershipKeyPairs proc populates a sequence of MembershipKeyPairs using the supplied groupKeys

  var groupKeyPairs = newSeq[MembershipKeyPair]()

  for i in 0..groupKeys.len-1:
    let
      idKey = groupKeys[i][0].hexToByteArray(32)
      idCommitment = groupKeys[i][1].hexToByteArray(32)
    groupKeyPairs.add(MembershipKeyPair(idKey: idKey,
        idCommitment: idCommitment))
  return groupKeyPairs

proc calcMerkleRoot*(list: seq[IDCommitment]): string {.raises: [Defect, IOError].} =
  ## returns the root of the Merkle tree that is computed from the supplied list
  ## the root is in hexadecimal format

  var rlnInstance = createRLNInstance()
  doAssert(rlnInstance.isOk)
  var rln = rlnInstance.value

  # create a Merkle tree
  for i in 0..list.len-1:
    var member_is_added = false
    member_is_added = rln.insertMember(list[i])
    doAssert(member_is_added)

  let root = rln.getMerkleRoot().value().toHex
  return root

proc createMembershipList*(n: int): (seq[(string, string)], string) {.raises: [
    Defect, IOError].} =
  ## createMembershipList produces a sequence of membership key pairs in the form of (identity key, id commitment keys) in the hexadecimal format
  ## this proc also returns the root of a Merkle tree constructed out of the identity commitment keys of the generated list
  ## the output of this proc is used to initialize a static group keys (to test waku-rln-relay in the off-chain mode)

  # initialize a Merkle tree
  var rlnInstance = createRLNInstance()
  if not rlnInstance.isOk:
    return (@[], "")
  var rln = rlnInstance.value

  var output = newSeq[(string, string)]()
  for i in 0..n-1:

    # generate a key pair
    let keypair = rln.membershipKeyGen()
    doAssert(keypair.isSome())

    let keyTuple = (keypair.get().idKey.toHex, keypair.get().idCommitment.toHex)
    output.add(keyTuple)

    # insert the key to the Merkle tree
    let inserted = rln.insertMember(keypair.get().idCommitment)
    if not inserted:
      return (@[], "")


  let root = rln.getMerkleRoot().value.toHex
  return (output, root)

proc rlnRelayStaticSetUp*(rlnRelayMembershipIndex: MembershipIndex): (Option[seq[
    IDCommitment]], Option[MembershipKeyPair], Option[
    MembershipIndex]) {.raises: [Defect, ValueError].} =
  let
    # static group
    groupKeys = StaticGroupKeys
    groupSize = StaticGroupSize

  debug "rln-relay membership index", rlnRelayMembershipIndex

  # validate the user-supplied membership index
  if rlnRelayMembershipIndex < MembershipIndex(0) or rlnRelayMembershipIndex >=
      MembershipIndex(groupSize):
    error "wrong membership index"
    return(none(seq[IDCommitment]), none(MembershipKeyPair), none(MembershipIndex))

  # prepare the outputs from the static group keys
  let
    # create a sequence of MembershipKeyPairs from the group keys (group keys are in string format)
    groupKeyPairs = groupKeys.toMembershipKeyPairs()
    # extract id commitment keys
    groupIDCommitments = groupKeyPairs.mapIt(it.idCommitment)
    groupOpt = some(groupIDCommitments)
    # user selected membership key pair
    memKeyPairOpt = some(groupKeyPairs[rlnRelayMembershipIndex])
    memIndexOpt = some(rlnRelayMembershipIndex)

  return (groupOpt, memKeyPairOpt, memIndexOpt)

proc hasDuplicate*(rlnPeer: WakuRLNRelay, msg: WakuMessage): RlnRelayResult[bool] =
  ## returns true if there is another message in the  `nullifierLog` of the `rlnPeer` with the same
  ## epoch and nullifier as `msg`'s epoch and nullifier but different Shamir secret shares
  ## otherwise, returns false
  ## emits an error string if `KeyError` occurs (never happens, it is just to avoid raising unnecessary `KeyError` exception )

  # extract the proof metadata of the supplied `msg`
  let proofMD = ProofMetadata(nullifier: msg.proof.nullifier,
      shareX: msg.proof.shareX, shareY: msg.proof.shareY)

  # check if the epoch exists
  if not rlnPeer.nullifierLog.hasKey(msg.proof.epoch):
    return ok(false)
  try:
    if rlnPeer.nullifierLog[msg.proof.epoch].contains(proofMD):
      # there is an identical record, ignore rhe mag
      return ok(false)

    # check for a message with the same nullifier but different secret shares
    let matched = rlnPeer.nullifierLog[msg.proof.epoch].filterIt((
        it.nullifier == proofMD.nullifier) and ((it.shareX != proofMD.shareX) or
        (it.shareY != proofMD.shareY)))

    if matched.len != 0:
      # there is a duplicate
      return ok(true)

    # there is no duplicate
    return ok(false)

  except KeyError as e:
    return err("the epoch was not found")

proc updateLog*(rlnPeer: WakuRLNRelay, msg: WakuMessage): RlnRelayResult[bool] =
  ## extracts  the `ProofMetadata` of the supplied messages `msg` and
  ## saves it in the `nullifierLog` of the `rlnPeer`

  let proofMD = ProofMetadata(nullifier: msg.proof.nullifier,
      shareX: msg.proof.shareX, shareY: msg.proof.shareY)
  debug "proof metadata", proofMD = proofMD

  # check if the epoch exists
  if not rlnPeer.nullifierLog.hasKey(msg.proof.epoch):
    rlnPeer.nullifierLog[msg.proof.epoch] = @[proofMD]
    return ok(true)

  try:
    # check if an identical record exists
    if rlnPeer.nullifierLog[msg.proof.epoch].contains(proofMD):
      return ok(true)
    # add proofMD to the log
    rlnPeer.nullifierLog[msg.proof.epoch].add(proofMD)
    return ok(true)
  except KeyError as e:
    return err("the epoch was not found")

proc toEpoch*(t: uint64): Epoch =
  ## converts `t` to `Epoch` in little-endian order
  let bytes = toBytes(t, Endianness.littleEndian)
  debug "bytes", bytes = bytes
  var epoch: Epoch
  discard epoch.copyFrom(bytes)
  return epoch

proc fromEpoch*(epoch: Epoch): uint64 =
  ## decodes bytes of `epoch` (in little-endian) to uint64
  let t = fromBytesLE(uint64, array[32, byte](epoch))
  return t

proc calcEpoch*(t: float64): Epoch =
  ## gets time `t` as `flaot64` with subseconds resolution in the fractional part
  ## and returns its corresponding rln `Epoch` value
  let e = uint64(t/EpochUnitSeconds)
  return toEpoch(e)

proc getCurrentEpoch*(): Epoch =
  ## gets the current rln Epoch time
  return calcEpoch(epochTime())

proc diff*(e1, e2: Epoch): int64 =
  ## returns the difference between the two rln `Epoch`s `e1` and `e2`
  ## i.e., e1 - e2

  # convert epochs to their corresponding unsigned numerical values
  let
    epoch1 = fromEpoch(e1)
    epoch2 = fromEpoch(e2)
  return int64(epoch1) - int64(epoch2)

proc validateMessage*(rlnPeer: WakuRLNRelay, msg: WakuMessage,
    timeOption: Option[float64] = none(float64)): MessageValidationResult =
  ## validate the supplied `msg` based on the waku-rln-relay routing protocol i.e.,
  ## the `msg`'s epoch is within MaxEpochGap of the current epoch
  ## the `msg` has valid rate limit proof
  ## the `msg` does not violate the rate limit
  ## `timeOption` indicates Unix epoch time (fractional part holds sub-seconds)
  ## if `timeOption` is supplied, then the current epoch is calculated based on that

  # track message count for metrics
  waku_rln_messages_total.inc()

  #  checks if the `msg`'s epoch is far from the current epoch
  # it corresponds to the validation of rln external nullifier
  var epoch: Epoch
  if timeOption.isSome():
    epoch = calcEpoch(timeOption.get())
  else:
    # get current rln epoch
    epoch = getCurrentEpoch()

  debug "current epoch", currentEpoch = fromEpoch(epoch)
  let
    msgEpoch = msg.proof.epoch
    # calculate the gaps
    gap = diff(epoch, msgEpoch)

  debug "message epoch", msgEpoch = fromEpoch(msgEpoch)

  # validate the epoch
  if abs(gap) >= MaxEpochGap:
    # message's epoch is too old or too ahead
    # accept messages whose epoch is within +-MaxEpochGap from the current epoch
    debug "invalid message: epoch gap exceeds a threshold", gap = gap,
        payload = string.fromBytes(msg.payload)
    waku_rln_invalid_messages_total.inc(labelValues=["invalid_epoch"])
    return MessageValidationResult.Invalid

  if not rlnPeer.validateRoot(msg.proof.merkleRoot):
    debug "invalid message: provided root does not belong to acceptable window of roots", provided=msg.proof.merkleRoot, validRoots=rlnPeer.validMerkleRoots
<<<<<<< HEAD
=======
    waku_rln_invalid_messages_total.inc(labelValues=["invalid_root"])
>>>>>>> a0d8cadc
    return MessageValidationResult.Invalid

  # verify the proof
  let
    contentTopicBytes = msg.contentTopic.toBytes
    input = concat(msg.payload, contentTopicBytes)

  waku_rln_proof_verification_total.inc()
  waku_rln_proof_verification_duration_seconds.nanosecondTime:
    let proofVerificationRes = rlnPeer.rlnInstance.proofVerify(input, msg.proof)

  if proofVerificationRes.isErr():
    waku_rln_errors_total.inc(labelValues=["proof_verification"])
    return MessageValidationResult.Invalid
  if not proofVerificationRes.value():
    # invalid proof
    debug "invalid message: invalid proof", payload = string.fromBytes(msg.payload)
    waku_rln_invalid_messages_total.inc(labelValues=["invalid_proof"])
    return MessageValidationResult.Invalid

  # check if double messaging has happened
  let hasDup = rlnPeer.hasDuplicate(msg)
  if hasDup.isErr():
    waku_rln_errors_total.inc(labelValues=["duplicate_check"])
  elif hasDup.value == true:
    debug "invalid message: message is spam", payload = string.fromBytes(msg.payload)
    waku_rln_spam_messages_total.inc()
    return MessageValidationResult.Spam

  # insert the message to the log
  # the result of `updateLog` is discarded because message insertion is guaranteed by the implementation i.e.,
  # it will never error out
  discard rlnPeer.updateLog(msg)
  debug "message is valid", payload = string.fromBytes(msg.payload)
  let rootIndex = rlnPeer.validMerkleRoots.find(msg.proof.merkleRoot)
  waku_rln_valid_messages_total.observe(rootIndex.toFloat())
  return MessageValidationResult.Valid


proc toRLNSignal*(wakumessage: WakuMessage): seq[byte] =
  ## it is a utility proc that prepares the `data` parameter of the proof generation procedure i.e., `proofGen`  that resides in the current module
  ## it extracts the `contentTopic` and the `payload` of the supplied `wakumessage` and serializes them into a byte sequence
  let
    contentTopicBytes = wakumessage.contentTopic.toBytes
    output = concat(wakumessage.payload, contentTopicBytes)
  return output


proc appendRLNProof*(rlnPeer: WakuRLNRelay, msg: var WakuMessage,
    senderEpochTime: float64): bool =
  ## returns true if it can create and append a `RateLimitProof` to the supplied `msg`
  ## returns false otherwise
  ## `senderEpochTime` indicates the number of seconds passed since Unix epoch. The fractional part holds sub-seconds.
  ## The `epoch` field of `RateLimitProof` is derived from the provided `senderEpochTime` (using `calcEpoch()`)

  let input = msg.toRLNSignal()

  var proof: RateLimitProofResult = proofGen(rlnInstance = rlnPeer.rlnInstance, data = input,
                     memKeys = rlnPeer.membershipKeyPair,
                     memIndex = rlnPeer.membershipIndex,
                     epoch = calcEpoch(senderEpochTime))

  if proof.isErr:
    return false

  msg.proof = proof.value
  return true

proc addAll*(wakuRlnRelay: WakuRLNRelay, list: seq[IDCommitment]): RlnRelayResult[void] =
  # add members to the Merkle tree of the  `rlnInstance`
  for i in 0..list.len-1:
    let member = list[i]
    let memberAdded = wakuRlnRelay.insertMember(member)
    if not memberAdded.isOk():
      return err(memberAdded.error())
  return ok()

# the types of inputs to this handler matches the MemberRegistered event/proc defined in the MembershipContract interface
type RegistrationEventHandler  = proc(pubkey: Uint256, index: Uint256): void {.gcsafe, closure, raises: [Defect].}


proc subscribeToGroupEvents(ethClientUri: string, ethAccountAddress: Address, contractAddress: Address, blockNumber: string = "0x0", handler: RegistrationEventHandler) {.async, gcsafe.} = 
  ## connects to the eth client whose URI is supplied as `ethClientUri`
  ## subscribes to the `MemberRegistered` event emitted from the `MembershipContract` which is available on the supplied `contractAddress`
  ## it collects all the events starting from the given `blockNumber`
  ## for every received event, it calls the `handler`
  
  # connect to the eth client
  let web3 = await newWeb3(ethClientUri)
  # prepare a contract sender to interact with it
  var contractObj = web3.contractSender(MembershipContract, contractAddress) 
  web3.defaultAccount = ethAccountAddress 
  #  set the gas price twice the suggested price in order for the fast mining
  # let gasPrice = int(await web3.provider.eth_gasPrice()) * 2

  # subscribe to the MemberRegistered events
  # TODO can do similarly for deletion events, though it is not yet supported
  discard await contractObj.subscribe(MemberRegistered, %*{"fromBlock": blockNumber, "address": contractAddress}) do(pubkey: Uint256, index: Uint256){.raises: [Defect], gcsafe.}:
    try:
      debug "onRegister", pubkey = pubkey, index = index
      handler(pubkey, index)
    except Exception as err:
      # chronos still raises exceptions which inherit directly from Exception
      doAssert false, err.msg
  do (err: CatchableError):
    echo "Error from subscription: ", err.msg   

proc handleGroupUpdates*(rlnPeer: WakuRLNRelay, handler: RegistrationEventHandler) {.async, gcsafe.} =
  # mounts the supplied handler for the registration events emitting from the membership contract
  await subscribeToGroupEvents(ethClientUri = rlnPeer.ethClientAddress, ethAccountAddress = rlnPeer.ethAccountAddress, contractAddress = rlnPeer.membershipContractAddress, handler = handler) 


proc addRLNRelayValidator*(node: WakuNode, pubsubTopic: string, contentTopic: ContentTopic, spamHandler: Option[SpamHandler] = none(SpamHandler)) =
  ## this procedure is a thin wrapper for the pubsub addValidator method
  ## it sets a validator for the waku messages published on the supplied pubsubTopic and contentTopic 
  ## if contentTopic is empty, then validation takes place for All the messages published on the given pubsubTopic
  ## the message validation logic is according to https://rfc.vac.dev/spec/17/
  proc validator(topic: string, message: messages.Message): Future[pubsub.ValidationResult] {.async.} =
    trace "rln-relay topic validator is called"
    let msg = WakuMessage.init(message.data) 
    if msg.isOk():
      let 
        wakumessage = msg.value()
        payload = string.fromBytes(wakumessage.payload)

      # check the contentTopic
      if (wakumessage.contentTopic != "") and (contentTopic != "") and (wakumessage.contentTopic != contentTopic):
        trace "content topic did not match:", contentTopic=wakumessage.contentTopic, payload=payload
        return pubsub.ValidationResult.Accept

      # validate the message
      let 
        validationRes = node.wakuRlnRelay.validateMessage(wakumessage)
        proof = toHex(wakumessage.proof.proof)
        epoch = fromEpoch(wakumessage.proof.epoch)
        root = toHex(wakumessage.proof.merkleRoot)
        shareX = toHex(wakumessage.proof.shareX)
        shareY = toHex(wakumessage.proof.shareY)
        nullifier = toHex(wakumessage.proof.nullifier)
      case validationRes:
        of Valid:
          debug "message validity is verified, relaying:",  contentTopic=wakumessage.contentTopic, epoch=epoch, timestamp=wakumessage.timestamp, payload=payload
          trace "message validity is verified, relaying:", proof=proof, root=root, shareX=shareX, shareY=shareY, nullifier=nullifier
          return pubsub.ValidationResult.Accept
        of Invalid:
          debug "message validity could not be verified, discarding:", contentTopic=wakumessage.contentTopic, epoch=epoch, timestamp=wakumessage.timestamp, payload=payload
          trace "message validity could not be verified, discarding:", proof=proof, root=root, shareX=shareX, shareY=shareY, nullifier=nullifier
          return pubsub.ValidationResult.Reject
        of Spam:
          debug "A spam message is found! yay! discarding:", contentTopic=wakumessage.contentTopic, epoch=epoch, timestamp=wakumessage.timestamp, payload=payload
          trace "A spam message is found! yay! discarding:", proof=proof, root=root, shareX=shareX, shareY=shareY, nullifier=nullifier
          if spamHandler.isSome:
            let handler = spamHandler.get
            handler(wakumessage)
          return pubsub.ValidationResult.Reject          
  # set a validator for the supplied pubsubTopic 
  let pb  = PubSub(node.wakuRelay)
  pb.addValidator(pubsubTopic, validator)

proc mountRlnRelayStatic*(node: WakuNode,
                    group: seq[IDCommitment],
                    memKeyPair: MembershipKeyPair,
                    memIndex: MembershipIndex,
                    pubsubTopic: string,
                    contentTopic: ContentTopic,
                    spamHandler: Option[SpamHandler] = none(SpamHandler)) {.raises: [Defect, IOError].}=
  # TODO return a bool value to indicate the success of the call

  debug "mounting rln-relay in off-chain/static mode"
  # check whether inputs are provided
  # relay protocol is the prerequisite of rln-relay
  if node.wakuRelay.isNil:
    error "WakuRelay protocol is not mounted."
    return
  # check whether the pubsub topic is supported at the relay level
  if pubsubTopic notin node.wakuRelay.defaultTopics:
    error "The relay protocol does not support the configured pubsub topic.", pubsubTopic=pubsubTopic
    return

  debug "rln-relay input validation passed"

  # check the peer's index and the inclusion of user's identity commitment in the group
  doAssert((memKeyPair.idCommitment)  == group[int(memIndex)])

  # create an RLN instance
  var rlnInstance = createRLNInstance()
  doAssert(rlnInstance.isOk)
  var rln = rlnInstance.value

  # create the WakuRLNRelay
  var rlnPeer = WakuRLNRelay(membershipKeyPair: memKeyPair,
    membershipIndex: memIndex,
    rlnInstance: rln, 
    pubsubTopic: pubsubTopic,
    contentTopic: contentTopic)

    # add members to the Merkle tree
  for index in 0..group.len-1:
    let member = group[index]
    let memberAdded = rlnPeer.insertMember(member)
    doAssert(memberAdded.isOk())

  # adds a topic validator for the supplied pubsub topic at the relay protocol
  # messages published on this pubsub topic will be relayed upon a successful validation, otherwise they will be dropped
  # the topic validator checks for the correct non-spamming proof of the message
  node.addRLNRelayValidator(pubsubTopic, contentTopic, spamHandler)
  debug "rln relay topic validator is mounted successfully", pubsubTopic=pubsubTopic, contentTopic=contentTopic

  node.wakuRlnRelay = rlnPeer


proc mountRlnRelayDynamic*(node: WakuNode,
                    ethClientAddr: string = "",
                    ethAccAddr: web3.Address,
                    ethAccountPrivKeyOpt: Option[keys.PrivateKey],
                    memContractAddr:  web3.Address,
                    memKeyPair: Option[MembershipKeyPair] = none(MembershipKeyPair),
                    memIndex: Option[MembershipIndex] = none(MembershipIndex),
                    pubsubTopic: string,
                    contentTopic: ContentTopic,
                    spamHandler: Option[SpamHandler] = none(SpamHandler),
                    registrationHandler: Option[RegistrationHandler] = none(RegistrationHandler)) : Future[RlnRelayResult[bool]] {.async.} =
  debug "mounting rln-relay in on-chain/dynamic mode"
  # TODO return a bool value to indicate the success of the call
  # relay protocol is the prerequisite of rln-relay
  if node.wakuRelay.isNil:
    error "WakuRelay protocol is not mounted."
    return err("WakuRelay protocol is not mounted.")
  # check whether the pubsub topic is supported at the relay level
  if pubsubTopic notin node.wakuRelay.defaultTopics:
    error "Wakurelay protocol does not support the configured pubsub topic.", pubsubTopic=pubsubTopic
    return err("WakuRelay protocol does not support the configured pubsub topic.")
  debug "rln-relay input validation passed"

  # create an RLN instance
  var rlnInstance = createRLNInstance()
  doAssert(rlnInstance.isOk)
  var rln = rlnInstance.value

  # prepare rln membership key pair
  var 
    keyPair: MembershipKeyPair
    rlnIndex: MembershipIndex
  if memKeyPair.isNone: # no rln credentials provided
    if ethAccountPrivKeyOpt.isSome: # if an ethereum private key is supplied, then create rln credentials and register to the membership contract
      trace "no rln-relay key is provided, generating one"
      let keyPairOpt = rln.membershipKeyGen()
      doAssert(keyPairOpt.isSome)
      keyPair = keyPairOpt.get()
      # register the rln-relay peer to the membership contract
      waku_rln_registration_duration_seconds.nanosecondTime:
        let regIndexRes = await register(idComm = keyPair.idCommitment, ethAccountAddress = ethAccAddr, ethAccountPrivKey = ethAccountPrivKeyOpt.get(), ethClientAddress = ethClientAddr, membershipContractAddress = memContractAddr, registrationHandler = registrationHandler)
      # check whether registration is done
      if regIndexRes.isErr():
        debug "membership registration failed", err=regIndexRes.error()
        return err("membership registration failed: " & regIndexRes.error())
      rlnIndex = regIndexRes.value
      debug "peer is successfully registered into the membership contract"
    else: # if no eth private key is available, skip registration
      debug "running waku-rln-relay in relay-only mode"
  else:
    debug "Peer is already registered to the membership contract"
    keyPair = memKeyPair.get()
    rlnIndex = memIndex.get()

  # create the WakuRLNRelay
  var rlnPeer = WakuRLNRelay(membershipKeyPair: keyPair,
    membershipIndex: rlnIndex,
    membershipContractAddress: memContractAddr,
    ethClientAddress: ethClientAddr,
    ethAccountAddress: ethAccAddr,
    ethAccountPrivateKey: ethAccountPrivKeyOpt,
    rlnInstance: rln,
    pubsubTopic: pubsubTopic,
    contentTopic: contentTopic)


  proc handler(pubkey: Uint256, index: Uint256) =
    debug "a new key is added", pubkey=pubkey
    # assuming all the members arrive in order
    let pk = pubkey.toIDCommitment()
    let isSuccessful = rlnPeer.insertMember(pk)
    debug "received pk", pk=pk.toHex, index =index
    doAssert(isSuccessful.isOk())

  asyncSpawn rlnPeer.handleGroupUpdates(handler)
  debug "dynamic group management is started"
  # adds a topic validator for the supplied pubsub topic at the relay protocol
  # messages published on this pubsub topic will be relayed upon a successful validation, otherwise they will be dropped
  # the topic validator checks for the correct non-spamming proof of the message
  addRLNRelayValidator(node, pubsubTopic, contentTopic, spamHandler)
  debug "rln relay topic validator is mounted successfully", pubsubTopic=pubsubTopic, contentTopic=contentTopic

  node.wakuRlnRelay = rlnPeer
  return ok(true)

proc readPersistentRlnCredentials*(path: string) : RlnMembershipCredentials {.raises: [Defect, OSError, IOError, Exception].} =
  info "Rln credentials exist in file"
  # With regards to printing the keys, it is purely for debugging purposes so that the user becomes explicitly aware of the current keys in use when nwaku is started.
  # Note that this is only until the RLN contract being used is the one deployed on Goerli testnet.
  # These prints need to omitted once RLN contract is deployed on Ethereum mainnet and using valuable funds for staking.
  waku_rln_membership_credentials_import_duration_seconds.nanosecondTime:
    let entireRlnCredentialsFile = readFile(path)

    let jsonObject = parseJson(entireRlnCredentialsFile)
    let deserializedRlnCredentials = to(jsonObject, RlnMembershipCredentials)
    
  debug "Deserialized Rln credentials", rlnCredentials=deserializedRlnCredentials
  return deserializedRlnCredentials

proc mount(node: WakuNode,
           conf: WakuNodeConf|Chat2Conf,
           spamHandler: Option[SpamHandler] = none(SpamHandler),
           registrationHandler: Option[RegistrationHandler] = none(RegistrationHandler)
          ): RlnRelayResult[bool] {.raises: [Defect, ValueError, IOError, CatchableError, Exception].} =
  if not conf.rlnRelayDynamic:
    info " setting up waku-rln-relay in off-chain mode... "
    # set up rln relay inputs
    let (groupOpt, memKeyPairOpt, memIndexOpt) = rlnRelayStaticSetUp(MembershipIndex(conf.rlnRelayMembershipIndex))
    if memIndexOpt.isNone:
      error "failed to mount WakuRLNRelay"
    else:
      # mount rlnrelay in off-chain mode with a static group of users
      node.mountRlnRelayStatic(group = groupOpt.get(), memKeyPair = memKeyPairOpt.get(), memIndex= memIndexOpt.get(), pubsubTopic = conf.rlnRelayPubsubTopic, contentTopic = conf.rlnRelayContentTopic, spamHandler = spamHandler)

      info "membership id key", idkey=memKeyPairOpt.get().idKey.toHex
      info "membership id commitment key", idCommitmentkey=memKeyPairOpt.get().idCommitment.toHex

      # check the correct construction of the tree by comparing the calculated root against the expected root
      # no error should happen as it is already captured in the unit tests
      # TODO have added this check to account for unseen corner cases, will remove it later 
      let 
        rootRes = node.wakuRlnRelay.rlnInstance.getMerkleRoot()
        expectedRoot = StaticGroupMerkleRoot
      
      if rootRes.isErr():
        return err(rootRes.error())
      
      let root = rootRes.value()

      if root.toHex != expectedRoot:
        error "root mismatch: something went wrong not in Merkle tree construction"
      debug "the calculated root", root
      info "WakuRLNRelay is mounted successfully", pubsubtopic=conf.rlnRelayPubsubTopic, contentTopic=conf.rlnRelayContentTopic
      return ok(true)
  else: # mount the rln relay protocol in the on-chain/dynamic mode
    echo " setting up waku-rln-relay in on-chain mode... "
    
    # read related inputs to run rln-relay in on-chain mode and do type conversion when needed
    let 
      ethAccountAddr = web3.fromHex(web3.Address, conf.rlnRelayEthAccountAddress)
      ethClientAddr = conf.rlnRelayEthClientAddress
      ethMemContractAddress = web3.fromHex(web3.Address, conf.rlnRelayEthContractAddress)
    var ethAccountPrivKeyOpt = none(keys.PrivateKey)
    if conf.rlnRelayEthAccountPrivateKey != "":
      ethAccountPrivKeyOpt = some(keys.PrivateKey(SkSecretKey.fromHex(conf.rlnRelayEthAccountPrivateKey).value))
      
    # if the rlnRelayCredPath config option is non-empty, then rln-relay credentials should be persisted
    # if the path does not contain any credential file, then a new set is generated and pesisted in the same path
    # if there is a credential file, then no new credentials are generated, instead the content of the file is read and used to mount rln-relay 
    if conf.rlnRelayCredPath != "": 
      let rlnRelayCredPath = joinPath(conf.rlnRelayCredPath, RlnCredentialsFilename)
      debug "rln-relay credential path", rlnRelayCredPath
      # check if there is an rln-relay credential file in the supplied path
      if fileExists(rlnRelayCredPath): 
        # retrieve rln-relay credential
        var credentials = readPersistentRlnCredentials(rlnRelayCredPath)
        # mount rln-relay with the provided rln-relay credential
        let res =  waitFor node.mountRlnRelayDynamic(memContractAddr = ethMemContractAddress, ethClientAddr = ethClientAddr,
                memKeyPair = some(credentials.membershipKeyPair), memIndex = some(credentials.rlnIndex), ethAccAddr = ethAccountAddr,
                ethAccountPrivKeyOpt = ethAccountPrivKeyOpt, pubsubTopic = conf.rlnRelayPubsubTopic, contentTopic = conf.rlnRelayContentTopic, spamHandler = spamHandler, registrationHandler = registrationHandler)
        if res.isErr:
          return err("dynamic rln-relay could not be mounted: " & res.error())
 
      else: # there is no credential file available in the supplied path
        # mount the rln-relay protocol leaving rln-relay credentials arguments unassigned 
        # this infroms mountRlnRelayDynamic proc that new credentials should be generated and registered to the membership contract
        info "no rln credential is provided"
        let res = waitFor node.mountRlnRelayDynamic(memContractAddr = ethMemContractAddress, ethClientAddr = ethClientAddr,
                  ethAccAddr = ethAccountAddr, ethAccountPrivKeyOpt = ethAccountPrivKeyOpt, pubsubTopic = conf.rlnRelayPubsubTopic,
                  contentTopic = conf.rlnRelayContentTopic, spamHandler = spamHandler, registrationHandler = registrationHandler)  
        if res.isErr:
          return err("dynamic rln-relay could not be mounted: " & res.error())
        # Persist generated credentials
        var rlnMembershipCredentials = 
            RlnMembershipCredentials(membershipKeyPair: node.wakuRlnRelay.membershipKeyPair, rlnIndex: node.wakuRlnRelay.membershipIndex)
        # TODO should be replaced with key-store with proper encryption
        # persist rln credential
        writeFile(rlnRelayCredPath, pretty(%rlnMembershipCredentials))

    else:
      # do not persist or use a persisted rln-relay credential
      # a new credential will be generated during the mount process but will not be persisted
      info "no need to persist or use a persisted rln-relay credential"
      let res = waitFor node.mountRlnRelayDynamic(memContractAddr = ethMemContractAddress, ethClientAddr = ethClientAddr,
                ethAccAddr = ethAccountAddr, ethAccountPrivKeyOpt = ethAccountPrivKeyOpt, pubsubTopic = conf.rlnRelayPubsubTopic,
                contentTopic = conf.rlnRelayContentTopic, spamHandler = spamHandler, registrationHandler = registrationHandler)
      if res.isErr:
        return err("dynamic rln-relay could not be mounted: " & res.error())
    
    return ok(true)


proc mountRlnRelay*(node: WakuNode,
                    conf: WakuNodeConf|Chat2Conf,
                    spamHandler: Option[SpamHandler] = none(SpamHandler),
                    registrationHandler: Option[RegistrationHandler] = none(RegistrationHandler)
                   ): RlnRelayResult[bool] {.raises: [Defect, ValueError, IOError, CatchableError, Exception].} =
  waku_rln_relay_mounting_duration_seconds.nanosecondTime:
    let res = mount(
      node,
      conf,
      spamHandler,
      registrationHandler
    )
  
  return res<|MERGE_RESOLUTION|>--- conflicted
+++ resolved
@@ -565,12 +565,8 @@
 proc insertMember*(wakuRlnRelay: WakuRLNRelay, idComm: IDCommitment): RlnRelayResult[void] =
   ## inserts a new id commitment into the local merkle tree, and adds the changed root to the 
   ## queue of valid roots
-<<<<<<< HEAD
-  let actionSucceeded = wakuRlnRelay.rlnInstance.insertMember(idComm)
-=======
   waku_rln_membership_insertion_duration_seconds.nanosecondTime:
     let actionSucceeded = wakuRlnRelay.rlnInstance.insertMember(idComm)
->>>>>>> a0d8cadc
   if not actionSucceeded:
     return err("could not insert id commitment into the merkle tree")
 
@@ -815,10 +811,7 @@
 
   if not rlnPeer.validateRoot(msg.proof.merkleRoot):
     debug "invalid message: provided root does not belong to acceptable window of roots", provided=msg.proof.merkleRoot, validRoots=rlnPeer.validMerkleRoots
-<<<<<<< HEAD
-=======
     waku_rln_invalid_messages_total.inc(labelValues=["invalid_root"])
->>>>>>> a0d8cadc
     return MessageValidationResult.Invalid
 
   # verify the proof
