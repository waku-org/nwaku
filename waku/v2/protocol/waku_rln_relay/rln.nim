--- conflicted
+++ resolved
@@ -32,138 +32,6 @@
 ## RLN Zerokit module APIs
 ######################################################################
 
-<<<<<<< HEAD
-when defined(rlnzerokit):
-  #------------------------------ Merkle Tree operations -----------------------------------------
-  proc update_next_member*(ctx: ptr RLN, input_buffer: ptr Buffer): bool {.importc: "set_next_leaf".}
-  ## adds an element in the merkle tree to the next available position
-  ## input_buffer points to the id commitment byte seq
-  ## the return bool value indicates the success or failure of the operation
-
-  proc delete_member*(ctx: ptr RLN, index: uint): bool {.importc: "delete_leaf".}
-  ## index is the position of the id commitment key to be deleted from the tree
-  ## the deleted id commitment key is replaced with a zero leaf
-  ## the return bool value indicates the success or failure of the operation
-
-  proc get_root*(ctx: ptr RLN, output_buffer: ptr Buffer): bool {.importc: "get_root".}
-  ## get_root populates the passed pointer output_buffer with the current tree root
-  ## the output_buffer holds the Merkle tree root of size 32 bytes
-  ## the return bool value indicates the success or failure of the operation
-
-  proc get_merkle_proof*(ctx: ptr RLN, index: uint, output_buffer: ptr Buffer): bool {.importc: "get_proof".}
-  ## populates the passed pointer output_buffer with the merkle proof for the leaf at position index in the tree stored by ctx
-  ## the output_buffer holds a serialized Merkle proof (vector of 32 bytes nodes)
-  ## the return bool value indicates the success or failure of the operation
-
-  proc set_leaf*(ctx: ptr RLN, index: uint, input_buffer: ptr Buffer): bool {.importc: "set_leaf".}
-  ## sets the leaf at position index in the tree stored by ctx to the value passed by input_buffer
-  ## the input_buffer holds a serialized leaf of 32 bytes
-  ## the return bool value indicates the success or failure of the operation
-
-  proc init_tree_with_leaves*(ctx: ptr RLN, input_buffer: ptr Buffer): bool {.importc: "init_tree_with_leaves".}
-  ## sets multiple leaves in the tree stored by ctx to the value passed by input_buffer
-  ## the input_buffer holds a serialized vector of leaves (32 bytes each)
-  ## the input_buffer size is prefixed by a 8 bytes integer indicating the number of leaves
-  ## leaves are set one after each other starting from index 0
-  ## the return bool value indicates the success or failure of the operation
-
-  proc set_leaves_from*(ctx: ptr RLN, index: uint, input_buffer: ptr Buffer): bool {.importc: "set_leaves_from".}
-  ## sets multiple leaves in the tree stored by ctx to the value passed by input_buffer
-  ## the input_buffer holds a serialized vector of leaves (32 bytes each)
-  ## the input_buffer size is prefixed by a 8 bytes integer indicating the number of leaves
-  ## leaves are set one after each other starting from index `index`
-  ## the return bool value indicates the success or failure of the operation
-
-  proc reset_tree*(ctx: ptr RLN, tree_height: uint): bool {.importc: "set_tree".}
-  ## resets the tree stored by ctx to the the empty tree (all leaves set to 0) of height tree_height
-  ## the return bool value indicates the success or failure of the operation
-
-  #----------------------------------------------------------------------------------------------
-
-  #-------------------------------- zkSNARKs operations -----------------------------------------
-  proc key_gen*(ctx: ptr RLN, output_buffer: ptr Buffer): bool {.importc: "key_gen".}
-  ## generates id key and id commitment key serialized inside output_buffer as | id_key <32 bytes>| id_commitment_key <32 bytes> |
-  ## id commitment is the poseidon hash of the id key
-  ## the return bool value indicates the success or failure of the operation
-
-  proc seeded_key_gen*(ctx: ptr RLN, input_buffer: ptr Buffer, output_buffer: ptr Buffer): bool {.importc: "seeded_key_gen".}
-  ## generates id key and id commitment key serialized inside output_buffer as | id_key <32 bytes>| id_commitment_key <32 bytes> | using ChaCha20
-  ## seeded with an arbitrary long seed serialized in input_buffer
-  ## The input seed provided by the user is hashed using Keccak256 before being passed to ChaCha20 as seed.
-  ## id commitment is the poseidon hash of the id key
-  ## the return bool value indicates the success or failure of the operation
-
-  proc generate_proof*(ctx: ptr RLN,
-                           input_buffer: ptr Buffer,
-                           output_buffer: ptr Buffer): bool {.importc: "generate_rln_proof".}
-  ## input_buffer has to be serialized as [ id_key<32> | id_index<8> | epoch<32> | signal_len<8> | signal<var> ]
-  ## output_buffer holds the proof data and should be parsed as [ proof<128> | root<32> | epoch<32> | share_x<32> | share_y<32> | nullifier<32> | rln_identifier<32> ]
-  ## integers wrapped in <> indicate value sizes in bytes
-  ## the return bool value indicates the success or failure of the operation
-   
-  proc verify*(ctx: ptr RLN,
-                         proof_buffer: ptr Buffer,
-                         proof_is_valid_ptr: ptr bool): bool {.importc: "verify_rln_proof".}
-  ## proof_buffer has to be serialized as [ proof<128> | root<32> | epoch<32> | share_x<32> | share_y<32> | nullifier<32> | rln_identifier<32> | signal_len<8> | signal<var> ]
-  ## the return bool value indicates the success or failure of the call to the verify function
-  ## the verification of the zk proof is available in proof_is_valid_ptr, where a value of true indicates success and false a failure
-
-  proc verify_with_roots*(ctx: ptr RLN,
-                        proof_buffer: ptr Buffer,
-                        roots_buffer: ptr Buffer,
-                        proof_is_valid_ptr: ptr bool): bool {.importc: "verify_with_roots".}
-  ## proof_buffer has to be serialized as [ proof<128> | root<32> | epoch<32> | share_x<32> | share_y<32> | nullifier<32> | rln_identifier<32> | signal_len<8> | signal<var> ]
-  ## roots_buffer contains the concatenation of 32 bytes long serializations in little endian of root values 
-  ## the return bool value indicates the success or failure of the call to the verify function
-  ## the verification of the zk proof is available in proof_is_valid_ptr, where a value of true indicates success and false a failure
-
-  proc zk_prove*(ctx: ptr RLN,
-              input_buffer: ptr Buffer,
-              output_buffer: ptr Buffer): bool {.importc: "prove".}
-  ## Computes the zkSNARK proof and stores it in output_buffer for input values stored in input_buffer
-  ## input_buffer is serialized as input_data as [ id_key<32> | path_elements<Vec<32>> | identity_path_index<Vec<1>> | x<32> | epoch<32> | rln_identifier<32> ]
-  ## output_buffer holds the proof data and should be parsed as [ proof<128> ]
-  ## path_elements and indentity_path elements serialize a merkle proof for id_key and are vectors of elements of 32 and 1 bytes, respectively (not. Vec<>).
-  ## x is the x coordinate of the Shamir's secret share for which the proof is computed
-  ## epoch is the input epoch (equivalently, the nullifier)
-  ## the return bool value indicates the success or failure of the operation
-
-  proc zk_verify*(ctx: ptr RLN,
-               proof_buffer: ptr Buffer,
-               proof_is_valid_ptr: ptr bool): bool {.importc: "verify".}
-  ## Verifies the zkSNARK proof passed in proof_buffer
-  ## input_buffer is serialized as input_data as [ proof<128> ]
-  ## the verification of the zk proof is available in proof_is_valid_ptr, where a value of true indicates success and false a failure
-  ## the return bool value indicates the success or failure of the operation
-
-  #----------------------------------------------------------------------------------------------
-
-  #-------------------------------- Common procedures -------------------------------------------
-  proc new_circuit*(tree_height: uint, input_buffer: ptr Buffer, ctx: ptr (ptr RLN)): bool {.importc: "new".}
-  ## creates an instance of rln object as defined by the zerokit RLN lib
-  ## tree_height represent the depth of the Merkle tree
-  ## input_buffer contains a serialization of the path where the circuit resources can be found (.r1cs, .wasm, .zkey and optionally the verification_key.json)
-  ## ctx holds the final created rln object
-  ## the return bool value indicates the success or failure of the operation
-
-  proc new_circuit_from_data*(tree_height: uint, circom_buffer: ptr Buffer, zkey_buffer: ptr Buffer, vk_buffer: ptr Buffer, ctx: ptr (ptr RLN)): bool {.importc: "new_with_params".}
-  ## creates an instance of rln object as defined by the zerokit RLN lib by passing the required inputs as byte arrays
-  ## tree_height represent the depth of the Merkle tree
-  ## circom_buffer contains the bytes read from the Circom .wasm circuit
-  ## zkey_buffer contains the bytes read from the .zkey proving key
-  ## vk_buffer contains the bytes read from the verification_key.json
-  ## ctx holds the final created rln object
-  ## the return bool value indicates the success or failure of the operation
-
-  proc hash*(ctx: ptr RLN,
-             input_buffer: ptr Buffer,
-             output_buffer: ptr Buffer): bool {.importc: "hash".}
-  ## it hashes (sha256) the plain text supplied in inputs_buffer and then maps it to a field element
-  ## this proc is used to map arbitrary signals to field element for the sake of proof generation
-  ## inputs_buffer holds the hash input as a byte seq 
-  ## the hash output is generated and populated inside output_buffer 
-  ## the output_buffer contains 32 bytes hash output 
-=======
 #------------------------------ Merkle Tree operations -----------------------------------------
 proc update_next_member*(ctx: ptr RLN, input_buffer: ptr Buffer): bool {.importc: "set_next_leaf".}
 ## adds an element in the merkle tree to the next available position
@@ -190,10 +58,18 @@
 ## the input_buffer holds a serialized leaf of 32 bytes
 ## the return bool value indicates the success or failure of the operation
 
-proc set_leaves*(ctx: ptr RLN, input_buffer: ptr Buffer): bool {.importc: "set_leaves".}
+proc init_tree_with_leaves*(ctx: ptr RLN, input_buffer: ptr Buffer): bool {.importc: "init_tree_with_leaves".}
 ## sets multiple leaves in the tree stored by ctx to the value passed by input_buffer
 ## the input_buffer holds a serialized vector of leaves (32 bytes each)
+## the input_buffer size is prefixed by a 8 bytes integer indicating the number of leaves
 ## leaves are set one after each other starting from index 0
+## the return bool value indicates the success or failure of the operation
+
+proc set_leaves_from*(ctx: ptr RLN, index: uint, input_buffer: ptr Buffer): bool {.importc: "set_leaves_from".}
+## sets multiple leaves in the tree stored by ctx to the value passed by input_buffer
+## the input_buffer holds a serialized vector of leaves (32 bytes each)
+## the input_buffer size is prefixed by a 8 bytes integer indicating the number of leaves
+## leaves are set one after each other starting from index `index`
 ## the return bool value indicates the success or failure of the operation
 
 proc reset_tree*(ctx: ptr RLN, tree_height: uint): bool {.importc: "set_tree".}
@@ -285,6 +161,5 @@
 ## inputs_buffer holds the hash input as a byte seq 
 ## the hash output is generated and populated inside output_buffer 
 ## the output_buffer contains 32 bytes hash output 
->>>>>>> 63137f3e
 
 {.pop.}