--- conflicted
+++ resolved
@@ -16,7 +16,6 @@
 
 type RLN*[E] {.incompleteStruct.} = object
 type Bn256* = pointer
-<<<<<<< HEAD
 
 ## Buffer struct is taken from
 # https://github.com/celo-org/celo-threshold-bls-rs/blob/master/crates/threshold-bls-ffi/src/ffi.rs
@@ -32,40 +31,24 @@
            inputs_buffer: ptr Buffer,
            input_len: uint,
            output_buffer: ptr Buffer): bool {.importc: "hash".}
-=======
-
-## Buffer struct is taken from
-# https://github.com/celo-org/celo-threshold-bls-rs/blob/master/crates/threshold-bls-ffi/src/ffi.rs
-type Buffer* = object
-  `ptr`*: ptr uint8
-  len*: uint
->>>>>>> 29d69b98
 
 proc key_gen*(ctx: ptr RLN[Bn256], keypair_buffer: ptr Buffer): bool {.importc: "key_gen".}
+#------------------------------Merkle Tree operations -----------------------------------------
+proc update_next_member*(ctx: ptr RLN[Bn256],
+                         input_buffer: ptr Buffer): bool {.importc: "update_next_member".}
 
 proc new_circuit_from_params*(merkle_depth: uint,
                               parameters_buffer: ptr Buffer,
                               ctx: ptr (ptr RLN[Bn256])): bool {.importc: "new_circuit_from_params".}
-
-<<<<<<< HEAD
-=======
-#------------------------------Merkle Tree operations -----------------------------------------
->>>>>>> 29d69b98
-proc update_next_member*(ctx: ptr RLN[Bn256],
-                         input_buffer: ptr Buffer): bool {.importc: "update_next_member".}
-
 proc delete_member*(ctx: ptr RLN[Bn256], index: uint): bool {.importc: "delete_member".}
 
-<<<<<<< HEAD
+proc get_root*(ctx: ptr RLN[Bn256], output_buffer: ptr Buffer): bool {.importc: "get_root".}
+#----------------------------------------------------------------------------------------------
+
 proc generate_proof*(ctx: ptr RLN[Bn256],
                      input_buffer: ptr Buffer,
                      auth: ptr Auth,
                      output_buffer: ptr Buffer): bool {.importc: "generate_proof".}
-proc get_root*(ctx: ptr RLN[Bn256], output_buffer: ptr Buffer): bool {.importc: "get_root".}
-=======
-proc get_root*(ctx: ptr RLN[Bn256], output_buffer: ptr Buffer): bool {.importc: "get_root".}
-#----------------------------------------------------------------------------------------------
->>>>>>> 29d69b98
 
 proc verify*(ctx: ptr RLN[Bn256],
              proof_buffer: ptr Buffer,
