## SWAP implements Accounting for Waku. See
## https://github.com/vacp2p/specs/issues/24 for more.
##
## This is based on the SWAP based approach researched by the Swarm team, and
## can be thought of as an economic extension to Bittorrent's tit-for-tat
## economics.
##
## It is quite suitable for accounting for imbalances between peers, and
## specifically for something like the Store protocol.
##
## It is structured as follows:
##
## 1) First a handshake is made, where terms are agreed upon
##
## 2) Then operation occurs as normal with HistoryRequest, HistoryResponse etc
## through store protocol (or otherwise)
##
## 3) When payment threshhold is met, a cheque is sent. This acts as promise to
## pay. Right now it is best thought of as karma points.
##
## Things like settlement is for future work.
##

import
  std/[tables, options],
  bearssl,
  chronos, chronicles, metrics, stew/results,
  libp2p/crypto/crypto,
  libp2p/protocols/protocol,
  libp2p/protobuf/minprotobuf,
  libp2p/stream/connection,
  ../../node/peer_manager,
  ../message_notifier,
  ./waku_swap_types

export waku_swap_types

declarePublicGauge waku_swap_peers, "number of swap peers"
declarePublicGauge waku_swap_errors, "number of swap protocol errors", ["type"]

logScope:
  topics = "wakuswap"

const WakuSwapCodec* = "/vac/waku/swap/2.0.0-alpha1"

# Error types (metric label values)
const
  dialFailure = "dial_failure"
  decodeRpcFailure = "decode_rpc_failure"

# Serialization
# -------------------------------------------------------------------------------
proc encode*(handshake: Handshake): ProtoBuffer =
  result = initProtoBuffer()
  result.write(1, handshake.beneficiary)

proc encode*(cheque: Cheque): ProtoBuffer =
  result = initProtoBuffer()
  result.write(1, cheque.beneficiary)
  result.write(2, cheque.date)
  result.write(3, cheque.amount)

proc init*(T: type Handshake, buffer: seq[byte]): ProtoResult[T] =
  var beneficiary: seq[byte]
  var handshake = Handshake()
  let pb = initProtoBuffer(buffer)

  discard ? pb.getField(1, handshake.beneficiary)

  ok(handshake)

proc init*(T: type Cheque, buffer: seq[byte]): ProtoResult[T] =
  var beneficiary: seq[byte]
  var date: uint32
  var amount: uint32
  var cheque = Cheque()
  let pb = initProtoBuffer(buffer)

  discard ? pb.getField(1, cheque.beneficiary)
  discard ? pb.getField(2, cheque.date)
  discard ? pb.getField(3, cheque.amount)

  ok(cheque)

# Accounting
# -------------------------------------------------------------------------------
#
# We credit and debits peers based on what for now is a form of Karma asset.

# TODO Test for credit/debit operations in succession

proc sendCheque*(ws: WakuSwap) {.async.} =
  let peerOpt = ws.peerManager.selectPeer(WakuSwapCodec)

  if peerOpt.isNone():
<<<<<<< HEAD
    error "failed to connect to remote peer"
=======
    error "no suitable remote peers"
>>>>>>> 3b6db722
    waku_swap_errors.inc(labelValues = [dialFailure])
    return

  let peer = peerOpt.get()

  let connOpt = await ws.peerManager.dialPeer(peer, WakuSwapCodec)

  if connOpt.isNone():
    # @TODO more sophisticated error handling here
    error "failed to connect to remote peer"
    waku_swap_errors.inc(labelValues = [dialFailure])
    return

  info "sendCheque"

  # TODO Add beneficiary, etc
  # XXX Hardcoded amount for now
  await connOpt.get().writeLP(Cheque(amount: 1).encode().buffer)

  # Set new balance
  let peerId = peer.peerId
  ws.accounting[peerId] -= 1
  info "New accounting state", accounting = ws.accounting[peerId]

# TODO Authenticate cheque, check beneficiary etc
proc handleCheque*(ws: WakuSwap, cheque: Cheque) =
  info "handle incoming cheque"
  # XXX Assume peerId is first peer
  let peerOpt = ws.peerManager.selectPeer(WakuSwapCodec)
  let peerId = peerOpt.get().peerId
  ws.accounting[peerId] += int(cheque.amount)
  info "New accounting state", accounting = ws.accounting[peerId]

proc init*(wakuSwap: WakuSwap) =
  info "wakuSwap init 1"
  proc handle(conn: Connection, proto: string) {.async, gcsafe, closure.} =
    info "swap handle incoming connection"
    var message = await conn.readLp(64*1024)
    # XXX This can be handshake, etc
    var res = Cheque.init(message)
    if res.isErr:
      error "failed to decode rpc"
      waku_swap_errors.inc(labelValues = [decodeRpcFailure])
      return

    info "received cheque", value=res.value
    wakuSwap.handleCheque(res.value)

  proc credit(peerId: PeerId, n: int) {.gcsafe, closure.} =
    info "Crediting peer for", peerId, n
    if wakuSwap.accounting.hasKey(peerId):
      wakuSwap.accounting[peerId] -= n
    else:
      wakuSwap.accounting[peerId] = -n
    info "Accounting state", accounting = wakuSwap.accounting[peerId]

    # TODO Isolate to policy function
    # TODO Tunable disconnect threshhold, hard code for PoC
    let disconnectThreshhold = 2
    if wakuSwap.accounting[peerId] >= disconnectThreshhold:
      info "Disconnect threshhold hit, disconnect peer"
    else:
      info "Disconnect threshhold not hit"

  # TODO Debit and credit here for Karma asset
  proc debit(peerId: PeerId, n: int) {.gcsafe, closure.} =
    info "Debiting peer for", peerId, n
    if wakuSwap.accounting.hasKey(peerId):
      wakuSwap.accounting[peerId] += n
    else:
      wakuSwap.accounting[peerId] = n
    info "Accounting state", accounting = wakuSwap.accounting[peerId]

    # TODO Isolate to policy function
    # TODO Tunable payment threshhold, hard code for PoC
    let paymentThreshhold = 1
    if wakuSwap.accounting[peerId] >= paymentThreshhold:
      info "Payment threshhold hit, send cheque"
      discard wakuSwap.sendCheque()
    else:
      info "Payment threshhold not hit"

  wakuSwap.handler = handle
  wakuSwap.codec = WakuSwapCodec
  wakuSwap.credit = credit
  wakuSwap.debit = debit

# TODO Expression return?
proc init*(T: type WakuSwap, peerManager: PeerManager, rng: ref BrHmacDrbgContext): T =
  info "wakuSwap init 2"
  new result
  result.rng = rng
  result.peerManager = peerManager
  result.accounting = initTable[PeerId, int]()
  result.text = "test"
  result.init()

proc setPeer*(ws: WakuSwap, peer: PeerInfo) =
  ws.peerManager.addPeer(peer, WakuSwapCodec)
  waku_swap_peers.inc()

# TODO End to end communication
<|MERGE_RESOLUTION|>--- conflicted
+++ resolved
@@ -93,11 +93,7 @@
   let peerOpt = ws.peerManager.selectPeer(WakuSwapCodec)
 
   if peerOpt.isNone():
-<<<<<<< HEAD
-    error "failed to connect to remote peer"
-=======
     error "no suitable remote peers"
->>>>>>> 3b6db722
     waku_swap_errors.inc(labelValues = [dialFailure])
     return
 
