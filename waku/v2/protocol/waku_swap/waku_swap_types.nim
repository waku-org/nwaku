import
  std/tables,
  bearssl,
  libp2p/protocols/protocol,
  libp2p/peerinfo,
  ../../node/peer_manager/peer_manager  

type
  # The Swap Mode determines the functionality available in the swap protocol.
  # Soft: Deals with the account balance (Credit and debit) of each peer. 
  # Mock: Includes the Send Cheque Functionality and peer disconnection upon failed signature verification or low balance. 
  # Hard: Includes interactions with Smart Contracts.
  SwapMode* = enum
    Soft,
    Mock,
    Hard

  SwapConfig* = object
    mode* : SwapMode
    paymentThreshold* : int
    disconnectThreshold* : int
<<<<<<< HEAD

  Beneficiary* = seq[byte]
=======
>>>>>>> d4974049

  Beneficiary* = seq[byte]
  
  # TODO Consider adding payment threshhold and terms field
  Handshake* = object
    beneficiary*: Beneficiary

  # TODO Look over these data structures again
  Cheque* = object
    issuerAddress*: string
    beneficiary*: Beneficiary
    date*: uint32
    amount*: uint32
    signature*: seq[byte]

  CreditHandler* = proc (peerInfo: PeerInfo, amount: int) {.gcsafe, closure.}
  DebitHandler* = proc (peerInfo: PeerInfo, amount: int) {.gcsafe, closure.}
  ApplyPolicyHandler* = proc(peerInfo: PeerInfo) {.gcsafe, closure.}

  WakuSwap* = ref object of LPProtocol
    peerManager*: PeerManager
    rng*: ref BrHmacDrbgContext
    text*: string
    accounting*: Table[PeerId, int]
    credit*: CreditHandler
    debit*: DebitHandler
    applyPolicy*: ApplyPolicyHandler
    config*: SwapConfig

proc init*(_: type[SwapConfig]): SwapConfig =
  SwapConfig(
      mode: SwapMode.Soft,
      paymentThreshold: 100,
      disconnectThreshold: -100
  )<|MERGE_RESOLUTION|>--- conflicted
+++ resolved
@@ -19,11 +19,6 @@
     mode* : SwapMode
     paymentThreshold* : int
     disconnectThreshold* : int
-<<<<<<< HEAD
-
-  Beneficiary* = seq[byte]
-=======
->>>>>>> d4974049
 
   Beneficiary* = seq[byte]
   
