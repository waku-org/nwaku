## Waku Message module.
##
## See https://github.com/vacp2p/specs/blob/master/specs/waku/v2/waku-message.md
## for spec.
##
## For payload content and encryption, see waku/v2/node/waku_payload.nim


{.push raises: [Defect].}

import
  libp2p/protobuf/minprotobuf
when defined(rln):
  import waku_rln_relay/waku_rln_relay_types
<<<<<<< HEAD
=======

const
  MaxWakuMessageSize* = 1024 * 1024 # In bytes. Corresponds to PubSub default
>>>>>>> cf4a1e1c

type
  ContentTopic* = string

  WakuMessage* = object
    payload*: seq[byte]
    contentTopic*: ContentTopic
    version*: uint32
    # sender generated timestamp
    timestamp*: float64
    # the proof field indicates that the message is not a spam
    # this field will be used in the rln-relay protocol
    # XXX Experimental, this is part of https://rfc.vac.dev/spec/17/ spec and not yet part of WakuMessage spec
    when defined(rln):
      proof*: RateLimitProof
    else:
      proof*: seq[byte]
   

# Encoding and decoding -------------------------------------------------------
proc init*(T: type WakuMessage, buffer: seq[byte]): ProtoResult[T] =
  var msg = WakuMessage()
  let pb = initProtoBuffer(buffer)

  discard ? pb.getField(1, msg.payload)
  discard ? pb.getField(2, msg.contentTopic)
  discard ? pb.getField(3, msg.version)

  discard ? pb.getField(4, msg.timestamp)
  # XXX Experimental, this is part of https://rfc.vac.dev/spec/17/ spec and not yet part of WakuMessage spec
  when defined(rln):
    var proofBytes: seq[byte]
    discard ? pb.getField(21, proofBytes)
    msg.proof = ? RateLimitProof.init(proofBytes)
  else:
    discard ? pb.getField(21, msg.proof)

  ok(msg)

proc encode*(message: WakuMessage): ProtoBuffer =
  result = initProtoBuffer()

  result.write(1, message.payload)
  result.write(2, message.contentTopic)
  result.write(3, message.version)
  result.write(4, message.timestamp)
  when defined(rln):
    result.write(21, message.proof.encode())
  else:
    result.write(21, message.proof)<|MERGE_RESOLUTION|>--- conflicted
+++ resolved
@@ -12,12 +12,9 @@
   libp2p/protobuf/minprotobuf
 when defined(rln):
   import waku_rln_relay/waku_rln_relay_types
-<<<<<<< HEAD
-=======
 
 const
   MaxWakuMessageSize* = 1024 * 1024 # In bytes. Corresponds to PubSub default
->>>>>>> cf4a1e1c
 
 type
   ContentTopic* = string
