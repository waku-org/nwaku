## Waku Message module.
##
## See https://github.com/vacp2p/specs/blob/master/specs/waku/v2/waku-message.md
## for spec.
##
## For payload content and encryption, see waku/v2/node/waku_payload.nim

when (NimMajor, NimMinor) < (1, 4):
  {.push raises: [Defect].}
else:
  {.push raises: [].}


import
  libp2p/protobuf/minprotobuf,
  libp2p/varint
import
  ../utils/protobuf,
  ../utils/time,
  ./waku_rln_relay/waku_rln_relay_types


const MaxWakuMessageSize* = 1024 * 1024 # In bytes. Corresponds to PubSub default

type
  PubsubTopic* = string
  ContentTopic* = string

const 
<<<<<<< HEAD
  DefaultPubsubTopic*: PubsubTopic = "/waku/2/default-waku/proto"
  DefaultContentTopic*: ContentTopic = "/waku/2/default-content/proto"
=======
  DefaultPubsubTopic*: PubsubTopic = PubsubTopic("/waku/2/default-waku/proto")
  DefaultContentTopic*: ContentTopic = ContentTopic("/waku/2/default-content/proto")
>>>>>>> 054dc617


type WakuMessage* = object
    payload*: seq[byte]
    contentTopic*: ContentTopic
    version*: uint32
    # sender generated timestamp
    timestamp*: Timestamp
    # the proof field indicates that the message is not a spam
    # this field will be used in the rln-relay protocol
    # XXX Experimental, this is part of https://rfc.vac.dev/spec/17/ spec and not yet part of WakuMessage spec
    proof*: RateLimitProof
    # The ephemeral field indicates if the message should
    # be stored. bools and uints are 
    # equivalent in serialization of the protobuf
    ephemeral*: bool


## Encoding and decoding

proc encode*(message: WakuMessage): ProtoBuffer =
  var buf = initProtoBuffer()

  buf.write3(1, message.payload)
  buf.write3(2, message.contentTopic)
  buf.write3(3, message.version)
  buf.write3(10, zint64(message.timestamp))
  buf.write3(21, message.proof.encode())
  buf.write3(31, uint64(message.ephemeral))
  buf.finish3()

  buf

proc decode*(T: type WakuMessage, buffer: seq[byte]): ProtoResult[T] =
  var msg = WakuMessage(ephemeral: false)
  let pb = initProtoBuffer(buffer)

  discard ?pb.getField(1, msg.payload)
  discard ?pb.getField(2, msg.contentTopic)
  discard ?pb.getField(3, msg.version)

  var timestamp: zint64
  discard ?pb.getField(10, timestamp)
  msg.timestamp = Timestamp(timestamp)

  # XXX Experimental, this is part of https://rfc.vac.dev/spec/17/ spec
  var proofBytes: seq[byte]
  discard ?pb.getField(21, proofBytes)
  msg.proof = ?RateLimitProof.init(proofBytes)

  var ephemeral: uint
  if ?pb.getField(31, ephemeral):
    msg.ephemeral = bool(ephemeral)

  ok(msg)<|MERGE_RESOLUTION|>--- conflicted
+++ resolved
@@ -27,13 +27,8 @@
   ContentTopic* = string
 
 const 
-<<<<<<< HEAD
-  DefaultPubsubTopic*: PubsubTopic = "/waku/2/default-waku/proto"
-  DefaultContentTopic*: ContentTopic = "/waku/2/default-content/proto"
-=======
   DefaultPubsubTopic*: PubsubTopic = PubsubTopic("/waku/2/default-waku/proto")
   DefaultContentTopic*: ContentTopic = ContentTopic("/waku/2/default-content/proto")
->>>>>>> 054dc617
 
 
 type WakuMessage* = object
