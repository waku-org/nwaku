--- conflicted
+++ resolved
@@ -26,9 +26,6 @@
   ./waku_store_types
   
 
-<<<<<<< HEAD
-export waku_store_types, message_store
-=======
 # export all modules whose types are used in public functions/types
 export 
   options,
@@ -37,7 +34,6 @@
   minprotobuf,
   peer_manager,
   waku_store_types
->>>>>>> d3368324
 
 declarePublicGauge waku_store_messages, "number of historical messages", ["type"]
 declarePublicGauge waku_store_peers, "number of store peers"
