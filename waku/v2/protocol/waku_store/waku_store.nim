## Waku Store protocol for historical messaging support.
## See spec for more details:
## https://github.com/vacp2p/specs/blob/master/specs/waku/v2/waku-store.md

import
  std/[tables, times, sequtils, algorithm, options],
  bearssl,
  chronos, chronicles, metrics, stew/[results, byteutils, endians2],
  libp2p/crypto/crypto,
  libp2p/protocols/protocol,
  libp2p/protobuf/minprotobuf,
  libp2p/stream/connection,
  ../message_notifier,
  ../../node/message_store/message_store,
  ../waku_swap/waku_swap,
  ./waku_store_types,
  ../../utils/requests,
  ../../node/peer_manager

export waku_store_types

declarePublicGauge waku_store_messages, "number of historical messages"
declarePublicGauge waku_store_peers, "number of store peers"
declarePublicGauge waku_store_errors, "number of store protocol errors", ["type"]

logScope:
  topics = "wakustore"

const
  WakuStoreCodec* = "/vac/waku/store/2.0.0-beta1"

# Error types (metric label values)
const
  dialFailure = "dial_failure"
  decodeRpcFailure = "decode_rpc_failure"

# TODO Move serialization function to separate file, too noisy
# TODO Move pagination to separate file, self-contained logic

proc computeIndex*(msg: WakuMessage): Index =
  ## Takes a WakuMessage and returns its Index
  var ctx: sha256
  ctx.init()
  ctx.update(msg.contentTopic.toBytes()) # converts the contentTopic to bytes
  ctx.update(msg.payload)
  let digest = ctx.finish() # computes the hash
  ctx.clear()
  result.digest = digest
  result.receivedTime = epochTime() # gets the unix timestamp

proc encode*(index: Index): ProtoBuffer =
  ## encodes an Index object into a ProtoBuffer
  ## returns the resultant ProtoBuffer

  # intiate a ProtoBuffer
  result = initProtoBuffer()

  # encodes index
  result.write(1, index.digest.data)
  result.write(2, index.receivedTime)

proc encode*(pd: PagingDirection): ProtoBuffer =
  ## encodes a PagingDirection into a ProtoBuffer
  ## returns the resultant ProtoBuffer

  # intiate a ProtoBuffer
  result = initProtoBuffer()

  # encodes pd
  result.write(1, uint32(ord(pd)))

proc encode*(pinfo: PagingInfo): ProtoBuffer =
  ## encodes a PagingInfo object into a ProtoBuffer
  ## returns the resultant ProtoBuffer

  # intiate a ProtoBuffer
  result = initProtoBuffer()

  # encodes pinfo
  result.write(1, pinfo.pageSize)
  result.write(2, pinfo.cursor.encode())
  result.write(3, pinfo.direction.encode())

proc init*(T: type Index, buffer: seq[byte]): ProtoResult[T] =
  ## creates and returns an Index object out of buffer
  var index = Index()
  let pb = initProtoBuffer(buffer)

  var data: seq[byte]
  discard ? pb.getField(1, data)

  # create digest from data
  index.digest = MDigest[256]()
  for count, b in data:
    index.digest.data[count] = b

  # read the receivedTime
  var receivedTime: float64
  discard ? pb.getField(2, receivedTime)
  index.receivedTime = receivedTime

  ok(index) 

proc init*(T: type PagingDirection, buffer: seq[byte]): ProtoResult[T] =
  ## creates and returns a PagingDirection object out of buffer
  let pb = initProtoBuffer(buffer)

  var dir: uint32
  discard ? pb.getField(1, dir)
  var direction = PagingDirection(dir)

  ok(direction)

proc init*(T: type PagingInfo, buffer: seq[byte]): ProtoResult[T] =
  ## creates and returns a PagingInfo object out of buffer
  var pagingInfo = PagingInfo()
  let pb = initProtoBuffer(buffer)

  var pageSize: uint32
  discard ? pb.getField(1, pageSize)
  pagingInfo.pageSize = pageSize


  var cursorBuffer: seq[byte]
  discard ? pb.getField(2, cursorBuffer)
  pagingInfo.cursor = ? Index.init(cursorBuffer)

  var directionBuffer: seq[byte]
  discard ? pb.getField(3, directionBuffer)
  pagingInfo.direction = ? PagingDirection.init(directionBuffer)

  ok(pagingInfo) 
  
proc init*(T: type HistoryQuery, buffer: seq[byte]): ProtoResult[T] =
  var msg = HistoryQuery()
  let pb = initProtoBuffer(buffer)

  var topics: seq[ContentTopic]

  discard ? pb.getRepeatedField(1, topics)

  msg.topics = topics

  var pagingInfoBuffer: seq[byte]
  discard ? pb.getField(2, pagingInfoBuffer)

  msg.pagingInfo = ? PagingInfo.init(pagingInfoBuffer)

  ok(msg)

proc init*(T: type HistoryResponse, buffer: seq[byte]): ProtoResult[T] =
  var msg = HistoryResponse()
  let pb = initProtoBuffer(buffer)

  var messages: seq[seq[byte]]
  discard ? pb.getRepeatedField(1, messages)

  for buf in messages:
    msg.messages.add(? WakuMessage.init(buf))

  var pagingInfoBuffer: seq[byte]
  discard ? pb.getField(2,pagingInfoBuffer)
  msg.pagingInfo= ? PagingInfo.init(pagingInfoBuffer)

  ok(msg)

proc init*(T: type HistoryRPC, buffer: seq[byte]): ProtoResult[T] =
  var rpc = HistoryRPC()
  let pb = initProtoBuffer(buffer)

  discard ? pb.getField(1, rpc.requestId)

  var queryBuffer: seq[byte]
  discard ? pb.getField(2, queryBuffer)

  rpc.query = ? HistoryQuery.init(queryBuffer)

  var responseBuffer: seq[byte]
  discard ? pb.getField(3, responseBuffer)

  rpc.response = ? HistoryResponse.init(responseBuffer)

  ok(rpc)

proc encode*(query: HistoryQuery): ProtoBuffer =
  result = initProtoBuffer()

  for topic in query.topics:
    result.write(1, topic)
  
  result.write(2, query.pagingInfo.encode())

proc encode*(response: HistoryResponse): ProtoBuffer =
  result = initProtoBuffer()

  for msg in response.messages:
    result.write(1, msg.encode())

  result.write(2, response.pagingInfo.encode())

proc encode*(rpc: HistoryRPC): ProtoBuffer =
  result = initProtoBuffer()

  result.write(1, rpc.requestId)
  result.write(2, rpc.query.encode())
  result.write(3, rpc.response.encode())

proc indexComparison* (x, y: Index): int =
  ## compares x and y
  ## returns 0 if they are equal 
  ## returns -1 if x < y
  ## returns 1 if x > y
  let 
    timecmp = system.cmp(x.receivedTime, y.receivedTime)
    digestcm = system.cmp(x.digest.data, y.digest.data)
  if timecmp != 0: # timestamp has a higher priority for comparison
    return timecmp
  return digestcm

proc indexedWakuMessageComparison*(x, y: IndexedWakuMessage): int =
  ## compares x and y
  ## returns 0 if they are equal 
  ## returns -1 if x < y
  ## returns 1 if x > y
  result = indexComparison(x.index, y.index)

proc findIndex*(msgList: seq[IndexedWakuMessage], index: Index): Option[int] =
  ## returns the position of an IndexedWakuMessage in msgList whose index value matches the given index
  ## returns none if no match is found
  for i, indexedWakuMessage in msgList:
    if indexedWakuMessage.index == index:
      return some(i)
  return none(int)

proc paginateWithIndex*(list: seq[IndexedWakuMessage], pinfo: PagingInfo): (seq[IndexedWakuMessage], PagingInfo) =
  ## takes list, and performs paging based on pinfo 
  ## returns the page i.e, a sequence of IndexedWakuMessage and the new paging info to be used for the next paging request
  var
    cursor = pinfo.cursor
    pageSize = pinfo.pageSize
    dir = pinfo.direction

  if pageSize == 0: # pageSize being zero indicates that no pagination is required
    return (list, pinfo)

  if list.len == 0: # no pagination is needed for an empty list
    return (list, PagingInfo(pageSize: 0, cursor:pinfo.cursor, direction: pinfo.direction))

  var msgList = list # makes a copy of the list
  # sorts msgList based on the custom comparison proc indexedWakuMessageComparison
  msgList.sort(indexedWakuMessageComparison) 

  var initQuery = false
  if cursor == Index(): 
    initQuery = true # an empty cursor means it is an intial query
    case dir
      of PagingDirection.FORWARD: 
        cursor = list[0].index # perform paging from the begining of the list
      of PagingDirection.BACKWARD: 
        cursor = list[list.len - 1].index # perform paging from the end of the list
  var foundIndexOption = msgList.findIndex(cursor) 
  if foundIndexOption.isNone: # the cursor is not valid
    return (@[], PagingInfo(pageSize: 0, cursor:pinfo.cursor, direction: pinfo.direction))
  var foundIndex = foundIndexOption.get()
  var retrievedPageSize, s, e: int
  var newCursor: Index # to be returned as part of the new paging info
  case dir
    of PagingDirection.FORWARD: # forward pagination
      let remainingMessages= msgList.len - foundIndex - 1
      # the number of queried messages cannot exceed the MaxPageSize and the total remaining messages i.e., msgList.len-foundIndex
      retrievedPageSize = min(int(pageSize), MaxPageSize).min(remainingMessages)  
      if initQuery : foundIndex = foundIndex - 1
      s = foundIndex + 1  # non inclusive
      e = foundIndex + retrievedPageSize 
      newCursor = msgList[e].index # the new cursor points to the end of the page
    of PagingDirection.BACKWARD: # backward pagination
      let remainingMessages=foundIndex
      # the number of queried messages cannot exceed the MaxPageSize and the total remaining messages i.e., foundIndex-0
      retrievedPageSize = min(int(pageSize), MaxPageSize).min(remainingMessages) 
      if initQuery : foundIndex = foundIndex + 1
      s = foundIndex - retrievedPageSize 
      e = foundIndex - 1
      newCursor = msgList[s].index # the new cursor points to the begining of the page

  # retrieve the messages
  for i in s..e:
    result[0].add(msgList[i])

  result[1] = PagingInfo(pageSize : uint64(retrievedPageSize), cursor : newCursor, direction : pinfo.direction)


proc paginateWithoutIndex(list: seq[IndexedWakuMessage], pinfo: PagingInfo): (seq[WakuMessage], PagingInfo) =
  ## takes list, and perfomrs paging based on pinfo 
  ## returns the page i.e, a sequence of WakuMessage and the new paging info to be used for the next paging request  
  var (indexedData, updatedPagingInfo) = paginateWithIndex(list,pinfo)
  for indexedMsg in indexedData:
    result[0].add(indexedMsg.msg)
  result[1] = updatedPagingInfo

proc findMessages(w: WakuStore, query: HistoryQuery): HistoryResponse =
  result = HistoryResponse(messages: newSeq[WakuMessage]())
  # data holds IndexedWakuMessage whose topics match the query
  var data = w.messages.filterIt(it.msg.contentTopic in query.topics)  
  
  # perform pagination
  (result.messages, result.pagingInfo)= paginateWithoutIndex(data, query.pagingInfo)


method init*(ws: WakuStore) =
  proc handle(conn: Connection, proto: string) {.async, gcsafe, closure.} =
    var message = await conn.readLp(64*1024)
    var res = HistoryRPC.init(message)
    if res.isErr:
      error "failed to decode rpc"
      waku_store_errors.inc(labelValues = [decodeRpcFailure])
      return

    info "received query"

    let value = res.value
    let response = ws.findMessages(res.value.query)

    # TODO Do accounting here, response is HistoryResponse
    # How do we get node or swap context?
    if not ws.wakuSwap.isNil:
      info "handle store swap test", text=ws.wakuSwap.text
      # NOTE Perform accounting operation
      let peerId = conn.peerInfo.peerId
      let messages = response.messages
      ws.wakuSwap.credit(peerId, messages.len)
    else:
      info "handle store swap is nil"

    await conn.writeLp(HistoryRPC(requestId: value.requestId,
        response: response).encode().buffer)

  ws.handler = handle
  ws.codec = WakuStoreCodec

  if ws.store.isNil:
    return

  proc onData(timestamp: uint64, msg: WakuMessage) =
    ws.messages.add(IndexedWakuMessage(msg: msg, index: msg.computeIndex()))

  let res = ws.store.getAll(onData)
  if res.isErr:
    warn "failed to load messages from store", err = res.error
    waku_store_errors.inc(labelValues = ["store_load_failure"])
  
  waku_store_messages.set(ws.messages.len.int64, labelValues = ["stored"])

proc init*(T: type WakuStore, peerManager: PeerManager, rng: ref BrHmacDrbgContext,
                   store: MessageStore = nil, wakuSwap: WakuSwap = nil): T =
  new result
  result.rng = rng
  result.peerManager = peerManager
  result.store = store
  result.wakuSwap = wakuSwap
  result.init()

# @TODO THIS SHOULD PROBABLY BE AN ADD FUNCTION AND APPEND THE PEER TO AN ARRAY
proc setPeer*(ws: WakuStore, peer: PeerInfo) =
  ws.peerManager.addPeer(peer, WakuStoreCodec)
  waku_store_peers.inc()

proc subscription*(proto: WakuStore): MessageNotificationSubscription =
  ## The filter function returns the pubsub filter for the node.
  ## This is used to pipe messages into the storage, therefore
  ## the filter should be used by the component that receives
  ## new messages.
  proc handle(topic: string, msg: WakuMessage) {.async.} =
    let index = msg.computeIndex()
    proto.messages.add(IndexedWakuMessage(msg: msg, index: index))
    waku_store_messages.inc(labelValues = ["stored"])
    if proto.store.isNil:
      return
  
    let res = proto.store.put(index, msg)
    if res.isErr:
      warn "failed to store messages", err = res.error
      waku_store_errors.inc(labelValues = ["store_failure"])

  MessageNotificationSubscription.init(@[], handle)

proc query*(w: WakuStore, query: HistoryQuery, handler: QueryHandlerFunc) {.async, gcsafe.} =
  # @TODO We need to be more stratigic about which peers we dial. Right now we just set one on the service.
  # Ideally depending on the query and our set  of peers we take a subset of ideal peers.
  # This will require us to check for various factors such as:
  #  - which topics they track
  #  - latency?
  #  - default store peer?

  let peerOpt = w.peerManager.selectPeer(WakuStoreCodec)

  if peerOpt.isNone():
<<<<<<< HEAD
    error "failed to connect to remote peer"
=======
    error "no suitable remote peers"
>>>>>>> 3b6db722
    waku_store_errors.inc(labelValues = [dialFailure])
    return

  let connOpt = await w.peerManager.dialPeer(peerOpt.get(), WakuStoreCodec)

  if connOpt.isNone():
    # @TODO more sophisticated error handling here
    error "failed to connect to remote peer"
    waku_store_errors.inc(labelValues = [dialFailure])
    return

  await connOpt.get().writeLP(HistoryRPC(requestId: generateRequestId(w.rng),
      query: query).encode().buffer)

  var message = await connOpt.get().readLp(64*1024)
  let response = HistoryRPC.init(message)

  if response.isErr:
    error "failed to decode response"
    waku_store_errors.inc(labelValues = [decodeRpcFailure])
    return

  waku_store_messages.set(response.value.response.messages.len.int64, labelValues = ["retrieved"])

  handler(response.value.response)

# NOTE: Experimental, maybe incorporate as part of query call
proc queryWithAccounting*(ws: WakuStore, query: HistoryQuery, handler: QueryHandlerFunc) {.async, gcsafe.} =
  # @TODO We need to be more stratigic about which peers we dial. Right now we just set one on the service.
  # Ideally depending on the query and our set  of peers we take a subset of ideal peers.
  # This will require us to check for various factors such as:
  #  - which topics they track
  #  - latency?
  #  - default store peer?

  let peerOpt = ws.peerManager.selectPeer(WakuStoreCodec)

  if peerOpt.isNone():
<<<<<<< HEAD
    error "failed to connect to remote peer"
=======
    error "no suitable remote peers"
>>>>>>> 3b6db722
    waku_store_errors.inc(labelValues = [dialFailure])
    return

  let connOpt = await ws.peerManager.dialPeer(peerOpt.get(), WakuStoreCodec)

  if connOpt.isNone():
    # @TODO more sophisticated error handling here
    error "failed to connect to remote peer"
    waku_store_errors.inc(labelValues = [dialFailure])
    return

  await connOpt.get().writeLP(HistoryRPC(requestId: generateRequestId(ws.rng),
      query: query).encode().buffer)

  var message = await connOpt.get().readLp(64*1024)
  let response = HistoryRPC.init(message)

  if response.isErr:
    error "failed to decode response"
    waku_store_errors.inc(labelValues = [decodeRpcFailure])
    return

  # NOTE Perform accounting operation
  # Assumes wakuSwap protocol is mounted
  let peerId = peerOpt.get().peerId
  let messages = response.value.response.messages
  ws.wakuSwap.debit(peerId, messages.len)

  waku_store_messages.set(response.value.response.messages.len.int64, labelValues = ["retrieved"])

  handler(response.value.response)<|MERGE_RESOLUTION|>--- conflicted
+++ resolved
@@ -394,11 +394,7 @@
   let peerOpt = w.peerManager.selectPeer(WakuStoreCodec)
 
   if peerOpt.isNone():
-<<<<<<< HEAD
-    error "failed to connect to remote peer"
-=======
     error "no suitable remote peers"
->>>>>>> 3b6db722
     waku_store_errors.inc(labelValues = [dialFailure])
     return
 
@@ -437,11 +433,7 @@
   let peerOpt = ws.peerManager.selectPeer(WakuStoreCodec)
 
   if peerOpt.isNone():
-<<<<<<< HEAD
-    error "failed to connect to remote peer"
-=======
     error "no suitable remote peers"
->>>>>>> 3b6db722
     waku_store_errors.inc(labelValues = [dialFailure])
     return
 
