## Waku Store protocol for historical messaging support.
## See spec for more details:
## https://github.com/vacp2p/specs/blob/master/specs/waku/v2/waku-store.md

import
  std/[tables, times, sequtils, algorithm, options],
  bearssl,
  chronos, chronicles, metrics, stew/[results, byteutils, endians2],
  libp2p/crypto/crypto,
  libp2p/protocols/protocol,
  libp2p/protobuf/minprotobuf,
  libp2p/stream/connection,
  ../message_notifier,
  ../../node/storage/message/message_store,
  ../waku_swap/waku_swap,
  ./waku_store_types,
  ../../utils/requests,
  ../../node/peer_manager/peer_manager

export waku_store_types

declarePublicGauge waku_store_messages, "number of historical messages", ["type"]
declarePublicGauge waku_store_peers, "number of store peers"
declarePublicGauge waku_store_errors, "number of store protocol errors", ["type"]

logScope:
  topics = "wakustore"

const
  WakuStoreCodec* = "/vac/waku/store/2.0.0-beta1"

# Error types (metric label values)
const
  dialFailure = "dial_failure"
  decodeRpcFailure = "decode_rpc_failure"

# TODO Move serialization function to separate file, too noisy
# TODO Move pagination to separate file, self-contained logic

proc computeIndex*(msg: WakuMessage): Index =
  ## Takes a WakuMessage and returns its Index
  var ctx: sha256
  ctx.init()
  ctx.update(msg.contentTopic.toBytes()) # converts the contentTopic to bytes
  ctx.update(msg.payload)
  let digest = ctx.finish() # computes the hash
  ctx.clear()
  result.digest = digest
  result.receivedTime = epochTime() # gets the unix timestamp

proc encode*(index: Index): ProtoBuffer =
  ## encodes an Index object into a ProtoBuffer
  ## returns the resultant ProtoBuffer

  # intiate a ProtoBuffer
  result = initProtoBuffer()

  # encodes index
  result.write(1, index.digest.data)
  result.write(2, index.receivedTime)

proc encode*(pinfo: PagingInfo): ProtoBuffer =
  ## encodes a PagingInfo object into a ProtoBuffer
  ## returns the resultant ProtoBuffer

  # intiate a ProtoBuffer
  result = initProtoBuffer()

  # encodes pinfo
  result.write(1, pinfo.pageSize)
  result.write(2, pinfo.cursor.encode())
  result.write(3, uint32(ord(pinfo.direction)))

proc init*(T: type Index, buffer: seq[byte]): ProtoResult[T] =
  ## creates and returns an Index object out of buffer
  var index = Index()
  let pb = initProtoBuffer(buffer)

  var data: seq[byte]
  discard ? pb.getField(1, data)

  # create digest from data
  index.digest = MDigest[256]()
  for count, b in data:
    index.digest.data[count] = b

  # read the receivedTime
  var receivedTime: float64
  discard ? pb.getField(2, receivedTime)
  index.receivedTime = receivedTime

  ok(index) 

proc init*(T: type PagingInfo, buffer: seq[byte]): ProtoResult[T] =
  ## creates and returns a PagingInfo object out of buffer
  var pagingInfo = PagingInfo()
  let pb = initProtoBuffer(buffer)

  var pageSize: uint64
  discard ? pb.getField(1, pageSize)
  pagingInfo.pageSize = pageSize


  var cursorBuffer: seq[byte]
  discard ? pb.getField(2, cursorBuffer)
  pagingInfo.cursor = ? Index.init(cursorBuffer)

  var direction: uint32
  discard ? pb.getField(3, direction)
  pagingInfo.direction = PagingDirection(direction)

  ok(pagingInfo) 

proc init*(T: type HistoryContentFilter, buffer: seq[byte]): ProtoResult[T] =
  let pb = initProtoBuffer(buffer)

  # ContentTopic corresponds to the contentTopic field of waku message (not to be confused with pubsub topic)
  var contentTopic: ContentTopic
  discard ? pb.getField(1, contentTopic)

  ok(HistoryContentFilter(contentTopic: contentTopic))

proc init*(T: type HistoryQuery, buffer: seq[byte]): ProtoResult[T] =
  var msg = HistoryQuery()
  let pb = initProtoBuffer(buffer)

  # var topics: seq[ContentTopic]

<<<<<<< HEAD
=======
  # discard ? pb.getRepeatedField(2, topics)
  # msg.topics = topics
>>>>>>> 5f1bab14
  var buffs: seq[seq[byte]]
  discard ? pb.getRepeatedField(2, buffs)
  
  for buf in buffs:
    msg.contentFilters.add(? HistoryContentFilter.init(buf))

<<<<<<< HEAD
  discard ? pb.getField(3, msg.pubsubTopic)
=======
>>>>>>> 5f1bab14

  var pagingInfoBuffer: seq[byte]
  discard ? pb.getField(4, pagingInfoBuffer)

  msg.pagingInfo = ? PagingInfo.init(pagingInfoBuffer)

  discard ? pb.getField(5, msg.startTime)
  discard ? pb.getField(6, msg.endTime)


  ok(msg)

proc init*(T: type HistoryResponse, buffer: seq[byte]): ProtoResult[T] =
  var msg = HistoryResponse()
  let pb = initProtoBuffer(buffer)

  var messages: seq[seq[byte]]
  discard ? pb.getRepeatedField(1, messages)

  for buf in messages:
    msg.messages.add(? WakuMessage.init(buf))

  var pagingInfoBuffer: seq[byte]
  discard ? pb.getField(2,pagingInfoBuffer)
  msg.pagingInfo= ? PagingInfo.init(pagingInfoBuffer)

  ok(msg)

proc init*(T: type HistoryRPC, buffer: seq[byte]): ProtoResult[T] =
  var rpc = HistoryRPC()
  let pb = initProtoBuffer(buffer)

  discard ? pb.getField(1, rpc.requestId)

  var queryBuffer: seq[byte]
  discard ? pb.getField(2, queryBuffer)

  rpc.query = ? HistoryQuery.init(queryBuffer)

  var responseBuffer: seq[byte]
  discard ? pb.getField(3, responseBuffer)

  rpc.response = ? HistoryResponse.init(responseBuffer)

  ok(rpc)

proc encode*(filter: HistoryContentFilter): ProtoBuffer =
  result = initProtoBuffer()
  result.write(1, filter.contentTopic)

proc encode*(query: HistoryQuery): ProtoBuffer =
  result = initProtoBuffer()

<<<<<<< HEAD
  for filter in query.contentFilters:
    result.write(2, filter.encode())
  result.write(3, query.pubsubTopic)

  result.write(4, query.pagingInfo.encode())

  result.write(5, query.startTime)
  result.write(6, query.endTime)
=======
  # for topic in query.topics:
  #   result.write(2, topic)
  for filter in query.contentFilters:
    result.write(2, filter.encode())
  
  result.write(3, query.pagingInfo.encode())
>>>>>>> 5f1bab14


proc encode*(response: HistoryResponse): ProtoBuffer =
  result = initProtoBuffer()

  for msg in response.messages:
    result.write(1, msg.encode())

  result.write(2, response.pagingInfo.encode())

proc encode*(rpc: HistoryRPC): ProtoBuffer =
  result = initProtoBuffer()

  result.write(1, rpc.requestId)
  result.write(2, rpc.query.encode())
  result.write(3, rpc.response.encode())

proc indexComparison* (x, y: Index): int =
  ## compares x and y
  ## returns 0 if they are equal 
  ## returns -1 if x < y
  ## returns 1 if x > y
  let 
    timecmp = system.cmp(x.receivedTime, y.receivedTime)
    digestcm = system.cmp(x.digest.data, y.digest.data)
  if timecmp != 0: # timestamp has a higher priority for comparison
    return timecmp
  return digestcm

proc indexedWakuMessageComparison*(x, y: IndexedWakuMessage): int =
  ## compares x and y
  ## returns 0 if they are equal 
  ## returns -1 if x < y
  ## returns 1 if x > y
  result = indexComparison(x.index, y.index)

proc findIndex*(msgList: seq[IndexedWakuMessage], index: Index): Option[int] =
  ## returns the position of an IndexedWakuMessage in msgList whose index value matches the given index
  ## returns none if no match is found
  for i, indexedWakuMessage in msgList:
    if indexedWakuMessage.index == index:
      return some(i)
  return none(int)

proc paginateWithIndex*(list: seq[IndexedWakuMessage], pinfo: PagingInfo): (seq[IndexedWakuMessage], PagingInfo) =
  ## takes list, and performs paging based on pinfo 
  ## returns the page i.e, a sequence of IndexedWakuMessage and the new paging info to be used for the next paging request
  var
    cursor = pinfo.cursor
    pageSize = pinfo.pageSize
    dir = pinfo.direction

  if pageSize == uint64(0): # pageSize being zero indicates that no pagination is required
    return (list, pinfo)

  if list.len == 0: # no pagination is needed for an empty list
    return (list, PagingInfo(pageSize: 0, cursor:pinfo.cursor, direction: pinfo.direction))

  var msgList = list # makes a copy of the list
  # sorts msgList based on the custom comparison proc indexedWakuMessageComparison
  msgList.sort(indexedWakuMessageComparison) 
  
  var initQuery = false
  if cursor == Index(): 
    initQuery = true # an empty cursor means it is an initial query
    case dir
      of PagingDirection.FORWARD: 
        cursor = msgList[0].index # perform paging from the begining of the list
      of PagingDirection.BACKWARD: 
        cursor = msgList[list.len - 1].index # perform paging from the end of the list
  var foundIndexOption = msgList.findIndex(cursor) 
  # echo "foundIndexOption", foundIndexOption.get()
  if foundIndexOption.isNone: # the cursor is not valid
    return (@[], PagingInfo(pageSize: 0, cursor:pinfo.cursor, direction: pinfo.direction))
  var foundIndex = uint64(foundIndexOption.get())
  var retrievedPageSize, s, e: uint64
  var newCursor: Index # to be returned as part of the new paging info
  case dir
    of PagingDirection.FORWARD: # forward pagination
      # the message that is pointed by the cursor is excluded for the retrieved list, this is because this message has already been retrieved by the querier in its prior request
      var remainingMessages= uint64(msgList.len) - uint64(foundIndex) - 1 
      if initQuery:  remainingMessages = remainingMessages + 1
      # the number of queried messages cannot exceed the MaxPageSize and the total remaining messages i.e., msgList.len-foundIndex
      retrievedPageSize = min(uint64(pageSize), MaxPageSize).min(remainingMessages)  
      if initQuery : foundIndex = foundIndex - 1
      s = foundIndex + 1  # non inclusive
      e = foundIndex + retrievedPageSize 
      newCursor = msgList[e].index # the new cursor points to the end of the page
    of PagingDirection.BACKWARD: # backward pagination
      var remainingMessages = foundIndex 
      if initQuery:  remainingMessages = remainingMessages + 1
      # the number of queried messages cannot exceed the MaxPageSize and the total remaining messages i.e., foundIndex-0
      retrievedPageSize = min(uint64(pageSize), MaxPageSize).min(remainingMessages) 
      if initQuery : foundIndex = foundIndex + 1
      s = foundIndex - retrievedPageSize 
      e = foundIndex - 1
      newCursor = msgList[s].index # the new cursor points to the begining of the page

  if (retrievedPageSize == 0):
    return (@[], PagingInfo(pageSize: 0, cursor:pinfo.cursor, direction: pinfo.direction))

  # retrieve the messages
  for i in s..e:
    result[0].add(msgList[i])
  result[1] = PagingInfo(pageSize : retrievedPageSize, cursor : newCursor, direction : pinfo.direction)

proc paginateWithoutIndex(list: seq[IndexedWakuMessage], pinfo: PagingInfo): (seq[WakuMessage], PagingInfo) =
  ## takes list, and perfomrs paging based on pinfo 
  ## returns the page i.e, a sequence of WakuMessage and the new paging info to be used for the next paging request  
  var (indexedData, updatedPagingInfo) = paginateWithIndex(list,pinfo)
  for indexedMsg in indexedData:
    result[0].add(indexedMsg.msg)
  result[1] = updatedPagingInfo

proc findMessages(w: WakuStore, query: HistoryQuery): HistoryResponse =
  result = HistoryResponse(messages: newSeq[WakuMessage]())
<<<<<<< HEAD
  var data : seq[IndexedWakuMessage] = w.messages

  # filter based on content filters
  # an empty list of contentFilters means no content filter is requested
  if ((query.contentFilters).len != 0):
    # matchedMessages holds IndexedWakuMessage whose content topics match the queried Content filters
    var matchedMessages : seq[IndexedWakuMessage] = @[]
    for filter in query.contentFilters:
      var matched = w.messages.filterIt(it.msg.contentTopic  == filter.contentTopic)  
      matchedMessages.add(matched)
    # remove duplicates 
    # duplicates may exist if two content filters target the same content topic, then the matched message gets added more than once
    data = matchedMessages.deduplicate()

  # filter based on pubsub topic
  # an empty pubsub topic means no pubsub topic filter is requested
  if ((query.pubsubTopic).len != 0):
    data = data.filterIt(it.pubsubTopic == query.pubsubTopic)
=======
  # data holds IndexedWakuMessage whose topics match the query
  var data : seq[IndexedWakuMessage] = @[]
  for filter in query.contentFilters:
    var matched = w.messages.filterIt(it.msg.contentTopic  == filter.contentTopic)  
    # TODO remove duplicates from data 
    data.add(matched)
>>>>>>> 5f1bab14

  # temporal filtering   
  # check whether the history query contains a time filter
  if (query.endTime != float64(0) and query.startTime != float64(0)):
    # for a valid time query, select messages whose sender generated timestamps fall bw the queried start time and end time
    data = data.filterIt(it.msg.timestamp <= query.endTime and it.msg.timestamp >= query.startTime)

  
  # perform pagination
  (result.messages, result.pagingInfo)= paginateWithoutIndex(data, query.pagingInfo)


method init*(ws: WakuStore) =
  proc handle(conn: Connection, proto: string) {.async, gcsafe, closure.} =
    var message = await conn.readLp(64*1024)
    var res = HistoryRPC.init(message)
    if res.isErr:
      error "failed to decode rpc"
      waku_store_errors.inc(labelValues = [decodeRpcFailure])
      return

    # TODO Print more info here
    info "received query"

    let value = res.value
    let response = ws.findMessages(res.value.query)

    # TODO Do accounting here, response is HistoryResponse
    # How do we get node or swap context?
    if not ws.wakuSwap.isNil:
      info "handle store swap test", text=ws.wakuSwap.text
      # NOTE Perform accounting operation
      let peerId = conn.peerInfo.peerId
      let messages = response.messages
      ws.wakuSwap.credit(peerId, messages.len)
    else:
      info "handle store swap is nil"

    info "sending response", messages=response.messages.len

    await conn.writeLp(HistoryRPC(requestId: value.requestId,
        response: response).encode().buffer)

  ws.handler = handle
  ws.codec = WakuStoreCodec

  if ws.store.isNil:
    return

  proc onData(timestamp: uint64, msg: WakuMessage, pubsubTopic:  string) =
    # TODO index should not be recalculated
    ws.messages.add(IndexedWakuMessage(msg: msg, index: msg.computeIndex(), pubsubTopic: pubsubTopic))

  let res = ws.store.getAll(onData)
  if res.isErr:
    warn "failed to load messages from store", err = res.error
    waku_store_errors.inc(labelValues = ["store_load_failure"])
  
  waku_store_messages.set(ws.messages.len.int64, labelValues = ["stored"])

proc init*(T: type WakuStore, peerManager: PeerManager, rng: ref BrHmacDrbgContext,
                   store: MessageStore = nil, wakuSwap: WakuSwap = nil): T =
  debug "init"
  new result
  result.rng = rng
  result.peerManager = peerManager
  result.store = store
  result.wakuSwap = wakuSwap
  result.init()

# @TODO THIS SHOULD PROBABLY BE AN ADD FUNCTION AND APPEND THE PEER TO AN ARRAY
proc setPeer*(ws: WakuStore, peer: PeerInfo) =
  ws.peerManager.addPeer(peer, WakuStoreCodec)
  waku_store_peers.inc()

proc subscription*(proto: WakuStore): MessageNotificationSubscription =
  ## The filter function returns the pubsub filter for the node.
  ## This is used to pipe messages into the storage, therefore
  ## the filter should be used by the component that receives
  ## new messages.
  proc handle(topic: string, msg: WakuMessage) {.async.} =
    debug "subscription handle", topic=topic
    let index = msg.computeIndex()
    proto.messages.add(IndexedWakuMessage(msg: msg, index: index, pubsubTopic: topic))
    waku_store_messages.inc(labelValues = ["stored"])
    if proto.store.isNil:
      return
  
    let res = proto.store.put(index, msg, topic)
    if res.isErr:
      warn "failed to store messages", err = res.error
      waku_store_errors.inc(labelValues = ["store_failure"])

  result = MessageNotificationSubscription.init(@[], handle)

proc query*(w: WakuStore, query: HistoryQuery, handler: QueryHandlerFunc) {.async, gcsafe.} =
  # @TODO We need to be more stratigic about which peers we dial. Right now we just set one on the service.
  # Ideally depending on the query and our set  of peers we take a subset of ideal peers.
  # This will require us to check for various factors such as:
  #  - which topics they track
  #  - latency?
  #  - default store peer?

  let peerOpt = w.peerManager.selectPeer(WakuStoreCodec)

  if peerOpt.isNone():
    error "no suitable remote peers"
    waku_store_errors.inc(labelValues = [dialFailure])
    return

  let connOpt = await w.peerManager.dialPeer(peerOpt.get(), WakuStoreCodec)

  if connOpt.isNone():
    # @TODO more sophisticated error handling here
    error "failed to connect to remote peer"
    waku_store_errors.inc(labelValues = [dialFailure])
    return

  await connOpt.get().writeLP(HistoryRPC(requestId: generateRequestId(w.rng),
      query: query).encode().buffer)

  var message = await connOpt.get().readLp(64*1024)
  let response = HistoryRPC.init(message)

  if response.isErr:
    error "failed to decode response"
    waku_store_errors.inc(labelValues = [decodeRpcFailure])
    return

  waku_store_messages.set(response.value.response.messages.len.int64, labelValues = ["retrieved"])

  handler(response.value.response)

# NOTE: Experimental, maybe incorporate as part of query call
proc queryWithAccounting*(ws: WakuStore, query: HistoryQuery, handler: QueryHandlerFunc) {.async, gcsafe.} =
  # @TODO We need to be more stratigic about which peers we dial. Right now we just set one on the service.
  # Ideally depending on the query and our set  of peers we take a subset of ideal peers.
  # This will require us to check for various factors such as:
  #  - which topics they track
  #  - latency?
  #  - default store peer?

  let peerOpt = ws.peerManager.selectPeer(WakuStoreCodec)

  if peerOpt.isNone():
    error "no suitable remote peers"
    waku_store_errors.inc(labelValues = [dialFailure])
    return

  let connOpt = await ws.peerManager.dialPeer(peerOpt.get(), WakuStoreCodec)

  if connOpt.isNone():
    # @TODO more sophisticated error handling here
    error "failed to connect to remote peer"
    waku_store_errors.inc(labelValues = [dialFailure])
    return

  await connOpt.get().writeLP(HistoryRPC(requestId: generateRequestId(ws.rng),
      query: query).encode().buffer)

  var message = await connOpt.get().readLp(64*1024)
  let response = HistoryRPC.init(message)

  if response.isErr:
    error "failed to decode response"
    waku_store_errors.inc(labelValues = [decodeRpcFailure])
    return

  # NOTE Perform accounting operation
  # Assumes wakuSwap protocol is mounted
  let peerId = peerOpt.get().peerId
  let messages = response.value.response.messages
  ws.wakuSwap.debit(peerId, messages.len)

  waku_store_messages.set(response.value.response.messages.len.int64, labelValues = ["retrieved"])

  handler(response.value.response)<|MERGE_RESOLUTION|>--- conflicted
+++ resolved
@@ -126,21 +126,13 @@
 
   # var topics: seq[ContentTopic]
 
-<<<<<<< HEAD
-=======
-  # discard ? pb.getRepeatedField(2, topics)
-  # msg.topics = topics
->>>>>>> 5f1bab14
   var buffs: seq[seq[byte]]
   discard ? pb.getRepeatedField(2, buffs)
   
   for buf in buffs:
     msg.contentFilters.add(? HistoryContentFilter.init(buf))
 
-<<<<<<< HEAD
   discard ? pb.getField(3, msg.pubsubTopic)
-=======
->>>>>>> 5f1bab14
 
   var pagingInfoBuffer: seq[byte]
   discard ? pb.getField(4, pagingInfoBuffer)
@@ -194,7 +186,6 @@
 proc encode*(query: HistoryQuery): ProtoBuffer =
   result = initProtoBuffer()
 
-<<<<<<< HEAD
   for filter in query.contentFilters:
     result.write(2, filter.encode())
   result.write(3, query.pubsubTopic)
@@ -203,14 +194,6 @@
 
   result.write(5, query.startTime)
   result.write(6, query.endTime)
-=======
-  # for topic in query.topics:
-  #   result.write(2, topic)
-  for filter in query.contentFilters:
-    result.write(2, filter.encode())
-  
-  result.write(3, query.pagingInfo.encode())
->>>>>>> 5f1bab14
 
 
 proc encode*(response: HistoryResponse): ProtoBuffer =
@@ -327,7 +310,6 @@
 
 proc findMessages(w: WakuStore, query: HistoryQuery): HistoryResponse =
   result = HistoryResponse(messages: newSeq[WakuMessage]())
-<<<<<<< HEAD
   var data : seq[IndexedWakuMessage] = w.messages
 
   # filter based on content filters
@@ -346,14 +328,6 @@
   # an empty pubsub topic means no pubsub topic filter is requested
   if ((query.pubsubTopic).len != 0):
     data = data.filterIt(it.pubsubTopic == query.pubsubTopic)
-=======
-  # data holds IndexedWakuMessage whose topics match the query
-  var data : seq[IndexedWakuMessage] = @[]
-  for filter in query.contentFilters:
-    var matched = w.messages.filterIt(it.msg.contentTopic  == filter.contentTopic)  
-    # TODO remove duplicates from data 
-    data.add(matched)
->>>>>>> 5f1bab14
 
   # temporal filtering   
   # check whether the history query contains a time filter
