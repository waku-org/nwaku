## Waku Store protocol for historical messaging support.
## See spec for more details:
## https://github.com/vacp2p/specs/blob/master/specs/waku/v2/waku-store.md

{.push raises: [Defect].}

# Group by std, external then internal imports
import
  # std imports
  std/[tables, times, sequtils, algorithm, options],
  # external imports
  bearssl,
  chronicles,
  chronos, 
  libp2p/crypto/crypto,
  libp2p/protocols/protocol,
  libp2p/protobuf/minprotobuf,
  libp2p/stream/connection,
  metrics,
  stew/[results, byteutils],
  # internal imports
  ../../node/storage/message/message_store,
  ../../node/peer_manager/peer_manager,
  ../../utils/requests,
  ../waku_swap/waku_swap,
  ./waku_store_types
  

# export all modules whose types are used in public functions/types
export 
  options,
  chronos,
  bearssl,
  minprotobuf,
  peer_manager,
  waku_store_types

declarePublicGauge waku_store_messages, "number of historical messages", ["type"]
declarePublicGauge waku_store_peers, "number of store peers"
declarePublicGauge waku_store_errors, "number of store protocol errors", ["type"]
declarePublicGauge waku_store_queries, "number of store queries received"

logScope:
  topics = "wakustore"

const
  WakuStoreCodec* = "/vac/waku/store/2.0.0-beta3"
  DefaultStoreCapacity* = 50000 # Default maximum of 50k messages stored

# Error types (metric label values)
const
  dialFailure = "dial_failure"
  decodeRpcFailure = "decode_rpc_failure"

# TODO Move serialization function to separate file, too noisy
# TODO Move pagination to separate file, self-contained logic

proc computeIndex*(msg: WakuMessage): Index =
  ## Takes a WakuMessage and returns its Index
  var ctx: sha256
  ctx.init()
  ctx.update(msg.contentTopic.toBytes()) # converts the contentTopic to bytes
  ctx.update(msg.payload)
  let digest = ctx.finish() # computes the hash
  ctx.clear()
  var index = Index(digest:digest, receiverTime: epochTime(), senderTime: msg.timestamp)
  return index

proc encode*(index: Index): ProtoBuffer =
  ## encodes an Index object into a ProtoBuffer
  ## returns the resultant ProtoBuffer

  # intiate a ProtoBuffer
  var output = initProtoBuffer()

  # encodes index
  output.write(1, index.digest.data)
  output.write(2, index.receiverTime)
  output.write(3, index.senderTime)

  return output

proc encode*(pinfo: PagingInfo): ProtoBuffer =
  ## encodes a PagingInfo object into a ProtoBuffer
  ## returns the resultant ProtoBuffer

  # intiate a ProtoBuffer
  var output = initProtoBuffer()

  # encodes pinfo
  output.write(1, pinfo.pageSize)
  output.write(2, pinfo.cursor.encode())
  output.write(3, uint32(ord(pinfo.direction)))

  return output

proc init*(T: type Index, buffer: seq[byte]): ProtoResult[T] =
  ## creates and returns an Index object out of buffer
  var index = Index()
  let pb = initProtoBuffer(buffer)

  var data: seq[byte]
  discard ? pb.getField(1, data)

  # create digest from data
  index.digest = MDigest[256]()
  for count, b in data:
    index.digest.data[count] = b

  # read the timestamp
  var receiverTime: float64
  discard ? pb.getField(2, receiverTime)
  index.receiverTime = receiverTime

  # read the timestamp
  var senderTime: float64
  discard ? pb.getField(3, senderTime)
  index.senderTime = senderTime

  return ok(index) 

proc init*(T: type PagingInfo, buffer: seq[byte]): ProtoResult[T] =
  ## creates and returns a PagingInfo object out of buffer
  var pagingInfo = PagingInfo()
  let pb = initProtoBuffer(buffer)

  var pageSize: uint64
  discard ? pb.getField(1, pageSize)
  pagingInfo.pageSize = pageSize


  var cursorBuffer: seq[byte]
  discard ? pb.getField(2, cursorBuffer)
  pagingInfo.cursor = ? Index.init(cursorBuffer)

  var direction: uint32
  discard ? pb.getField(3, direction)
  pagingInfo.direction = PagingDirection(direction)

  return ok(pagingInfo) 

proc init*(T: type HistoryContentFilter, buffer: seq[byte]): ProtoResult[T] =
  let pb = initProtoBuffer(buffer)

  # ContentTopic corresponds to the contentTopic field of waku message (not to be confused with pubsub topic)
  var contentTopic: ContentTopic
  discard ? pb.getField(1, contentTopic)

  ok(HistoryContentFilter(contentTopic: contentTopic))

proc init*(T: type HistoryQuery, buffer: seq[byte]): ProtoResult[T] =
  var msg = HistoryQuery()
  let pb = initProtoBuffer(buffer)

  discard ? pb.getField(2, msg.pubsubTopic)

  var buffs: seq[seq[byte]]
  discard ? pb.getRepeatedField(3, buffs)
  
  for buf in buffs:
    msg.contentFilters.add(? HistoryContentFilter.init(buf))

  var pagingInfoBuffer: seq[byte]
  discard ? pb.getField(4, pagingInfoBuffer)

  msg.pagingInfo = ? PagingInfo.init(pagingInfoBuffer)

  discard ? pb.getField(5, msg.startTime)
  discard ? pb.getField(6, msg.endTime)


  return ok(msg)

proc init*(T: type HistoryResponse, buffer: seq[byte]): ProtoResult[T] =
  var msg = HistoryResponse()
  let pb = initProtoBuffer(buffer)

  var messages: seq[seq[byte]]
  discard ? pb.getRepeatedField(2, messages)

  for buf in messages:
    msg.messages.add(? WakuMessage.init(buf))

  var pagingInfoBuffer: seq[byte]
  discard ? pb.getField(3, pagingInfoBuffer)
  msg.pagingInfo= ? PagingInfo.init(pagingInfoBuffer)

  var error: uint32
  discard ? pb.getField(4, error)
  msg.error = HistoryResponseError(error)

  return ok(msg)

proc init*(T: type HistoryRPC, buffer: seq[byte]): ProtoResult[T] =
  var rpc = HistoryRPC()
  let pb = initProtoBuffer(buffer)

  discard ? pb.getField(1, rpc.requestId)

  var queryBuffer: seq[byte]
  discard ? pb.getField(2, queryBuffer)

  rpc.query = ? HistoryQuery.init(queryBuffer)

  var responseBuffer: seq[byte]
  discard ? pb.getField(3, responseBuffer)

  rpc.response = ? HistoryResponse.init(responseBuffer)

  return ok(rpc)

proc encode*(filter: HistoryContentFilter): ProtoBuffer =
  var output = initProtoBuffer()
  output.write(1, filter.contentTopic)
  return output

proc encode*(query: HistoryQuery): ProtoBuffer =
  var output = initProtoBuffer()
  
  output.write(2, query.pubsubTopic)

  for filter in query.contentFilters:
    output.write(3, filter.encode())

  output.write(4, query.pagingInfo.encode())

  output.write(5, query.startTime)
  output.write(6, query.endTime)

  return output


proc encode*(response: HistoryResponse): ProtoBuffer =
  var output = initProtoBuffer()

  for msg in response.messages:
    output.write(2, msg.encode())

  output.write(3, response.pagingInfo.encode())

  output.write(4, uint32(ord(response.error)))

  return output

proc encode*(rpc: HistoryRPC): ProtoBuffer =
  var output = initProtoBuffer()

  output.write(1, rpc.requestId)
  output.write(2, rpc.query.encode())
  output.write(3, rpc.response.encode())

  return output

proc indexComparison* (x, y: Index): int =
  ## compares x and y
  ## returns 0 if they are equal 
  ## returns -1 if x < y
  ## returns 1 if x > y
  let 
    timecmp = system.cmp(x.senderTime, y.senderTime)
    digestcm = system.cmp(x.digest.data, y.digest.data)
  if timecmp != 0: # timestamp has a higher priority for comparison
    return timecmp
  return digestcm

proc indexedWakuMessageComparison*(x, y: IndexedWakuMessage): int =
  ## compares x and y
  ## returns 0 if they are equal 
  ## returns -1 if x < y
  ## returns 1 if x > y
  return indexComparison(x.index, y.index)

proc findIndex*(msgList: seq[IndexedWakuMessage], index: Index): Option[int] =
  ## returns the position of an IndexedWakuMessage in msgList whose index value matches the given index
  ## returns none if no match is found
  for i, indexedWakuMessage in msgList:
    if indexedWakuMessage.index == index:
      return some(i)
  return none(int)

proc paginate*(msgList: seq[IndexedWakuMessage], pinfo: PagingInfo): (seq[IndexedWakuMessage], PagingInfo, HistoryResponseError) =
  ## takes a message list, and performs paging based on pinfo
  ## the message list must be sorted
  ## returns the page i.e, a sequence of IndexedWakuMessage and the new paging info to be used for the next paging request
  var
    cursor = pinfo.cursor
    pageSize = pinfo.pageSize
    dir = pinfo.direction
    output: (seq[IndexedWakuMessage], PagingInfo, HistoryResponseError) 

<<<<<<< HEAD
  if pageSize == uint64(0): # pageSize being zero indicates that no pagination is required
    let output = (msgList, pinfo, HistoryResponseError.NONE)
    return output

  if msgList.len == 0: # no pagination is needed for an empty list
    output = (msgList, PagingInfo(pageSize: 0, cursor:pinfo.cursor, direction: pinfo.direction), HistoryResponseError.NONE)
=======
  if list.len == 0: # no pagination is needed for an empty list
    output = (list, PagingInfo(pageSize: 0, cursor:pinfo.cursor, direction: pinfo.direction), HistoryResponseError.NONE)
>>>>>>> 685d43b2
    return output
  
  ## Adjust pageSize:
  ## - pageSize should not exceed maximum
  ## - pageSize being zero indicates "no pagination", but we still limit
  ##   responses to no more than a page of MaxPageSize messages
  if (pageSize == uint64(0)) or (pageSize > MaxPageSize):
    pageSize = MaxPageSize

  # sort the existing messages
<<<<<<< HEAD
  let total = uint64(msgList.len)
=======
  var 
    msgList = list # makes a copy of the list
    total = uint64(msgList.len)
  # sorts msgList based on the custom comparison proc indexedWakuMessageComparison
  msgList.sort(indexedWakuMessageComparison)
>>>>>>> 685d43b2
  
  # set the cursor of the initial paging request
  var isInitialQuery = false
  var cursorIndex: uint64
  if cursor == Index(): # an empty cursor means it is an initial query
    isInitialQuery = true
    case dir
      of PagingDirection.FORWARD:
        cursorIndex = 0 
        cursor = msgList[cursorIndex].index # set the cursor to the beginning of the list
      of PagingDirection.BACKWARD:
        cursorIndex =  total - 1
        cursor = msgList[cursorIndex].index # set the cursor to the end of the list
  else:
    var cursorIndexOption = msgList.findIndex(cursor) 
    if cursorIndexOption.isNone: # the cursor is not valid
      output = (@[], PagingInfo(pageSize: 0, cursor:pinfo.cursor, direction: pinfo.direction), HistoryResponseError.INVALID_CURSOR)
      return output
    cursorIndex = uint64(cursorIndexOption.get()) 
    
  case dir
    of PagingDirection.FORWARD: # forward pagination
      # set the index of the first message in the page
      # exclude the message pointing by the cursor 
      var startIndex = cursorIndex + 1
      # for the initial query, include the message pointing by the cursor 
      if isInitialQuery:  
        startIndex = cursorIndex
      
      # adjust the pageSize based on the total remaining messages
      pageSize = min(pageSize, total - startIndex)  

      if (pageSize == 0):
        output = (@[], PagingInfo(pageSize: pageSize, cursor:pinfo.cursor, direction: pinfo.direction), HistoryResponseError.NONE)
        return output
      
      # set the index of the last message in the page
      var endIndex = startIndex + pageSize - 1 

      # retrieve the messages
      var retMessages: seq[IndexedWakuMessage]
      for i in startIndex..endIndex:
        retMessages.add(msgList[i])
      output = (retMessages, PagingInfo(pageSize : pageSize, cursor : msgList[endIndex].index, direction : pinfo.direction), HistoryResponseError.NONE)
      return output

    of PagingDirection.BACKWARD: 
      # set the index of the last message in the page
      # exclude the message pointing by the cursor 
      var endIndex = cursorIndex - 1
      # for the initial query, include the message pointing by the cursor
      if isInitialQuery:  
        endIndex = cursorIndex
      
      # adjust the pageSize based on the total remaining messages
      pageSize = min(pageSize, endIndex + 1) 

      if (pageSize == 0):
        output =  (@[], PagingInfo(pageSize: pageSize, cursor:pinfo.cursor, direction: pinfo.direction), HistoryResponseError.NONE)
        return output

      # set the index of the first message in the page
      var startIndex = endIndex - pageSize + 1

      # retrieve the messages
      var retMessages: seq[IndexedWakuMessage]
      for i in startIndex..endIndex:
        retMessages.add(msgList[i])
      output = (retMessages, PagingInfo(pageSize : pageSize, cursor : msgList[startIndex].index, direction : pinfo.direction), HistoryResponseError.NONE)
      return output


proc findMessages(w: WakuStore, query: HistoryQuery): HistoryResponse =
  ## Extract query criteria
  ## All query criteria are optional
  let
    qContentTopics = if (query.contentFilters.len != 0): some(query.contentFilters.mapIt(it.contentTopic))
                     else: none(seq[ContentTopic])
    qPubSubTopic = if (query.pubsubTopic != ""): some(query.pubsubTopic)
                   else: none(string)
    qStartTime = if query.startTime != float64(0): some(query.startTime)
                 else: none(float64)
    qEndTime = if query.endTime != float64(0): some(query.endTime)
               else: none(float64)
  
  ## Compose filter predicate for message from query criteria
  proc matchesQuery(indMsg: IndexedWakuMessage): bool =
    if qPubSubTopic.isSome():
      # filter on pubsub topic
      if indMsg.pubsubTopic != qPubSubTopic.get():
        return false
    
    if qStartTime.isSome() and qEndTime.isSome():
      # temporal filtering
      # select only messages whose sender generated timestamps fall bw the queried start time and end time
      if indMsg.msg.timestamp > qEndTime.get() or indMsg.msg.timestamp < qStartTime.get():
        return false
    
    if qContentTopics.isSome():
      # filter on content
      if indMsg.msg.contentTopic notin qContentTopics.get():
        return false
    
    return true

  ## Filter history using predicate and sort on indexedWakuMessageComparison 
  ## TODO: since MaxPageSize is likely much smaller than w.messages.len,
  ## we could optimise here by only filtering a portion of w.messages,
  ## and repeat until we have populated a full page.
  ## TODO: we can gain a lot by rather sorting on insert. Perhaps use a nim-stew
  ## sorted set?
  let filteredMsgs = w.messages.filterIt(it.matchesQuery)
                               .sorted(indexedWakuMessageComparison)
  
  ## Paginate the filtered messages
  let (indexedWakuMsgList, updatedPagingInfo, error) = paginate(filteredMsgs, query.pagingInfo)

  ## Extract and return response
  let
    wakuMsgList = indexedWakuMsgList.mapIt(it.msg)
    historyRes = HistoryResponse(messages: wakuMsgList, pagingInfo: updatedPagingInfo, error: error)
  
  return historyRes

proc init*(ws: WakuStore, capacity = DefaultStoreCapacity) =

  proc handler(conn: Connection, proto: string) {.async.} =
    var message = await conn.readLp(MaxRpcSize.int)
    var res = HistoryRPC.init(message)
    if res.isErr:
      error "failed to decode rpc"
      waku_store_errors.inc(labelValues = [decodeRpcFailure])
      return

    # TODO Print more info here
    info "received query"
    waku_store_queries.inc()

    let value = res.value
    let response = ws.findMessages(res.value.query)

    # TODO Do accounting here, response is HistoryResponse
    # How do we get node or swap context?
    if not ws.wakuSwap.isNil:
      info "handle store swap test", text=ws.wakuSwap.text
      # NOTE Perform accounting operation
      let peerId = conn.peerId
      let messages = response.messages
      ws.wakuSwap.credit(peerId, messages.len)
    else:
      info "handle store swap is nil"

    info "sending response", messages=response.messages.len

    await conn.writeLp(HistoryRPC(requestId: value.requestId,
        response: response).encode().buffer)

  ws.handler = handler
  ws.codec = WakuStoreCodec
  ws.messages = initQueue(capacity)

  if ws.store.isNil:
    return

  proc onData(receiverTime: float64, msg: WakuMessage, pubsubTopic:  string) =
    # TODO index should not be recalculated
    ws.messages.add(IndexedWakuMessage(msg: msg, index: msg.computeIndex(), pubsubTopic: pubsubTopic))

  info "attempting to load messages from persistent storage"

  let res = ws.store.getAll(onData, some(capacity))
  if res.isErr:
    warn "failed to load messages from store", err = res.error
    waku_store_errors.inc(labelValues = ["store_load_failure"])
  else:
    info "successfully loaded from store"
  
  debug "the number of messages in the memory", messageNum=ws.messages.len
  waku_store_messages.set(ws.messages.len.int64, labelValues = ["stored"])


proc init*(T: type WakuStore, peerManager: PeerManager, rng: ref BrHmacDrbgContext,
           store: MessageStore = nil, wakuSwap: WakuSwap = nil, persistMessages = true,
           capacity = DefaultStoreCapacity): T =
  debug "init"
  var output = WakuStore(rng: rng, peerManager: peerManager, store: store, wakuSwap: wakuSwap, persistMessages: persistMessages)
  output.init(capacity)
  return output

# @TODO THIS SHOULD PROBABLY BE AN ADD FUNCTION AND APPEND THE PEER TO AN ARRAY
proc setPeer*(ws: WakuStore, peer: RemotePeerInfo) =
  ws.peerManager.addPeer(peer, WakuStoreCodec)
  waku_store_peers.inc()

proc handleMessage*(w: WakuStore, topic: string, msg: WakuMessage) {.async.} =
  if (not w.persistMessages):
    # Store is mounted but new messages should not be stored
    return

  # Handle WakuMessage according to store protocol
  trace "handle message in WakuStore", topic=topic, msg=msg

  let index = msg.computeIndex()
  w.messages.add(IndexedWakuMessage(msg: msg, index: index, pubsubTopic: topic))
  waku_store_messages.set(w.messages.len.int64, labelValues = ["stored"])
  if w.store.isNil:
    return

  let res = w.store.put(index, msg, topic)
  if res.isErr:
    trace "failed to store messages", err = res.error
    waku_store_errors.inc(labelValues = ["store_failure"])

proc query*(w: WakuStore, query: HistoryQuery, handler: QueryHandlerFunc) {.async, gcsafe.} =
  # @TODO We need to be more stratigic about which peers we dial. Right now we just set one on the service.
  # Ideally depending on the query and our set  of peers we take a subset of ideal peers.
  # This will require us to check for various factors such as:
  #  - which topics they track
  #  - latency?
  #  - default store peer?

  let peerOpt = w.peerManager.selectPeer(WakuStoreCodec)

  if peerOpt.isNone():
    error "no suitable remote peers"
    waku_store_errors.inc(labelValues = [dialFailure])
    return

  let connOpt = await w.peerManager.dialPeer(peerOpt.get(), WakuStoreCodec)

  if connOpt.isNone():
    # @TODO more sophisticated error handling here
    error "failed to connect to remote peer"
    waku_store_errors.inc(labelValues = [dialFailure])
    return

  await connOpt.get().writeLP(HistoryRPC(requestId: generateRequestId(w.rng),
      query: query).encode().buffer)

  var message = await connOpt.get().readLp(MaxRpcSize.int)
  let response = HistoryRPC.init(message)

  if response.isErr:
    error "failed to decode response"
    waku_store_errors.inc(labelValues = [decodeRpcFailure])
    return

  waku_store_messages.set(response.value.response.messages.len.int64, labelValues = ["retrieved"])
  handler(response.value.response)

proc queryFrom*(w: WakuStore, query: HistoryQuery, handler: QueryHandlerFunc, peer: RemotePeerInfo): Future[QueryResult] {.async, gcsafe.} =
  ## sends the query to the given peer
  ## returns the number of retrieved messages if no error occurs, otherwise returns the error string
  # TODO dialPeer add it to the list of known peers, while it does not cause any issue but might be unnecessary
  let connOpt = await w.peerManager.dialPeer(peer, WakuStoreCodec)

  if connOpt.isNone():
    error "failed to connect to remote peer"
    waku_store_errors.inc(labelValues = [dialFailure])
    return err("failed to connect to remote peer")

  await connOpt.get().writeLP(HistoryRPC(requestId: generateRequestId(w.rng),
      query: query).encode().buffer)
  debug "query is sent", query=query
  var message = await connOpt.get().readLp(MaxRpcSize.int)
  let response = HistoryRPC.init(message)

  debug "response is received"

  if response.isErr:
    error "failed to decode response"
    waku_store_errors.inc(labelValues = [decodeRpcFailure])
    return err("failed to decode response")
    

  waku_store_messages.set(response.value.response.messages.len.int64, labelValues = ["retrieved"])
  handler(response.value.response)
  return ok(response.value.response.messages.len.uint64)

proc queryFromWithPaging*(w: WakuStore, query: HistoryQuery, peer: RemotePeerInfo): Future[MessagesResult] {.async, gcsafe.} =
  ## a thin wrapper for queryFrom
  ## sends the query to the given peer
  ## when the query has a valid pagingInfo, it retrieves the historical messages in pages
  ## returns all the fetched messages if no error occurs, otherwise returns an error string
  debug "queryFromWithPaging is called"
  var messageList: seq[WakuMessage]
  # make a copy of the query
  var q = query
  debug "query is", q=q

  var hasNextPage = true
  proc handler(response: HistoryResponse) {.gcsafe.} =
    # store messages
    for m in response.messages.items: messageList.add(m)
    
    # check whether it is the last page
    hasNextPage = (response.pagingInfo.pageSize != 0)
    debug "hasNextPage", hasNextPage=hasNextPage

    # update paging cursor
    q.pagingInfo.cursor = response.pagingInfo.cursor
    debug "next paging info", pagingInfo=q.pagingInfo

  # fetch the history in pages
  while (hasNextPage):
    let successResult = await w.queryFrom(q, handler, peer)
    if not successResult.isOk: return err("failed to resolve the query")
    debug "hasNextPage", hasNextPage=hasNextPage

  return ok(messageList)

proc queryLoop(w: WakuStore, query: HistoryQuery, candidateList: seq[RemotePeerInfo]): Future[MessagesResult]  {.async, gcsafe.} = 
  ## loops through the candidateList in order and sends the query to each until one of the query gets resolved successfully
  ## returns the retrieved messages, or error if all the requests fail
  for peer in candidateList.items: 
    let successResult = await w.queryFromWithPaging(query, peer)
    if successResult.isOk: return ok(successResult.value)

  debug "failed to resolve the query"
  return err("failed to resolve the query")

proc findLastSeen*(list: seq[IndexedWakuMessage]): float = 
  var lastSeenTime = float64(0)
  for iwmsg in list.items : 
    if iwmsg.msg.timestamp>lastSeenTime: 
      lastSeenTime = iwmsg.msg.timestamp 
  return lastSeenTime

proc isDuplicate(message: WakuMessage, list: seq[WakuMessage]): bool =
  ## return true if a duplicate message is found, otherwise false
  # it is defined as a separate proc to be bale to adjust comparison criteria 
  # e.g., to exclude timestamp or include pubsub topic
  if message in list: return true
  return false

proc resume*(ws: WakuStore, peerList: Option[seq[RemotePeerInfo]] = none(seq[RemotePeerInfo]), pageSize: uint64 = DefaultPageSize): Future[QueryResult] {.async, gcsafe.} =
  ## resume proc retrieves the history of waku messages published on the default waku pubsub topic since the last time the waku store node has been online 
  ## messages are stored in the store node's messages field and in the message db
  ## the offline time window is measured as the difference between the current time and the timestamp of the most recent persisted waku message 
  ## an offset of 20 second is added to the time window to count for nodes asynchrony
  ## peerList indicates the list of peers to query from. The history is fetched from the first available peer in this list. Such candidates should be found through a discovery method (to be developed).
  ## if no peerList is passed, one of the peers in the underlying peer manager unit of the store protocol is picked randomly to fetch the history from. 
  ## The history gets fetched successfully if the dialed peer has been online during the queried time window.
  ## the resume proc returns the number of retrieved messages if no error occurs, otherwise returns the error string
  
  var currentTime = epochTime()
  var lastSeenTime: float = findLastSeen(ws.messages.allItems())
  debug "resume", currentEpochTime=currentTime
  
  # adjust the time window with an offset of 20 seconds
  let offset: float64 = 200000
  currentTime = currentTime + offset
  lastSeenTime = max(lastSeenTime - offset, 0)
  debug "the  offline time window is", lastSeenTime=lastSeenTime, currentTime=currentTime

  let 
    pinfo = PagingInfo(direction:PagingDirection.FORWARD, pageSize: pageSize)
    rpc = HistoryQuery(pubsubTopic: DefaultTopic, startTime: lastSeenTime, endTime: currentTime, pagingInfo: pinfo)


  var dismissed: uint = 0
  var added: uint = 0
  proc save(msgList: seq[WakuMessage]) =
    debug "save proc is called"
    # exclude index from the comparison criteria
    let currentMsgSummary = ws.messages.mapIt(it.msg)
    for msg in msgList:
      # check for duplicate messages
      # TODO Should take pubsub topic into account if we are going to support topics rather than the DefaultTopic
      if isDuplicate(msg,currentMsgSummary): 
        dismissed = dismissed + 1
        continue

      # store the new message 
      let index = msg.computeIndex()
      let indexedWakuMsg = IndexedWakuMessage(msg: msg, index: index, pubsubTopic: DefaultTopic)
      
      # store in db if exists
      if not ws.store.isNil: 
        let res = ws.store.put(index, msg, DefaultTopic)
        if res.isErr:
          trace "failed to store messages", err = res.error
          waku_store_errors.inc(labelValues = ["store_failure"])
          continue
        
      ws.messages.add(indexedWakuMsg)
      added = added + 1
    
    waku_store_messages.set(ws.messages.len.int64, labelValues = ["stored"])

    debug "number of duplicate messages found in resume", dismissed=dismissed
    debug "number of messages added via resume", added=added

  if peerList.isSome:
    debug "trying the candidate list to fetch the history"
    let successResult = await ws.queryLoop(rpc, peerList.get())
    if successResult.isErr:
      debug "failed to resume the history from the list of candidates"
      return err("failed to resume the history from the list of candidates")
    debug "resume is done successfully"
    save(successResult.value)
    return ok(added)
  else:
    debug "no candidate list is provided, selecting a random peer"
    # if no peerList is set then query from one of the peers stored in the peer manager 
    let peerOpt = ws.peerManager.selectPeer(WakuStoreCodec)
    if peerOpt.isNone():
      error "no suitable remote peers"
      waku_store_errors.inc(labelValues = [dialFailure])
      return err("no suitable remote peers")

    debug "a peer is selected from peer manager"
    let remotePeerInfo = peerOpt.get()
    let successResult = await ws.queryFromWithPaging(rpc, remotePeerInfo)
    if successResult.isErr: 
      debug "failed to resume the history"
      return err("failed to resume the history")
    debug "resume is done successfully"
    save(successResult.value)
    return ok(added)

# NOTE: Experimental, maybe incorporate as part of query call
proc queryWithAccounting*(ws: WakuStore, query: HistoryQuery, handler: QueryHandlerFunc) {.async, gcsafe.} =
  # @TODO We need to be more stratigic about which peers we dial. Right now we just set one on the service.
  # Ideally depending on the query and our set  of peers we take a subset of ideal peers.
  # This will require us to check for various factors such as:
  #  - which topics they track
  #  - latency?
  #  - default store peer?

  let peerOpt = ws.peerManager.selectPeer(WakuStoreCodec)

  if peerOpt.isNone():
    error "no suitable remote peers"
    waku_store_errors.inc(labelValues = [dialFailure])
    return

  let connOpt = await ws.peerManager.dialPeer(peerOpt.get(), WakuStoreCodec)

  if connOpt.isNone():
    # @TODO more sophisticated error handling here
    error "failed to connect to remote peer"
    waku_store_errors.inc(labelValues = [dialFailure])
    return

  await connOpt.get().writeLP(HistoryRPC(requestId: generateRequestId(ws.rng),
      query: query).encode().buffer)

  var message = await connOpt.get().readLp(MaxRpcSize.int)
  let response = HistoryRPC.init(message)

  if response.isErr:
    error "failed to decode response"
    waku_store_errors.inc(labelValues = [decodeRpcFailure])
    return

  # NOTE Perform accounting operation
  # Assumes wakuSwap protocol is mounted
  let remotePeerInfo = peerOpt.get()
  let messages = response.value.response.messages
  ws.wakuSwap.debit(remotePeerInfo.peerId, messages.len)

  waku_store_messages.set(response.value.response.messages.len.int64, labelValues = ["retrieved"])

  handler(response.value.response)<|MERGE_RESOLUTION|>--- conflicted
+++ resolved
@@ -288,17 +288,8 @@
     dir = pinfo.direction
     output: (seq[IndexedWakuMessage], PagingInfo, HistoryResponseError) 
 
-<<<<<<< HEAD
-  if pageSize == uint64(0): # pageSize being zero indicates that no pagination is required
-    let output = (msgList, pinfo, HistoryResponseError.NONE)
-    return output
-
   if msgList.len == 0: # no pagination is needed for an empty list
     output = (msgList, PagingInfo(pageSize: 0, cursor:pinfo.cursor, direction: pinfo.direction), HistoryResponseError.NONE)
-=======
-  if list.len == 0: # no pagination is needed for an empty list
-    output = (list, PagingInfo(pageSize: 0, cursor:pinfo.cursor, direction: pinfo.direction), HistoryResponseError.NONE)
->>>>>>> 685d43b2
     return output
   
   ## Adjust pageSize:
@@ -308,16 +299,7 @@
   if (pageSize == uint64(0)) or (pageSize > MaxPageSize):
     pageSize = MaxPageSize
 
-  # sort the existing messages
-<<<<<<< HEAD
   let total = uint64(msgList.len)
-=======
-  var 
-    msgList = list # makes a copy of the list
-    total = uint64(msgList.len)
-  # sorts msgList based on the custom comparison proc indexedWakuMessageComparison
-  msgList.sort(indexedWakuMessageComparison)
->>>>>>> 685d43b2
   
   # set the cursor of the initial paging request
   var isInitialQuery = false
