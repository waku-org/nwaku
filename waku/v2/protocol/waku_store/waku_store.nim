--- conflicted
+++ resolved
@@ -531,22 +531,14 @@
   ## The history gets fetched successfully if the dialed peer has been online during the queried time window.
   ## the resume proc returns the number of retrieved messages if no error occurs, otherwise returns the error string
   
-<<<<<<< HEAD
-  var currentTime = epochTime()
-=======
 
   var currentTime = getNanosecondTime(epochTime())
->>>>>>> dd2ed886
   debug "resume", currentEpochTime=currentTime
 
   let lastSeenItem = ws.messages.last()
 
   var lastSeenTime = if lastSeenItem.isOk(): lastSeenItem.get().msg.timestamp
-<<<<<<< HEAD
-                     else: float64(0)
-=======
                      else: Timestamp(0)
->>>>>>> dd2ed886
                      
   # adjust the time window with an offset of 20 seconds
   let offset: Timestamp = getNanosecondTime(20)
