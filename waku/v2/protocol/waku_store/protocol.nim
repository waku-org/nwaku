## Waku Store protocol for historical messaging support.
## See spec for more details:
## https://github.com/vacp2p/specs/blob/master/specs/waku/v2/waku-store.md
{.push raises: [Defect].}

import
  std/[tables, times, sequtils, options, algorithm],
  stew/results,
  chronicles,
  chronos, 
  bearssl/rand,
  libp2p/crypto/crypto,
  libp2p/protocols/protocol,
  libp2p/protobuf/minprotobuf,
  libp2p/stream/connection,
  metrics
import
  ../../node/storage/message/message_retention_policy,
  ../../node/storage/message/waku_store_queue,
  ../../node/peer_manager/peer_manager,
  ../../utils/time,
  ../waku_message,
  ../waku_swap/waku_swap,
  ./rpc,
  ./rpc_codec,
  ./pagination,
  ./message_store,
  ./protocol_metrics


logScope:
  topics = "wakustore"


const 
  WakuStoreCodec* = "/vac/waku/store/2.0.0-beta4"

  DefaultTopic* = "/waku/2/default-waku/proto"

  MaxMessageTimestampVariance* = getNanoSecondTime(20) # 20 seconds maximum allowable sender timestamp "drift"


type
  WakuStoreResult*[T] = Result[T, string]

  WakuStore* = ref object of LPProtocol
    peerManager*: PeerManager
    rng*: ref rand.HmacDrbgContext
    store*: MessageStore
    wakuSwap*: WakuSwap
    retentionPolicy: Option[MessageRetentionPolicy]


proc executeMessageRetentionPolicy*(w: WakuStore) =
  if w.retentionPolicy.isNone():
    return

  if w.store.isNil():
    return

  let policy = w.retentionPolicy.get()

  let retPolicyRes = policy.execute(w.store)
  if retPolicyRes.isErr():
      waku_store_errors.inc(labelValues = [retPolicyFailure])
      debug "failed execution of retention policy", error=retPolicyRes.error


proc reportStoredMessagesMetric*(w: WakuStore) = 
  if w.store.isNil():
    return

  let resCount = w.store.getMessagesCount()
  if resCount.isErr():
    return

  waku_store_messages.set(resCount.value, labelValues = ["stored"])


proc findMessages(w: WakuStore, query: HistoryQuery): HistoryResponse {.gcsafe.} =
  ## Query history to return a single page of messages matching the query
  
  # Extract query criteria. All query criteria are optional
  let
    qContentTopics = if (query.contentFilters.len != 0): some(query.contentFilters.mapIt(it.contentTopic))
                     else: none(seq[ContentTopic])
    qPubSubTopic = if (query.pubsubTopic != ""): some(query.pubsubTopic)
                   else: none(string)
    qCursor = if query.pagingInfo.cursor != PagingIndex(): some(query.pagingInfo.cursor)
              else: none(PagingIndex)
    qStartTime = if query.startTime != Timestamp(0): some(query.startTime)
                 else: none(Timestamp)
    qEndTime = if query.endTime != Timestamp(0): some(query.endTime)
               else: none(Timestamp)
    qMaxPageSize = if query.pagingInfo.pageSize <= 0: DefaultPageSize
                   else: min(query.pagingInfo.pageSize, MaxPageSize)
    qAscendingOrder = query.pagingInfo.direction == PagingDirection.FORWARD


  let queryStartTime = getTime().toUnixFloat()
  
  let queryRes = w.store.getMessagesByHistoryQuery(
        contentTopic = qContentTopics,
        pubsubTopic = qPubSubTopic,
        cursor = qCursor,
        startTime = qStartTime,
        endTime = qEndTime,
        maxPageSize = qMaxPageSize + 1,
        ascendingOrder = qAscendingOrder
      )

  let queryDuration = getTime().toUnixFloat() - queryStartTime
  waku_store_query_duration_seconds.observe(queryDuration)


  # Build response
  # TODO: Improve error reporting
  if queryRes.isErr():
    return HistoryResponse(messages: @[], pagingInfo: PagingInfo(), error: HistoryResponseError.INVALID_CURSOR)

  let rows = queryRes.get()
  
  if rows.len <= 0:
    return HistoryResponse(messages: @[], error: HistoryResponseError.NONE)
  
  var messages = if rows.len <= int(qMaxPageSize): rows.mapIt(it[1])
                 else: rows[0..^2].mapIt(it[1])
  var pagingInfo = none(PagingInfo)

  # The retrieved messages list should always be in chronological order
  if not qAscendingOrder:
    messages.reverse()

  
  if rows.len > int(qMaxPageSize):
    ## Build last message cursor
    ## The cursor is built from the last message INCLUDED in the response
    ## (i.e. the second last message in the rows list)
    let (pubsubTopic, message, digest, storeTimestamp) = rows[^2]

    # TODO: Improve coherence of MessageDigest type
    var messageDigest: array[32, byte]
    for i in 0..<min(digest.len, 32):
      messageDigest[i] = digest[i]

    let pagingIndex = PagingIndex(
      pubsubTopic: pubsubTopic, 
      senderTime: message.timestamp,
      receiverTime: storeTimestamp,
      digest: MessageDigest(data: messageDigest)
    )

    pagingInfo = some(PagingInfo(
      pageSize: uint64(messages.len),
      cursor: pagingIndex,
      direction: if qAscendingOrder: PagingDirection.FORWARD
                else: PagingDirection.BACKWARD
    ))

  HistoryResponse(
    messages: messages, 
    pagingInfo: pagingInfo.get(PagingInfo()),
    error: HistoryResponseError.NONE
  )

proc initProtocolHandler*(ws: WakuStore) =
  
  proc handler(conn: Connection, proto: string) {.async.} =
    let buf = await conn.readLp(MaxRpcSize.int)

    let resReq = HistoryRPC.init(buf)
    if resReq.isErr():
      error "failed to decode rpc", peerId=conn.peerId
      waku_store_errors.inc(labelValues = [decodeRpcFailure])
      return

    let req = resReq.value

    info "received history query", peerId=conn.peerId, requestId=req.requestId, query=req.query
    waku_store_queries.inc()

    let resp = if not ws.store.isNil(): ws.findMessages(req.query)
               # TODO: Improve error reporting
               else: HistoryResponse(error: HistoryResponseError.SERVICE_UNAVAILABLE)

    if not ws.wakuSwap.isNil():
      info "handle store swap", peerId=conn.peerId, requestId=req.requestId, text=ws.wakuSwap.text

      # Perform accounting operation
      # TODO: Do accounting here, response is HistoryResponse. How do we get node or swap context?
      let peerId = conn.peerId
      let messages = resp.messages
      ws.wakuSwap.credit(peerId, messages.len)

    info "sending history response", peerId=conn.peerId, requestId=req.requestId, messages=resp.messages.len

    let rpc = HistoryRPC(requestId: req.requestId, response: resp)
    await conn.writeLp(rpc.encode().buffer)

  ws.handler = handler
  ws.codec = WakuStoreCodec

proc new*(T: type WakuStore, 
           peerManager: PeerManager, 
           rng: ref rand.HmacDrbgContext,
           store: MessageStore, 
           wakuSwap: WakuSwap = nil, 
           retentionPolicy=none(MessageRetentionPolicy)): T =
  let ws = WakuStore(
    rng: rng, 
    peerManager: peerManager, 
    store: store, 
    wakuSwap: wakuSwap, 
    retentionPolicy: retentionPolicy
  )
  ws.initProtocolHandler()

  return ws

proc init*(T: type WakuStore, 
           peerManager: PeerManager, 
           rng: ref rand.HmacDrbgContext,
           wakuSwap: WakuSwap = nil, 
           retentionPolicy=none(MessageRetentionPolicy)): T =
  let store = StoreQueueRef.new()
  WakuStore.init(peerManager, rng, store, wakuSwap, retentionPolicy)


proc isValidMessage(msg: WakuMessage): bool =
  if msg.timestamp == 0:
    return true

  let 
    now = getNanosecondTime(getTime().toUnixFloat())
    lowerBound = now - MaxMessageTimestampVariance
    upperBound = now + MaxMessageTimestampVariance

  return lowerBound <= msg.timestamp and msg.timestamp <= upperBound

proc handleMessage*(w: WakuStore, pubsubTopic: string, msg: WakuMessage) =
  if w.store.isNil():
    # Messages should not be stored
    return

  if msg.ephemeral:
    # The message is ephemeral, should not be stored
    return
  
  if not isValidMessage(msg):
    waku_store_errors.inc(labelValues = [invalidMessage])
    return


  let insertStartTime = getTime().toUnixFloat()
  
  block:
    let
      msgDigest = computeDigest(msg) 
      msgReceivedTime = if msg.timestamp > 0: msg.timestamp
                        else: getNanosecondTime(getTime().toUnixFloat()) 

    trace "handling message", pubsubTopic=pubsubTopic, contentTopic=msg.contentTopic, timestamp=msg.timestamp, digest=msgDigest

    let putStoreRes = w.store.put(pubsubTopic, msg, msgDigest, msgReceivedTime)
    if putStoreRes.isErr():
      debug "failed to insert message into the store", err=putStoreRes.error
      waku_store_errors.inc(labelValues = [insertFailure])
      return

  let insertDuration = getTime().toUnixFloat() - insertStartTime
<<<<<<< HEAD
  waku_store_insert_duration_seconds.observe(insertDuration)


## CLIENT

# TODO: This should probably be an add function and append the peer to an array
proc setPeer*(ws: WakuStore, peer: RemotePeerInfo) {.
  deprecated: "use waku_store/client methods instead".} =
  ws.peerManager.addPeer(peer, WakuStoreCodec)
  waku_store_peers.inc()

proc query(w: WakuStore, req: HistoryQuery, peer: RemotePeerInfo): Future[WakuStoreResult[HistoryResponse]] {.async, gcsafe,
  deprecated: "use waku_store/client methods instead".} =
  let connOpt = await w.peerManager.dialPeer(peer, WakuStoreCodec)
  if connOpt.isNone():
    waku_store_errors.inc(labelValues = [dialFailure])
    return err(dialFailure)
  let connection = connOpt.get()

  let rpc = HistoryRPC(requestId: generateRequestId(w.rng), query: req)
  await connection.writeLP(rpc.encode().buffer)

  var message = await connOpt.get().readLp(MaxRpcSize.int)
  let response = HistoryRPC.init(message)

  if response.isErr():
    error "failed to decode response"
    waku_store_errors.inc(labelValues = [decodeRpcFailure])
    return err(decodeRpcFailure)

  waku_store_messages.set(response.value.response.messages.len.int64, labelValues = ["retrieved"])
  return ok(response.value.response)

proc query*(w: WakuStore, req: HistoryQuery): Future[WakuStoreResult[HistoryResponse]] {.async, gcsafe,
  deprecated: "use waku_store/client methods instead".} =
  # TODO: We need to be more stratigic about which peers we dial. Right now we just set one on the service.
  # Ideally depending on the query and our set  of peers we take a subset of ideal peers.
  # This will require us to check for various factors such as:
  #  - which topics they track
  #  - latency?
  #  - default store peer?

  let peerOpt = w.peerManager.selectPeer(WakuStoreCodec)
  if peerOpt.isNone():
    error "no suitable remote peers"
    waku_store_errors.inc(labelValues = [peerNotFoundFailure])
    return err(peerNotFoundFailure)

  return await w.query(req, peerOpt.get())


## 21/WAKU2-FAULT-TOLERANT-STORE

const StoreResumeTimeWindowOffset: Timestamp = getNanosecondTime(20)  ## Adjust the time window with an offset of 20 seconds

proc queryFromWithPaging*(w: WakuStore, query: HistoryQuery, peer: RemotePeerInfo): Future[WakuStoreResult[seq[WakuMessage]]] {.async, gcsafe,
  deprecated: "use waku_store/client methods instead".} =
  ## A thin wrapper for query. Sends the query to the given peer. when the  query has a valid pagingInfo, 
  ## it retrieves the historical messages in pages.
  ## Returns all the fetched messages, if error occurs, returns an error string

  # Make a copy of the query
  var req = query

  var messageList: seq[WakuMessage] = @[]

  # Fetch the history in pages
  while true:
    let res = await w.query(req, peer)
    if res.isErr(): 
      return err(res.error)

    let response = res.get()

    messageList.add(response.messages)

    # Check whether it is the last page
    if response.pagingInfo.pageSize == 0:
      break

    # Update paging cursor
    req.pagingInfo.cursor = response.pagingInfo.cursor

  return ok(messageList)

proc queryLoop(w: WakuStore, req: HistoryQuery, candidateList: seq[RemotePeerInfo]): Future[WakuStoreResult[seq[WakuMessage]]]  {.async, gcsafe,
  deprecated: "use waku_store/client methods instead".} =
  ## Loops through the peers candidate list in order and sends the query to each
  ##
  ## Once all responses have been received, the retrieved messages are consolidated into one deduplicated list.
  ## if no messages have been retrieved, the returned future will resolve into a result holding an empty seq.
  let queriesList = candidateList.mapIt(w.queryFromWithPaging(req, it))

  await allFutures(queriesList)

  let messagesList = queriesList
    .map(proc (fut: Future[WakuStoreResult[seq[WakuMessage]]]): seq[WakuMessage] =
      try:
        # fut.read() can raise a CatchableError
        # These futures have been awaited before using allFutures(). Call completed() just as a sanity check.
        if not fut.completed() or fut.read().isErr(): 
          return @[]

        fut.read().value
      except CatchableError:
        return @[]
    )
    .concat()
    .deduplicate()

  if messagesList.len == 0:
    return err("failed to resolve the query")

  return ok(messagesList)

proc resume*(w: WakuStore, 
             peerList: Option[seq[RemotePeerInfo]] = none(seq[RemotePeerInfo]), 
             pageSize: uint64 = DefaultPageSize,
             pubsubTopic = DefaultTopic): Future[WakuStoreResult[uint64]] {.async, gcsafe,
  deprecated: "use waku_store/client methods instead".} =
  ## resume proc retrieves the history of waku messages published on the default waku pubsub topic since the last time the waku store node has been online 
  ## messages are stored in the store node's messages field and in the message db
  ## the offline time window is measured as the difference between the current time and the timestamp of the most recent persisted waku message 
  ## an offset of 20 second is added to the time window to count for nodes asynchrony
  ## peerList indicates the list of peers to query from.
  ## The history is fetched from all available peers in this list and then consolidated into one deduplicated list.
  ## Such candidates should be found through a discovery method (to be developed).
  ## if no peerList is passed, one of the peers in the underlying peer manager unit of the store protocol is picked randomly to fetch the history from. 
  ## The history gets fetched successfully if the dialed peer has been online during the queried time window.
  ## the resume proc returns the number of retrieved messages if no error occurs, otherwise returns the error string
  
  # If store has not been provided, don't even try
  if w.store.isNil():
    return err("store not provided (nil)")

  # NOTE: Original implementation is based on the message's sender timestamp. At the moment
  #       of writing, the sqlite store implementation returns the last message's receiver 
  #       timestamp.
  #  lastSeenTime = lastSeenItem.get().msg.timestamp
  let 
    lastSeenTime = w.store.getNewestMessageTimestamp().get(Timestamp(0))
    now = getNanosecondTime(getTime().toUnixFloat())

  debug "resuming with offline time window", lastSeenTime=lastSeenTime, currentTime=now

  let
    queryEndTime = now + StoreResumeTimeWindowOffset
    queryStartTime = max(lastSeenTime - StoreResumeTimeWindowOffset, 0)

  let req = HistoryQuery(
    pubsubTopic: pubsubTopic, 
    startTime: queryStartTime, 
    endTime: queryEndTime,
    pagingInfo: PagingInfo(
      direction:PagingDirection.FORWARD, 
      pageSize: pageSize
    )
  )

  var res: WakuStoreResult[seq[WakuMessage]]
  if peerList.isSome():
    debug "trying the candidate list to fetch the history"
    res = await w.queryLoop(req, peerList.get())

  else:
    debug "no candidate list is provided, selecting a random peer"
    # if no peerList is set then query from one of the peers stored in the peer manager 
    let peerOpt = w.peerManager.selectPeer(WakuStoreCodec)
    if peerOpt.isNone():
      warn "no suitable remote peers"
      waku_store_errors.inc(labelValues = [peerNotFoundFailure])
      return err("no suitable remote peers")

    debug "a peer is selected from peer manager"
    res = await w.queryFromWithPaging(req, peerOpt.get())

  if res.isErr(): 
    debug "failed to resume the history"
    return err("failed to resume the history")


  # Save the retrieved messages in the store
  var added: uint = 0
  for msg in res.get():
    let putStoreRes = w.store.put(pubsubTopic, msg)
    if putStoreRes.isErr():
      warn "failed to insert resumed message into store", error=putStoreRes.error
      continue

    added.inc()

  return ok(added)


## EXPERIMENTAL

# NOTE: Experimental, maybe incorporate as part of query call
proc queryWithAccounting*(ws: WakuStore, req: HistoryQuery): Future[WakuStoreResult[HistoryResponse]] {.async, gcsafe,
  deprecated: "use waku_store/client methods instead".} =
  let peerOpt = ws.peerManager.selectPeer(WakuStoreCodec)
  if peerOpt.isNone():
    error "no suitable remote peers"
    waku_store_errors.inc(labelValues = [peerNotFoundFailure])
    return err(peerNotFoundFailure)

  let res = await ws.query(req, peerOpt.get())
  if res.isErr():
    return err(res.error)

  let response = res.get()

  # Perform accounting operation. Assumes wakuSwap protocol is mounted
  ws.wakuSwap.debit(peerOpt.get().peerId, response.messages.len)

  return ok(response)
=======
  waku_store_insert_duration_seconds.observe(insertDuration)
>>>>>>> 0de5a122
<|MERGE_RESOLUTION|>--- conflicted
+++ resolved
@@ -268,222 +268,4 @@
       return
 
   let insertDuration = getTime().toUnixFloat() - insertStartTime
-<<<<<<< HEAD
-  waku_store_insert_duration_seconds.observe(insertDuration)
-
-
-## CLIENT
-
-# TODO: This should probably be an add function and append the peer to an array
-proc setPeer*(ws: WakuStore, peer: RemotePeerInfo) {.
-  deprecated: "use waku_store/client methods instead".} =
-  ws.peerManager.addPeer(peer, WakuStoreCodec)
-  waku_store_peers.inc()
-
-proc query(w: WakuStore, req: HistoryQuery, peer: RemotePeerInfo): Future[WakuStoreResult[HistoryResponse]] {.async, gcsafe,
-  deprecated: "use waku_store/client methods instead".} =
-  let connOpt = await w.peerManager.dialPeer(peer, WakuStoreCodec)
-  if connOpt.isNone():
-    waku_store_errors.inc(labelValues = [dialFailure])
-    return err(dialFailure)
-  let connection = connOpt.get()
-
-  let rpc = HistoryRPC(requestId: generateRequestId(w.rng), query: req)
-  await connection.writeLP(rpc.encode().buffer)
-
-  var message = await connOpt.get().readLp(MaxRpcSize.int)
-  let response = HistoryRPC.init(message)
-
-  if response.isErr():
-    error "failed to decode response"
-    waku_store_errors.inc(labelValues = [decodeRpcFailure])
-    return err(decodeRpcFailure)
-
-  waku_store_messages.set(response.value.response.messages.len.int64, labelValues = ["retrieved"])
-  return ok(response.value.response)
-
-proc query*(w: WakuStore, req: HistoryQuery): Future[WakuStoreResult[HistoryResponse]] {.async, gcsafe,
-  deprecated: "use waku_store/client methods instead".} =
-  # TODO: We need to be more stratigic about which peers we dial. Right now we just set one on the service.
-  # Ideally depending on the query and our set  of peers we take a subset of ideal peers.
-  # This will require us to check for various factors such as:
-  #  - which topics they track
-  #  - latency?
-  #  - default store peer?
-
-  let peerOpt = w.peerManager.selectPeer(WakuStoreCodec)
-  if peerOpt.isNone():
-    error "no suitable remote peers"
-    waku_store_errors.inc(labelValues = [peerNotFoundFailure])
-    return err(peerNotFoundFailure)
-
-  return await w.query(req, peerOpt.get())
-
-
-## 21/WAKU2-FAULT-TOLERANT-STORE
-
-const StoreResumeTimeWindowOffset: Timestamp = getNanosecondTime(20)  ## Adjust the time window with an offset of 20 seconds
-
-proc queryFromWithPaging*(w: WakuStore, query: HistoryQuery, peer: RemotePeerInfo): Future[WakuStoreResult[seq[WakuMessage]]] {.async, gcsafe,
-  deprecated: "use waku_store/client methods instead".} =
-  ## A thin wrapper for query. Sends the query to the given peer. when the  query has a valid pagingInfo, 
-  ## it retrieves the historical messages in pages.
-  ## Returns all the fetched messages, if error occurs, returns an error string
-
-  # Make a copy of the query
-  var req = query
-
-  var messageList: seq[WakuMessage] = @[]
-
-  # Fetch the history in pages
-  while true:
-    let res = await w.query(req, peer)
-    if res.isErr(): 
-      return err(res.error)
-
-    let response = res.get()
-
-    messageList.add(response.messages)
-
-    # Check whether it is the last page
-    if response.pagingInfo.pageSize == 0:
-      break
-
-    # Update paging cursor
-    req.pagingInfo.cursor = response.pagingInfo.cursor
-
-  return ok(messageList)
-
-proc queryLoop(w: WakuStore, req: HistoryQuery, candidateList: seq[RemotePeerInfo]): Future[WakuStoreResult[seq[WakuMessage]]]  {.async, gcsafe,
-  deprecated: "use waku_store/client methods instead".} =
-  ## Loops through the peers candidate list in order and sends the query to each
-  ##
-  ## Once all responses have been received, the retrieved messages are consolidated into one deduplicated list.
-  ## if no messages have been retrieved, the returned future will resolve into a result holding an empty seq.
-  let queriesList = candidateList.mapIt(w.queryFromWithPaging(req, it))
-
-  await allFutures(queriesList)
-
-  let messagesList = queriesList
-    .map(proc (fut: Future[WakuStoreResult[seq[WakuMessage]]]): seq[WakuMessage] =
-      try:
-        # fut.read() can raise a CatchableError
-        # These futures have been awaited before using allFutures(). Call completed() just as a sanity check.
-        if not fut.completed() or fut.read().isErr(): 
-          return @[]
-
-        fut.read().value
-      except CatchableError:
-        return @[]
-    )
-    .concat()
-    .deduplicate()
-
-  if messagesList.len == 0:
-    return err("failed to resolve the query")
-
-  return ok(messagesList)
-
-proc resume*(w: WakuStore, 
-             peerList: Option[seq[RemotePeerInfo]] = none(seq[RemotePeerInfo]), 
-             pageSize: uint64 = DefaultPageSize,
-             pubsubTopic = DefaultTopic): Future[WakuStoreResult[uint64]] {.async, gcsafe,
-  deprecated: "use waku_store/client methods instead".} =
-  ## resume proc retrieves the history of waku messages published on the default waku pubsub topic since the last time the waku store node has been online 
-  ## messages are stored in the store node's messages field and in the message db
-  ## the offline time window is measured as the difference between the current time and the timestamp of the most recent persisted waku message 
-  ## an offset of 20 second is added to the time window to count for nodes asynchrony
-  ## peerList indicates the list of peers to query from.
-  ## The history is fetched from all available peers in this list and then consolidated into one deduplicated list.
-  ## Such candidates should be found through a discovery method (to be developed).
-  ## if no peerList is passed, one of the peers in the underlying peer manager unit of the store protocol is picked randomly to fetch the history from. 
-  ## The history gets fetched successfully if the dialed peer has been online during the queried time window.
-  ## the resume proc returns the number of retrieved messages if no error occurs, otherwise returns the error string
-  
-  # If store has not been provided, don't even try
-  if w.store.isNil():
-    return err("store not provided (nil)")
-
-  # NOTE: Original implementation is based on the message's sender timestamp. At the moment
-  #       of writing, the sqlite store implementation returns the last message's receiver 
-  #       timestamp.
-  #  lastSeenTime = lastSeenItem.get().msg.timestamp
-  let 
-    lastSeenTime = w.store.getNewestMessageTimestamp().get(Timestamp(0))
-    now = getNanosecondTime(getTime().toUnixFloat())
-
-  debug "resuming with offline time window", lastSeenTime=lastSeenTime, currentTime=now
-
-  let
-    queryEndTime = now + StoreResumeTimeWindowOffset
-    queryStartTime = max(lastSeenTime - StoreResumeTimeWindowOffset, 0)
-
-  let req = HistoryQuery(
-    pubsubTopic: pubsubTopic, 
-    startTime: queryStartTime, 
-    endTime: queryEndTime,
-    pagingInfo: PagingInfo(
-      direction:PagingDirection.FORWARD, 
-      pageSize: pageSize
-    )
-  )
-
-  var res: WakuStoreResult[seq[WakuMessage]]
-  if peerList.isSome():
-    debug "trying the candidate list to fetch the history"
-    res = await w.queryLoop(req, peerList.get())
-
-  else:
-    debug "no candidate list is provided, selecting a random peer"
-    # if no peerList is set then query from one of the peers stored in the peer manager 
-    let peerOpt = w.peerManager.selectPeer(WakuStoreCodec)
-    if peerOpt.isNone():
-      warn "no suitable remote peers"
-      waku_store_errors.inc(labelValues = [peerNotFoundFailure])
-      return err("no suitable remote peers")
-
-    debug "a peer is selected from peer manager"
-    res = await w.queryFromWithPaging(req, peerOpt.get())
-
-  if res.isErr(): 
-    debug "failed to resume the history"
-    return err("failed to resume the history")
-
-
-  # Save the retrieved messages in the store
-  var added: uint = 0
-  for msg in res.get():
-    let putStoreRes = w.store.put(pubsubTopic, msg)
-    if putStoreRes.isErr():
-      warn "failed to insert resumed message into store", error=putStoreRes.error
-      continue
-
-    added.inc()
-
-  return ok(added)
-
-
-## EXPERIMENTAL
-
-# NOTE: Experimental, maybe incorporate as part of query call
-proc queryWithAccounting*(ws: WakuStore, req: HistoryQuery): Future[WakuStoreResult[HistoryResponse]] {.async, gcsafe,
-  deprecated: "use waku_store/client methods instead".} =
-  let peerOpt = ws.peerManager.selectPeer(WakuStoreCodec)
-  if peerOpt.isNone():
-    error "no suitable remote peers"
-    waku_store_errors.inc(labelValues = [peerNotFoundFailure])
-    return err(peerNotFoundFailure)
-
-  let res = await ws.query(req, peerOpt.get())
-  if res.isErr():
-    return err(res.error)
-
-  let response = res.get()
-
-  # Perform accounting operation. Assumes wakuSwap protocol is mounted
-  ws.wakuSwap.debit(peerOpt.get().peerId, response.messages.len)
-
-  return ok(response)
-=======
-  waku_store_insert_duration_seconds.observe(insertDuration)
->>>>>>> 0de5a122
+  waku_store_insert_duration_seconds.observe(insertDuration)