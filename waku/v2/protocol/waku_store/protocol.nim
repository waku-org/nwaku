--- conflicted
+++ resolved
@@ -35,11 +35,6 @@
 
 
 const 
-<<<<<<< HEAD
-  WakuStoreCodec* = "/vac/waku/store/2.0.0-beta4"
-
-=======
->>>>>>> 63137f3e
   MaxMessageTimestampVariance* = getNanoSecondTime(20) # 20 seconds maximum allowable sender timestamp "drift"
 
 
@@ -295,53 +290,4 @@
     retentionPolicy: retentionPolicy
   )
   ws.initProtocolHandler()
-<<<<<<< HEAD
-
-  return ws
-
-proc isValidMessage(msg: WakuMessage): bool =
-  if msg.timestamp == 0:
-    return true
-
-  let 
-    now = getNanosecondTime(getTime().toUnixFloat())
-    lowerBound = now - MaxMessageTimestampVariance
-    upperBound = now + MaxMessageTimestampVariance
-
-  return lowerBound <= msg.timestamp and msg.timestamp <= upperBound
-
-proc handleMessage*(w: WakuStore, pubsubTopic: PubsubTopic, msg: WakuMessage) =
-  if w.store.isNil():
-    # Messages should not be stored
-    return
-
-  if msg.ephemeral:
-    # The message is ephemeral, should not be stored
-    return
-  
-  if not isValidMessage(msg):
-    waku_store_errors.inc(labelValues = [invalidMessage])
-    return
-
-
-  let insertStartTime = getTime().toUnixFloat()
-  
-  block:
-    let
-      msgDigest = computeDigest(msg) 
-      msgReceivedTime = if msg.timestamp > 0: msg.timestamp
-                        else: getNanosecondTime(getTime().toUnixFloat()) 
-
-    trace "handling message", pubsubTopic=pubsubTopic, contentTopic=msg.contentTopic, timestamp=msg.timestamp, digest=msgDigest
-
-    let putStoreRes = w.store.put(pubsubTopic, msg, msgDigest, msgReceivedTime)
-    if putStoreRes.isErr():
-      debug "failed to insert message into the store", err=putStoreRes.error
-      waku_store_errors.inc(labelValues = [insertFailure])
-      return
-
-  let insertDuration = getTime().toUnixFloat() - insertStartTime
-  waku_store_insert_duration_seconds.observe(insertDuration)
-=======
-  ws
->>>>>>> 63137f3e
+  ws