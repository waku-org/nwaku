--- conflicted
+++ resolved
@@ -24,14 +24,9 @@
 
 
 # MessageStore interface
-<<<<<<< HEAD
-method put*(ms: MessageStore, pubsubTopic: PubsubTopic, message: WakuMessage, digest: MessageDigest, receivedTime: Timestamp): MessageStoreResult[void] {.base.} = discard
-
-=======
 
 method put*(ms: MessageStore, pubsubTopic: PubsubTopic, message: WakuMessage, digest: MessageDigest, receivedTime: Timestamp): MessageStoreResult[void] {.base.} = discard
 
->>>>>>> 63137f3e
 method put*(ms: MessageStore, pubsubTopic: PubsubTopic, message: WakuMessage): MessageStoreResult[void] {.base.} =
   let
     digest = computeDigest(message) 
