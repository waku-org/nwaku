--- conflicted
+++ resolved
@@ -25,11 +25,7 @@
 
 type
   WakuRelay* = ref object of GossipSub
-<<<<<<< HEAD
-    defaultTopics*: seq[PubsubTopic] # Default configured PubSub topics
-=======
     defaultPubsubTopics*: seq[PubsubTopic] # Default configured PubSub topics
->>>>>>> 63137f3e
 
 method init*(w: WakuRelay) =
   debug "init WakuRelay"
