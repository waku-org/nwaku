--- conflicted
+++ resolved
@@ -131,7 +131,6 @@
   if wssEnabled: MultiAddress.init("/wss").tryGet()
   else: MultiAddress.init("/ws").tryGet()
 
-<<<<<<< HEAD
 type NetConfig* = object
   hostAddress*: MultiAddress
   wsHostAddress*: Option[MultiAddress]
@@ -165,34 +164,6 @@
   discv5UdpPort = none(Port),
   wakuFlags = none(WakuEnrBitfield)
 ): T {.raises: [LPError]} =
-=======
-proc new*(T: type WakuNode,
-          nodeKey: crypto.PrivateKey,
-          bindIp: ValidIpAddress,
-          bindPort: Port,
-          extIp = none(ValidIpAddress),
-          extPort = none(Port),
-          extMultiAddrs = newSeq[MultiAddress](),
-          peerStorage: PeerStorage = nil,
-          maxConnections = builders.MaxConnections,
-          wsBindPort: Port = (Port)8000,
-          wsEnabled: bool = false,
-          wssEnabled: bool = false,
-          secureKey: string = "",
-          secureCert: string = "",
-          wakuFlags = none(WakuEnrBitfield),
-          nameResolver: NameResolver = nil,
-          sendSignedPeerRecord = false,
-          dns4DomainName = none(string),
-          discv5UdpPort = none(Port),
-          agentString = none(string),    # defaults to nim-libp2p version
-          peerStoreCapacity = none(int), # defaults to 1.25 maxConnections
-          # TODO: make this argument required after tests are updated
-          rng: ref HmacDrbgContext = crypto.newRng()
-          ): T {.raises: [Defect, LPError, IOError, TLSStreamProtocolError].} =
-  ## Creates a Waku Node instance.
-
->>>>>>> c9bc7748
   ## Initialize addresses
   let
     # Bind addresses
@@ -237,13 +208,6 @@
     announcedAddresses.add(wsHostAddress.get())
 
   let
-<<<<<<< HEAD
-=======
-    enrIp = if extIp.isSome(): extIp
-            else: some(bindIp)
-    enrTcpPort = if extPort.isSome(): extPort
-                 else: some(bindPort)
->>>>>>> c9bc7748
     # enrMultiaddrs are just addresses which cannot be represented in ENR, as described in
     # https://rfc.vac.dev/spec/31/#many-connection-types
     enrMultiaddrs = announcedAddresses.filterIt(it.hasProtocol("dns4") or
