--- conflicted
+++ resolved
@@ -27,23 +27,16 @@
     Connected
 
   PeerOrigin* = enum
-<<<<<<< HEAD
-    Unknown,
-=======
     UnknownOrigin,
->>>>>>> b77a4faa
     Discv5,
     Static,
     Dns
 
-<<<<<<< HEAD
-=======
   Direction* = enum
     UnknownDirection,
     Inbound,
     Outbound
 
->>>>>>> b77a4faa
   # Keeps track of the Connectedness state of a peer
   ConnectionBook* = ref object of PeerBook[Connectedness]
 
@@ -52,12 +45,9 @@
 
   # Keeps track of the origin of a peer
   SourceBook* = ref object of PeerBook[PeerOrigin]
-<<<<<<< HEAD
-=======
 
   # Direction
   DirectionBook* = ref object of PeerBook[Direction]
->>>>>>> b77a4faa
 
   StoredInfo* = object
     # Taken from nim-libp2
@@ -72,10 +62,7 @@
     connectedness*: Connectedness
     disconnectTime*: int64
     origin*: PeerOrigin
-<<<<<<< HEAD
-=======
     direction*: Direction
->>>>>>> b77a4faa
 
 ##################
 # Peer Store API #
@@ -97,15 +84,10 @@
     connectedness: peerStore[ConnectionBook][peerId],
     disconnectTime: peerStore[DisconnectBook][peerId],
     origin: peerStore[SourceBook][peerId],
-<<<<<<< HEAD
-  )
-
-=======
     direction: peerStore[DirectionBook][peerId],
   )
 
 # TODO: Rename peers() to getPeersByProtocol()
->>>>>>> b77a4faa
 proc peers*(peerStore: PeerStore): seq[StoredInfo] =
   ## Get all the stored information of every peer.
   let allKeys = concat(toSeq(peerStore[AddressBook].book.keys()),
@@ -154,17 +136,10 @@
   if peers.len >= 1:
      # TODO: proper heuristic here that compares peer scores and selects "best" one. For now the first peer for the given protocol is returned
     let peerStored = peers[0]
-<<<<<<< HEAD
-
-    return some(peerStored.toRemotePeerInfo())
-  else:
-    return none(RemotePeerInfo)
-=======
 
     return some(peerStored.toRemotePeerInfo())
   else:
     return none(RemotePeerInfo)
 
 proc getPeersByDirection*(peerStore: PeerStore, direction: Direction): seq[StoredInfo] =
-  return peerStore.peers().filterIt(it.direction == direction)
->>>>>>> b77a4faa
+  return peerStore.peers().filterIt(it.direction == direction)