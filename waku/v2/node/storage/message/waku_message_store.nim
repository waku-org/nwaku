{.push raises: [Defect].}

import 
  std/[os, algorithm, tables, strutils],
  chronos, metrics, chronicles,
  sqlite3_abi,
  libp2p/crypto/crypto,
  libp2p/protocols/protocol,
  libp2p/protobuf/minprotobuf,
  libp2p/stream/connection,
  stew/[byteutils, results],
  ./message_store,
  ../sqlite,
  ../../../protocol/waku_message,
  ../../../utils/pagination 
export sqlite

const TABLE_TITLE = "Message"
template sourceDir: string = currentSourcePath.rsplit(DirSep, 1)[0]
const MESSAGE_STORE_MIGRATION_PATH* = sourceDir / "../migration/migrations_scripts/message"

# The code in this file is an adaptation of the Sqlite KV Store found in nim-eth.
# https://github.com/status-im/nim-eth/blob/master/eth/db/kvstore_sqlite3.nim
#
# Most of it is a direct copy, the only unique functions being `get` and `put`.

type
  WakuMessageStore* = ref object of MessageStore
    database*: SqliteDatabase

proc toBytes(x: float64): seq[byte] =
  let xbytes =  cast[array[0..7, byte]](x)
  return @xbytes

proc fromBytes(T: type float64, bytes: seq[byte]): T =
  var arr: array[0..7, byte]
  var i = 0
  for b in bytes:
    arr[i] = b
    i = i+1
    if i == 8: break
  let x = cast[float64](arr)
  return x
  
proc init*(T: type WakuMessageStore, db: SqliteDatabase): MessageStoreResult[T] =
  ## Table is the SQL query for creating the messages Table.
  ## It contains:
  ##  - 4-Byte ContentTopic stored as an Integer
  ##  - Payload stored as a blob

  let prepare = db.prepareStmt("""
    CREATE TABLE IF NOT EXISTS """ & TABLE_TITLE & """ (
        id BLOB PRIMARY KEY,
<<<<<<< HEAD
        receiverTimestamp BLOB NOT NULL,
=======
        receiverTimestamp REAL NOT NULL,
>>>>>>> ddf93814
        contentTopic BLOB NOT NULL,
        pubsubTopic BLOB NOT NULL,
        payload BLOB,
        version INTEGER NOT NULL,
<<<<<<< HEAD
        senderTimestamp BLOB NOT NULL
=======
        senderTimestamp REAL NOT NULL
>>>>>>> ddf93814
    ) WITHOUT ROWID;
    """, NoParams, void)

  if prepare.isErr:
    return err("failed to prepare")

  let res = prepare.value.exec(())
  if res.isErr:
    return err("failed to exec")

  ok(WakuMessageStore(database: db))

method put*(db: WakuMessageStore, cursor: Index, message: WakuMessage, pubsubTopic: string): MessageStoreResult[void] =
  ## Adds a message to the storage.
  ##
  ## **Example:**
  ##
  ## .. code-block::
  ##   let res = db.put(message)
  ##   if res.isErr:
  ##     echo "error"
  ## 
  let prepare = db.database.prepareStmt(
    "INSERT INTO " & TABLE_TITLE & " (id, receiverTimestamp, contentTopic, payload, pubsubTopic, version, senderTimestamp) VALUES (?, ?, ?, ?, ?, ?, ?);",
<<<<<<< HEAD
    (seq[byte], seq[byte], seq[byte], seq[byte], seq[byte], int64, seq[byte]),
=======
    (seq[byte], float64, seq[byte], seq[byte], seq[byte], int64, float64),
>>>>>>> ddf93814
    void
  )

  if prepare.isErr:
    return err("failed to prepare")

<<<<<<< HEAD
  let res = prepare.value.exec((@(cursor.digest.data), cursor.receivedTime.toBytes(), message.contentTopic.toBytes(), message.payload, pubsubTopic.toBytes(), int64(message.version), message.timestamp.toBytes()))
=======
  let res = prepare.value.exec((@(cursor.digest.data), cursor.receivedTime, message.contentTopic.toBytes(), message.payload, pubsubTopic.toBytes(), int64(message.version), message.timestamp))
>>>>>>> ddf93814
  if res.isErr:
    return err($res)

  ok()

method getAll*(db: WakuMessageStore, onData: message_store.DataProc): MessageStoreResult[bool] {.raises: [Defect, Exception].} =
  ## Retrieves all messages from the storage.
  ##
  ## **Example:**
  ##
  ## .. code-block::
  ##   proc data(timestamp: uint64, msg: WakuMessage) =
  ##     echo cast[string](msg.payload)
  ##
  ##   let res = db.get(data)
  ##   if res.isErr:
  ##     echo "error"
  var gotMessages = false
  proc msg(s: ptr sqlite3_stmt) {.raises: [Defect, Exception].} =
    gotMessages = true
    let
<<<<<<< HEAD
      # receiverTimestampPointer = sqlite3_column_int64(s, 0)
      receiverTimestampPointer = cast[ptr UncheckedArray[byte]](sqlite3_column_blob(s, 0)) # get a pointer
      receiverTimestampL = sqlite3_column_bytes(s,0) # number of bytes
      receiverTimestampBytes = @(toOpenArray(receiverTimestampPointer, 0, receiverTimestampL-1))
      receiverTimestamp = float64.fromBytes(receiverTimestampBytes)

      topic = cast[ptr UncheckedArray[byte]](sqlite3_column_blob(s, 1))
      topicL = sqlite3_column_bytes(s,1)
      contentTopic = ContentTopic(string.fromBytes(@(toOpenArray(topic, 0, topicL-1))))

      p = cast[ptr UncheckedArray[byte]](sqlite3_column_blob(s, 2))
      l = sqlite3_column_bytes(s, 2)
      payload = @(toOpenArray(p, 0, l-1))

      pubsubTopicPointer = cast[ptr UncheckedArray[byte]](sqlite3_column_blob(s, 3))
      pubsubTopicL = sqlite3_column_bytes(s,3)
      pubsubTopic = string.fromBytes(@(toOpenArray(pubsubTopicPointer, 0, pubsubTopicL-1)))

      version = sqlite3_column_int64(s, 4)

      senderTimestampPointer = cast[ptr UncheckedArray[byte]](sqlite3_column_blob(s, 5))
      senderTimestampL = sqlite3_column_bytes(s,5)
      senderTimestampBytes = @(toOpenArray(senderTimestampPointer, 0, senderTimestampL-1))
      senderTimestamp = float64.fromBytes(senderTimestampBytes)

      # TODO retrieve the version number
    onData(receiverTimestamp,
           WakuMessage(contentTopic: contentTopic, payload: payload , version: uint32(version), timestamp: senderTimestamp), 
=======
      receiverTimestamp = sqlite3_column_double(s, 0)

      topic = cast[ptr UncheckedArray[byte]](sqlite3_column_blob(s, 1))
      topicLength = sqlite3_column_bytes(s,1)
      contentTopic = ContentTopic(string.fromBytes(@(toOpenArray(topic, 0, topicLength-1))))

      p = cast[ptr UncheckedArray[byte]](sqlite3_column_blob(s, 2))
      length = sqlite3_column_bytes(s, 2)
      payload = @(toOpenArray(p, 0, length-1))

      pubsubTopicPointer = cast[ptr UncheckedArray[byte]](sqlite3_column_blob(s, 3))
      pubsubTopicLength = sqlite3_column_bytes(s,3)
      pubsubTopic = string.fromBytes(@(toOpenArray(pubsubTopicPointer, 0, pubsubTopicLength-1)))

      version = sqlite3_column_int64(s, 4)

      senderTimestamp = sqlite3_column_double(s, 5)


      # TODO retrieve the version number
    onData(receiverTimestamp.float64,
           WakuMessage(contentTopic: contentTopic, payload: payload , version: uint32(version), timestamp: senderTimestamp.float64), 
>>>>>>> ddf93814
                       pubsubTopic)

  let res = db.database.query("SELECT receiverTimestamp, contentTopic, payload, pubsubTopic, version, senderTimestamp FROM " & TABLE_TITLE & " ORDER BY receiverTimestamp ASC", msg)
  if res.isErr:
    return err("failed")

  ok gotMessages

proc close*(db: WakuMessageStore) = 
  ## Closes the database.
  db.database.close()

    <|MERGE_RESOLUTION|>--- conflicted
+++ resolved
@@ -51,20 +51,12 @@
   let prepare = db.prepareStmt("""
     CREATE TABLE IF NOT EXISTS """ & TABLE_TITLE & """ (
         id BLOB PRIMARY KEY,
-<<<<<<< HEAD
-        receiverTimestamp BLOB NOT NULL,
-=======
         receiverTimestamp REAL NOT NULL,
->>>>>>> ddf93814
         contentTopic BLOB NOT NULL,
         pubsubTopic BLOB NOT NULL,
         payload BLOB,
         version INTEGER NOT NULL,
-<<<<<<< HEAD
-        senderTimestamp BLOB NOT NULL
-=======
         senderTimestamp REAL NOT NULL
->>>>>>> ddf93814
     ) WITHOUT ROWID;
     """, NoParams, void)
 
@@ -89,22 +81,14 @@
   ## 
   let prepare = db.database.prepareStmt(
     "INSERT INTO " & TABLE_TITLE & " (id, receiverTimestamp, contentTopic, payload, pubsubTopic, version, senderTimestamp) VALUES (?, ?, ?, ?, ?, ?, ?);",
-<<<<<<< HEAD
-    (seq[byte], seq[byte], seq[byte], seq[byte], seq[byte], int64, seq[byte]),
-=======
     (seq[byte], float64, seq[byte], seq[byte], seq[byte], int64, float64),
->>>>>>> ddf93814
     void
   )
 
   if prepare.isErr:
     return err("failed to prepare")
 
-<<<<<<< HEAD
-  let res = prepare.value.exec((@(cursor.digest.data), cursor.receivedTime.toBytes(), message.contentTopic.toBytes(), message.payload, pubsubTopic.toBytes(), int64(message.version), message.timestamp.toBytes()))
-=======
   let res = prepare.value.exec((@(cursor.digest.data), cursor.receivedTime, message.contentTopic.toBytes(), message.payload, pubsubTopic.toBytes(), int64(message.version), message.timestamp))
->>>>>>> ddf93814
   if res.isErr:
     return err($res)
 
@@ -126,36 +110,6 @@
   proc msg(s: ptr sqlite3_stmt) {.raises: [Defect, Exception].} =
     gotMessages = true
     let
-<<<<<<< HEAD
-      # receiverTimestampPointer = sqlite3_column_int64(s, 0)
-      receiverTimestampPointer = cast[ptr UncheckedArray[byte]](sqlite3_column_blob(s, 0)) # get a pointer
-      receiverTimestampL = sqlite3_column_bytes(s,0) # number of bytes
-      receiverTimestampBytes = @(toOpenArray(receiverTimestampPointer, 0, receiverTimestampL-1))
-      receiverTimestamp = float64.fromBytes(receiverTimestampBytes)
-
-      topic = cast[ptr UncheckedArray[byte]](sqlite3_column_blob(s, 1))
-      topicL = sqlite3_column_bytes(s,1)
-      contentTopic = ContentTopic(string.fromBytes(@(toOpenArray(topic, 0, topicL-1))))
-
-      p = cast[ptr UncheckedArray[byte]](sqlite3_column_blob(s, 2))
-      l = sqlite3_column_bytes(s, 2)
-      payload = @(toOpenArray(p, 0, l-1))
-
-      pubsubTopicPointer = cast[ptr UncheckedArray[byte]](sqlite3_column_blob(s, 3))
-      pubsubTopicL = sqlite3_column_bytes(s,3)
-      pubsubTopic = string.fromBytes(@(toOpenArray(pubsubTopicPointer, 0, pubsubTopicL-1)))
-
-      version = sqlite3_column_int64(s, 4)
-
-      senderTimestampPointer = cast[ptr UncheckedArray[byte]](sqlite3_column_blob(s, 5))
-      senderTimestampL = sqlite3_column_bytes(s,5)
-      senderTimestampBytes = @(toOpenArray(senderTimestampPointer, 0, senderTimestampL-1))
-      senderTimestamp = float64.fromBytes(senderTimestampBytes)
-
-      # TODO retrieve the version number
-    onData(receiverTimestamp,
-           WakuMessage(contentTopic: contentTopic, payload: payload , version: uint32(version), timestamp: senderTimestamp), 
-=======
       receiverTimestamp = sqlite3_column_double(s, 0)
 
       topic = cast[ptr UncheckedArray[byte]](sqlite3_column_blob(s, 1))
@@ -178,7 +132,6 @@
       # TODO retrieve the version number
     onData(receiverTimestamp.float64,
            WakuMessage(contentTopic: contentTopic, payload: payload , version: uint32(version), timestamp: senderTimestamp.float64), 
->>>>>>> ddf93814
                        pubsubTopic)
 
   let res = db.database.query("SELECT receiverTimestamp, contentTopic, payload, pubsubTopic, version, senderTimestamp FROM " & TABLE_TITLE & " ORDER BY receiverTimestamp ASC", msg)
