# Waku Switch utils.
when (NimMajor, NimMinor) < (1, 4):
  {.push raises: [Defect].}
else:
  {.push raises: [].}

import
  std/options,
  chronos, chronicles,
  eth/keys,
  libp2p/crypto/crypto,
  libp2p/protocols/pubsub/gossipsub,
  libp2p/nameresolving/nameresolver,
  libp2p/builders,
  libp2p/transports/[transport, tcptransport, wstransport]

proc withWsTransport*(b: SwitchBuilder): SwitchBuilder =
  b.withTransport(proc(upgr: Upgrade): Transport = WsTransport.new(upgr))

proc getSecureKey(path : string): TLSPrivateKey
  {.raises: [Defect, IOError].} =

  trace "Key path is.", path=path
  let stringkey: string = readFile(path)
  try:
    let key = TLSPrivateKey.init(stringkey)
    return key
  except TLSStreamProtocolError as exc:
    debug "exception raised from getSecureKey", msg=exc.msg

proc getSecureCert(path : string): TLSCertificate
  {.raises: [Defect, IOError].} =

  trace "Certificate path is.", path=path
  let stringCert: string = readFile(path)
  try:
    let cert  = TLSCertificate.init(stringCert)
    return cert
  except TLSStreamProtocolError as exc:
    debug "exception raised from getSecureCert", msg=exc.msg

proc withWssTransport*(b: SwitchBuilder,
                        secureKeyPath: string,
                        secureCertPath: string): SwitchBuilder
  {.raises: [Defect, IOError].} =
  
  let key : TLSPrivateKey =  getSecureKey(secureKeyPath)
  let cert : TLSCertificate = getSecureCert(secureCertPath)
  b.withTransport(proc(upgr: Upgrade): Transport = WsTransport.new(upgr,
                  tlsPrivateKey = key,
                  tlsCertificate = cert,
                  {TLSFlags.NoVerifyHost, TLSFlags.NoVerifyServerName}))

proc newWakuSwitch*(
    privKey = none(crypto.PrivateKey),
    address = MultiAddress.init("/ip4/127.0.0.1/tcp/0").tryGet(),
    wsAddress = none(MultiAddress),
    secureManagers: openarray[SecureProtocol] = [
        SecureProtocol.Noise,
      ],
    transportFlags: set[ServerFlags] = {},
    rng = crypto.newRng(),
    inTimeout: Duration = 5.minutes,
    outTimeout: Duration = 5.minutes,
    maxConnections = MaxConnections,
    maxIn = -1,
    maxOut = -1,
    maxConnsPerPeer = MaxConnectionsPerPeer,
    nameResolver: NameResolver = nil,
    sendSignedPeerRecord = false,
    wssEnabled: bool = false,
    secureKeyPath: string = "",
<<<<<<< HEAD
    secureCertPath: string = ""): Switch
=======
    secureCertPath: string = "",
    agentString = none(string), # defaults to nim-libp2p version
    ): Switch
>>>>>>> 0de5a122
    {.raises: [Defect, IOError, LPError].} =

    var b = SwitchBuilder
      .new()
      .withRng(rng)
      .withMaxConnections(maxConnections)
      .withMaxIn(maxIn)
      .withMaxOut(maxOut)
      .withMaxConnsPerPeer(maxConnsPerPeer)
      .withMplex(inTimeout, outTimeout)
      .withNoise()
      .withTcpTransport(transportFlags)
      .withNameResolver(nameResolver)
      .withSignedPeerRecord(sendSignedPeerRecord)

    if agentString.isSome():
      b = b.withAgentVersion(agentString.get())
    if privKey.isSome():
      b = b.withPrivateKey(privKey.get())
    if wsAddress.isSome():
      b = b.withAddresses(@[wsAddress.get(), address])

      if wssEnabled:
        b = b.withWssTransport(secureKeyPath, secureCertPath)
      else:
        b = b.withWsTransport()

    else :
      b = b.withAddress(address)

    b.build()<|MERGE_RESOLUTION|>--- conflicted
+++ resolved
@@ -70,13 +70,9 @@
     sendSignedPeerRecord = false,
     wssEnabled: bool = false,
     secureKeyPath: string = "",
-<<<<<<< HEAD
-    secureCertPath: string = ""): Switch
-=======
     secureCertPath: string = "",
     agentString = none(string), # defaults to nim-libp2p version
     ): Switch
->>>>>>> 0de5a122
     {.raises: [Defect, IOError, LPError].} =
 
     var b = SwitchBuilder
