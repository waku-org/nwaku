--- conflicted
+++ resolved
@@ -187,11 +187,7 @@
 
   waku_node_filters.set(node.filters.len.int64)
 
-<<<<<<< HEAD
-proc unsubscribe*(node: WakuNode, topic: Topic, handler: TopicHandler) {.async.} =
-=======
 proc unsubscribe*(node: WakuNode, topic: Topic, handler: TopicHandler) =
->>>>>>> 41fe4395
   ## Unsubscribes a handler from a PubSub topic.
   ##
   ## Status: Implemented.
