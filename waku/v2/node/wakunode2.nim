{.push raises: [Defect].}

import
  std/[options, tables, strutils, sequtils, os],
  chronos, chronicles, metrics,
  stew/shims/net as stewNet,
  eth/keys,
  libp2p/crypto/crypto,
  libp2p/protocols/ping,
  libp2p/protocols/pubsub/gossipsub,
  libp2p/builders,
  ../protocol/[waku_relay, waku_message],
  ../protocol/waku_store/waku_store,
  ../protocol/waku_swap/waku_swap,
  ../protocol/waku_filter/waku_filter,
  ../protocol/waku_lightpush/waku_lightpush,
  ../protocol/waku_rln_relay/waku_rln_relay_types,
  ../utils/peers,
  ../utils/requests,
  ./storage/migration/migration_types,
  ./peer_manager/peer_manager

export
  builders,
  waku_relay, waku_message,
  waku_store,
  waku_swap,
  waku_filter,
  waku_lightpush,
  waku_rln_relay_types

when defined(rln):
  import
    libp2p/protocols/pubsub/rpc/messages,
    web3,
    ../protocol/waku_rln_relay/[rln, waku_rln_relay_utils]

declarePublicCounter waku_node_messages, "number of messages received", ["type"]
declarePublicGauge waku_node_filters, "number of content filter subscriptions"
declarePublicGauge waku_node_errors, "number of wakunode errors", ["type"]

logScope:
  topics = "wakunode"

# Default clientId
const clientId* = "Nimbus Waku v2 node"

# Default topic
const defaultTopic = "/waku/2/default-waku/proto"

# key and crypto modules different
type
  KeyPair* = crypto.KeyPair
  PublicKey* = crypto.PublicKey
  PrivateKey* = crypto.PrivateKey

  # XXX: Weird type, should probably be using pubsub Topic object name?
  Topic* = string
  Message* = seq[byte]

  WakuInfo* = object
    # NOTE One for simplicity, can extend later as needed
    listenStr*: string
    #multiaddrStrings*: seq[string]

  # NOTE based on Eth2Node in NBC eth2_network.nim
  WakuNode* = ref object of RootObj
    peerManager*: PeerManager
    switch*: Switch
    wakuRelay*: WakuRelay
    wakuStore*: WakuStore
    wakuFilter*: WakuFilter
    wakuSwap*: WakuSwap
    wakuRlnRelay*: WakuRLNRelay
    wakuLightPush*: WakuLightPush
    peerInfo*: PeerInfo
    libp2pPing*: Ping
    libp2pTransportLoops*: seq[Future[void]]
    filters*: Filters
    rng*: ref BrHmacDrbgContext
    started*: bool # Indicates that node has started listening

func protocolMatcher(codec: string): Matcher =
  ## Returns a protocol matcher function for the provided codec
  
  proc match(proto: string): bool {.gcsafe.} =
    ## Matches a proto with any postfix to the provided codec.
    ## E.g. if the codec is `/vac/waku/filter/2.0.0` it matches the protos:
    ## `/vac/waku/filter/2.0.0`, `/vac/waku/filter/2.0.0-beta3`, `/vac/waku/filter/2.0.0-actualnonsense`
    return proto.startsWith(codec)

proc removeContentFilters(filters: var Filters, contentFilters: seq[ContentFilter]) {.gcsafe.} =
  # Flatten all unsubscribe topics into single seq
  let unsubscribeTopics = contentFilters.mapIt(it.contentTopic)
  
  debug "unsubscribing", unsubscribeTopics=unsubscribeTopics

  var rIdToRemove: seq[string] = @[]
  for rId, f in filters.mpairs:
    # Iterate filter entries to remove matching content topics
  
    # make sure we delete the content filter
    # if no more topics are left
    f.contentFilters.keepIf(proc (cf: auto): bool = cf.contentTopic notin unsubscribeTopics)

    if f.contentFilters.len == 0:
      rIdToRemove.add(rId)

  # make sure we delete the filter entry
  # if no more content filters left
  for rId in rIdToRemove:
    filters.del(rId)
  
  debug "filters modified", filters=filters

template tcpEndPoint(address, port): auto =
  MultiAddress.init(address, tcpProtocol, port)

## Public API
##

proc new*(T: type WakuNode, nodeKey: crypto.PrivateKey,
    bindIp: ValidIpAddress, bindPort: Port,
    extIp = none[ValidIpAddress](), extPort = none[Port](),
    peerStorage: PeerStorage = nil): T 
    {.raises: [Defect, LPError].} =
  ## Creates a Waku Node.
  ##
  ## Status: Implemented.
  ##
  let
    rng = crypto.newRng()
    hostAddress = tcpEndPoint(bindIp, bindPort)
    announcedAddresses = if extIp.isNone() or extPort.isNone(): @[]
                         else: @[tcpEndPoint(extIp.get(), extPort.get())]
    peerInfo = PeerInfo.init(nodekey)
  info "Initializing networking", hostAddress,
                                  announcedAddresses
  # XXX: Add this when we create node or start it?
  peerInfo.addrs.add(hostAddress) # Index 0
  for multiaddr in announcedAddresses:
    peerInfo.addrs.add(multiaddr) # Announced addresses in index > 0
  
  var switch = newStandardSwitch(some(nodekey), hostAddress,
    transportFlags = {ServerFlags.ReuseAddr}, rng = rng)
  # TODO Untested - verify behavior after switch interface change
  # More like this:
  # let pubsub = GossipSub.init(
  #    switch = switch,
  #    msgIdProvider = msgIdProvider,
  #    triggerSelf = true, sign = false,
  #    verifySignature = false).PubSub
  let wakuNode = WakuNode(
    peerManager: PeerManager.new(switch, peerStorage),
    switch: switch,
    rng: rng,
    peerInfo: peerInfo,
    filters: initTable[string, Filter]()
  )

  return wakuNode

proc subscribe(node: WakuNode, topic: Topic, handler: Option[TopicHandler]) =
  if node.wakuRelay.isNil:
    error "Invalid API call to `subscribe`. WakuRelay not mounted."
    # @TODO improved error handling
    return

  info "subscribe", topic=topic

  proc defaultHandler(topic: string, data: seq[byte]) {.async, gcsafe.} =
    # A default handler should be registered for all topics
    trace "Hit default handler", topic=topic, data=data

    let msg = WakuMessage.init(data)
    if msg.isOk():
      # Notify mounted protocols of new message
      if (not node.wakuFilter.isNil):
        await node.wakuFilter.handleMessage(topic, msg.value())
      
      if (not node.wakuStore.isNil):
        await node.wakuStore.handleMessage(topic, msg.value())

      waku_node_messages.inc(labelValues = ["relay"])

  let wakuRelay = node.wakuRelay

  if topic notin PubSub(wakuRelay).topics:
    # Add default handler only for new topics
    debug "Registering default handler", topic=topic
    wakuRelay.subscribe(topic, defaultHandler)

  if handler.isSome:
    debug "Registering handler", topic=topic
    wakuRelay.subscribe(topic, handler.get())

proc subscribe*(node: WakuNode, topic: Topic, handler: TopicHandler) =
  ## Subscribes to a PubSub topic. Triggers handler when receiving messages on
  ## this topic. TopicHandler is a method that takes a topic and some data.
  ##
  ## NOTE The data field SHOULD be decoded as a WakuMessage.
  ## Status: Implemented.
  node.subscribe(topic, some(handler))

proc subscribe*(node: WakuNode, request: FilterRequest, handler: ContentFilterHandler) {.async, gcsafe.} =
  ## Registers for messages that match a specific filter. Triggers the handler whenever a message is received.
  ## FilterHandler is a method that takes a MessagePush.
  ##
  ## Status: Implemented.
  
  # Sanity check for well-formed subscribe FilterRequest
  doAssert(request.subscribe, "invalid subscribe request")
  
  info "subscribe content", filter=request

  var id = generateRequestId(node.rng)

  if node.wakuFilter.isNil == false:
    let idOpt = await node.wakuFilter.subscribe(request)

    if idOpt.isSome():
      # Subscribed successfully.
      id = idOpt.get()
    else:
      # Failed to subscribe
      error "remote subscription to filter failed", filter = request
      waku_node_errors.inc(labelValues = ["subscribe_filter_failure"])

  # Register handler for filter, whether remote subscription succeeded or not
  node.filters[id] = Filter(contentFilters: request.contentFilters, handler: handler)
  waku_node_filters.set(node.filters.len.int64)

proc unsubscribe*(node: WakuNode, topic: Topic, handler: TopicHandler) =
  ## Unsubscribes a handler from a PubSub topic.
  ##
  ## Status: Implemented.
  if node.wakuRelay.isNil:
    error "Invalid API call to `unsubscribe`. WakuRelay not mounted."
    # @TODO improved error handling
    return
  
  info "unsubscribe", topic=topic

  let wakuRelay = node.wakuRelay
  wakuRelay.unsubscribe(@[(topic, handler)])

proc unsubscribeAll*(node: WakuNode, topic: Topic) =
  ## Unsubscribes all handlers registered on a specific PubSub topic.
  ##
  ## Status: Implemented.
  
  if node.wakuRelay.isNil:
    error "Invalid API call to `unsubscribeAll`. WakuRelay not mounted."
    # @TODO improved error handling
    return
  
  info "unsubscribeAll", topic=topic

  let wakuRelay = node.wakuRelay
  wakuRelay.unsubscribeAll(topic)
  

proc unsubscribe*(node: WakuNode, request: FilterRequest) {.async, gcsafe.} =
  ## Unsubscribe from a content filter.
  ##
  ## Status: Implemented.
  
  # Sanity check for well-formed unsubscribe FilterRequest
  doAssert(request.subscribe == false, "invalid unsubscribe request")
  
  info "unsubscribe content", filter=request
  
  await node.wakuFilter.unsubscribe(request)
  node.filters.removeContentFilters(request.contentFilters)

  waku_node_filters.set(node.filters.len.int64)


proc publish*(node: WakuNode, topic: Topic, message: WakuMessage,  rlnRelayEnabled: bool = false) {.async, gcsafe.} =
  ## Publish a `WakuMessage` to a PubSub topic. `WakuMessage` should contain a
  ## `contentTopic` field for light node functionality. This field may be also
  ## be omitted.
  ##
  ## Status: Implemented.
  ## When rlnRelayEnabled is true, a zkp will be generated and attached to the message (it is an experimental feature)
  
  if node.wakuRelay.isNil:
    error "Invalid API call to `publish`. WakuRelay not mounted. Try `lightpush` instead."
    # @TODO improved error handling
    return

  let wakuRelay = node.wakuRelay
  debug "publish", topic=topic, contentTopic=message.contentTopic
  var publishingMessage = message

  when defined(rln):
    if rlnRelayEnabled:
      # if rln relay is enabled then a proof must be generated and added to the waku message
      let 
        proof = proofGen(message.payload)
        ## TODO here  since the message is immutable we have to make a copy of it and then attach the proof to its duplicate 
        ## TODO however, it might be better to change message type to mutable (i.e., var) so that we can add the proof field to the original message
        publishingMessage = WakuMessage(payload: message.payload, contentTopic: message.contentTopic, version: message.version, proof: proof)

  let data = message.encode().buffer

  discard await wakuRelay.publish(topic, data)

proc lightpush*(node: WakuNode, topic: Topic, message: WakuMessage, handler: PushResponseHandler) {.async, gcsafe.} =
  ## Pushes a `WakuMessage` to a node which relays it further on PubSub topic.
  ## Returns whether relaying was successful or not in `handler`.
  ## `WakuMessage` should contain a `contentTopic` field for light node
  ## functionality. This field may be also be omitted.
  ##
  ## Status: Implemented.

  debug "Publishing with lightpush", topic=topic, contentTopic=message.contentTopic

  let rpc = PushRequest(pubSubTopic: topic, message: message)
  await node.wakuLightPush.request(rpc, handler)

proc query*(node: WakuNode, query: HistoryQuery, handler: QueryHandlerFunc) {.async, gcsafe.} =
  ## Queries known nodes for historical messages. Triggers the handler whenever a response is received.
  ## QueryHandlerFunc is a method that takes a HistoryResponse.
  ##
  ## Status: Implemented.

  # TODO Once waku swap is less experimental, this can simplified
  if node.wakuSwap.isNil:
    debug "Using default query"
    await node.wakuStore.query(query, handler)
  else:
    debug "Using SWAPAccounting query"
    # TODO wakuSwap now part of wakuStore object
    await node.wakuStore.queryWithAccounting(query, handler)

proc resume*(node: WakuNode, peerList: Option[seq[PeerInfo]] = none(seq[PeerInfo])) {.async, gcsafe.} =
  ## resume proc retrieves the history of waku messages published on the default waku pubsub topic since the last time the waku node has been online 
  ## for resume to work properly the waku node must have the store protocol mounted in the full mode (i.e., persisting messages)
  ## messages are stored in the the wakuStore's messages field and in the message db
  ## the offline time window is measured as the difference between the current time and the timestamp of the most recent persisted waku message 
  ## an offset of 20 second is added to the time window to count for nodes asynchrony
  ## peerList indicates the list of peers to query from. The history is fetched from the first available peer in this list. Such candidates should be found through a discovery method (to be developed).
  ## if no peerList is passed, one of the peers in the underlying peer manager unit of the store protocol is picked randomly to fetch the history from. 
  ## The history gets fetched successfully if the dialed peer has been online during the queried time window.
  
  if not node.wakuStore.isNil:
    let retrievedMessages = await node.wakuStore.resume(peerList)
    if retrievedMessages.isOk:
      info "the number of retrieved messages since the last online time: ", number=retrievedMessages.value

# TODO Extend with more relevant info: topics, peers, memory usage, online time, etc
proc info*(node: WakuNode): WakuInfo =
  ## Returns information about the Node, such as what multiaddress it can be reached at.
  ##
  ## Status: Implemented.
  ##

  # TODO Generalize this for other type of multiaddresses
  let peerInfo = node.peerInfo
  let listenStr = $peerInfo.addrs[^1] & "/p2p/" & $peerInfo.peerId
  let wakuInfo = WakuInfo(listenStr: listenStr)
  return wakuInfo

proc mountFilter*(node: WakuNode) {.raises: [Defect, KeyError, LPError]} =
  info "mounting filter"
  proc filterHandler(requestId: string, msg: MessagePush)
    {.gcsafe, raises: [Defect, KeyError].} =
    
    info "push received"
    for message in msg.messages:
      node.filters.notify(message, requestId) # Trigger filter handlers on a light node
      waku_node_messages.inc(labelValues = ["filter"])

  node.wakuFilter = WakuFilter.init(node.peerManager, node.rng, filterHandler)
  node.switch.mount(node.wakuFilter, protocolMatcher(WakuFilterCodec))

# NOTE: If using the swap protocol, it must be mounted before store. This is
# because store is using a reference to the swap protocol.
proc mountSwap*(node: WakuNode, swapConfig: SwapConfig = SwapConfig.init()) {.raises: [Defect, LPError].} =
  info "mounting swap", mode = $swapConfig.mode
  node.wakuSwap = WakuSwap.init(node.peerManager, node.rng, swapConfig)
  node.switch.mount(node.wakuSwap, protocolMatcher(WakuSwapCodec))
  # NYI - Do we need this?
  #node.subscriptions.subscribe(WakuSwapCodec, node.wakuSwap.subscription())

proc mountStore*(node: WakuNode, store: MessageStore = nil, persistMessages: bool = false) {.raises: [Defect, LPError].} =
  info "mounting store"

  if node.wakuSwap.isNil:
    debug "mounting store without swap"
    node.wakuStore = WakuStore.init(node.peerManager, node.rng, store, persistMessages=persistMessages)
  else:
    debug "mounting store with swap"
    node.wakuStore = WakuStore.init(node.peerManager, node.rng, store, node.wakuSwap, persistMessages=persistMessages)

  node.switch.mount(node.wakuStore, protocolMatcher(WakuStoreCodec))

when defined(rln):
  proc mountRlnRelay*(node: WakuNode,
                      ethClientAddress: Option[string] = none(string),
                      ethAccountAddress: Option[Address] = none(Address),
                      membershipContractAddress:  Option[Address] = none(Address)) {.async.} =
    # TODO return a bool value to indicate the success of the call
    # check whether inputs are provided
    doAssert(ethClientAddress.isSome())
    doAssert(ethAccountAddress.isSome())
    doAssert(membershipContractAddress.isSome())

    # create an RLN instance
    var 
      ctx = RLN[Bn256]()
      ctxPtr = addr(ctx)
    doAssert(createRLNInstance(32, ctxPtr))

    # generate the membership keys
    let membershipKeyPair = membershipKeyGen(ctxPtr)
    # check whether keys are generated
    doAssert(membershipKeyPair.isSome())
    debug "the membership key for the rln relay is generated"

    # initialize the WakuRLNRelay
    var rlnPeer = WakuRLNRelay(membershipKeyPair: membershipKeyPair.get(),
      ethClientAddress: ethClientAddress.get(),
      ethAccountAddress: ethAccountAddress.get(),
      membershipContractAddress: membershipContractAddress.get())
    
    # register the rln-relay peer to the membership contract
    let is_successful = await rlnPeer.register()
    # check whether registration is done
    doAssert(is_successful)
    debug "peer is successfully registered into the membership contract"

    node.wakuRlnRelay = rlnPeer

<<<<<<< HEAD
=======
when defined(rln):

>>>>>>> d44eab7c
  proc addRLNRelayValidator*(node: WakuNode, pubsubTopic: string) =
    ## this procedure is a thin wrapper for the pubsub addValidator method
    ## it sets message validator on the given pubsubTopic, the validator will check that
    ## all the messages published in the pubsubTopic have a valid zero-knowledge proof 
    proc validator(topic: string, message: messages.Message): Future[ValidationResult] {.async.} =
      let msg = WakuMessage.init(message.data) 
      if msg.isOk():
        #  check the proof
        if proofVrfy(msg.value().payload, msg.value().proof):
          return ValidationResult.Accept
    # set a validator for the pubsubTopic 
    let pb  = PubSub(node.wakuRelay)
    pb.addValidator(pubsubTopic, validator)

proc startRelay*(node: WakuNode) {.async.} =
  if node.wakuRelay.isNil:
    trace "Failed to start relay. Not mounted."
    return

  ## Setup and start relay protocol
  info "starting relay"
  
  # Topic subscriptions
  for topic in node.wakuRelay.defaultTopics:
    node.subscribe(topic, none(TopicHandler))

  # Resume previous relay connections
  if node.peerManager.hasPeers(WakuRelayCodec):
    info "Found previous WakuRelay peers. Reconnecting."
    
    # Reconnect to previous relay peers. This will respect a backoff period, if necessary
    let backoffPeriod = node.wakuRelay.parameters.pruneBackoff + chronos.seconds(BackoffSlackTime)

    await node.peerManager.reconnectPeers(WakuRelayCodec,
                                          backoffPeriod)

  when defined(rln):
    if node.wakuRelay.rlnRelayEnabled:
      # TODO currently the message validator is set for the defaultTopic, this can be configurable to accept other pubsub topics as well 
      addRLNRelayValidator(node, defaultTopic)
      info "WakuRLNRelay is mounted successfully"
  
  # Start the WakuRelay protocol
  await node.wakuRelay.start()

  info "relay started successfully"

proc mountRelay*(node: WakuNode,
                 topics: seq[string] = newSeq[string](),
                 rlnRelayEnabled = false,
                 relayMessages = true,
                 triggerSelf = true)
  # @TODO: Better error handling: CatchableError is raised by `waitFor`
  {.gcsafe, raises: [Defect, InitializationError, LPError, CatchableError].} = 

  let wakuRelay = WakuRelay.init(
    switch = node.switch,
    # Use default
    #msgIdProvider = msgIdProvider,
    triggerSelf = triggerSelf,
    sign = false,
    verifySignature = false
  )
  
  info "mounting relay", rlnRelayEnabled=rlnRelayEnabled, relayMessages=relayMessages

  ## The default relay topics is the union of
  ## all configured topics plus the hard-coded defaultTopic(s)
  wakuRelay.defaultTopics = concat(@[defaultTopic], topics)
  wakuRelay.rlnRelayEnabled = rlnRelayEnabled

  node.switch.mount(wakuRelay, protocolMatcher(WakuRelayCodec))

  if relayMessages:
    ## Some nodes may choose not to have the capability to relay messages (e.g. "light" nodes).
    ## All nodes, however, currently require WakuRelay, regardless of desired capabilities.
    ## This is to allow protocol stream negotation with relay-capable nodes to succeed.
    ## Here we mount relay on the switch only, but do not proceed to subscribe to any pubsub
    ## topics. We also never start the relay protocol. node.wakuRelay remains nil.
    ## @TODO: in future, this WakuRelay dependency will be removed completely  
    node.wakuRelay = wakuRelay

  when defined(rln):
    if rlnRelayEnabled:
      # TODO pass rln relay inputs to this proc, right now it uses default values that are set in the mountRlnRelay proc
      info "WakuRLNRelay is enabled"
      waitFor mountRlnRelay(node)
      info "WakuRLNRelay is mounted successfully"

  info "relay mounted successfully"

  if node.started:
    # Node has started already. Let's start relay too.
    waitFor node.startRelay()

proc mountLightPush*(node: WakuNode) {.raises: [Defect, LPError].} =
  info "mounting light push"

  if node.wakuRelay.isNil:
    debug "mounting lightpush without relay"
    node.wakuLightPush = WakuLightPush.init(node.peerManager, node.rng, nil)
  else:
    debug "mounting lightpush with relay"
    node.wakuLightPush = WakuLightPush.init(node.peerManager, node.rng, nil, node.wakuRelay)
  
  node.switch.mount(node.wakuLightPush, protocolMatcher(WakuLightPushCodec))

proc mountLibp2pPing*(node: WakuNode) {.raises: [Defect, LPError].} =
  info "mounting libp2p ping protocol"

  try:
    node.libp2pPing = Ping.new(rng = node.rng)
  except Exception as e:
    # This is necessary as `Ping.new*` does not have explicit `raises` requirement
    # @TODO: remove exception handling once explicit `raises` in ping module
    raise newException(LPError, "Failed to initialise ping protocol")

  node.switch.mount(node.libp2pPing)

proc keepaliveLoop(node: WakuNode, keepalive: chronos.Duration) {.async.} =
  while node.started:
    # Keep all connected peers alive while running
    trace "Running keepalive"

    # First get a list of connected peer infos
    let peers = node.peerManager.peers()
                                .filterIt(node.peerManager.connectedness(it.peerId) == Connected)
                                .mapIt(it.toPeerInfo())

    # Attempt to retrieve and ping the active outgoing connection for each peer
    for peer in peers:
      let connOpt = await node.peerManager.dialPeer(peer, PingCodec)

      if connOpt.isNone:
        # @TODO more sophisticated error handling here
        debug "failed to connect to remote peer", peer=peer
        waku_node_errors.inc(labelValues = ["keep_alive_failure"])
        return

      discard await node.libp2pPing.ping(connOpt.get())  # Ping connection
    
    await sleepAsync(keepalive)

proc startKeepalive*(node: WakuNode) =
  let defaultKeepalive = 5.minutes # 50% of the default chronosstream timeout duration

  info "starting keepalive", keepalive=defaultKeepalive

  asyncSpawn node.keepaliveLoop(defaultKeepalive)

## Helpers
proc dialPeer*(n: WakuNode, address: string) {.async.} =
  info "dialPeer", address = address
  # XXX: This turns ipfs into p2p, not quite sure why
  let remotePeer = parsePeerInfo(address)

  info "Dialing peer", wireAddr = remotePeer.addrs[0], peerId = remotePeer.peerId
  # NOTE This is dialing on WakuRelay protocol specifically
  discard await n.peerManager.dialPeer(remotePeer, WakuRelayCodec)
  info "Post peerManager dial"

proc setStorePeer*(n: WakuNode, address: string) {.raises: [Defect, ValueError, LPError].} =
  info "Set store peer", address = address

  let remotePeer = parsePeerInfo(address)

  n.wakuStore.setPeer(remotePeer)

proc setFilterPeer*(n: WakuNode, address: string) {.raises: [Defect, ValueError, LPError].} =
  info "Set filter peer", address = address

  let remotePeer = parsePeerInfo(address)

  n.wakuFilter.setPeer(remotePeer)

proc setLightPushPeer*(n: WakuNode, address: string) {.raises: [Defect, ValueError, LPError].} =
  info "Set lightpush peer", address = address

  let remotePeer = parsePeerInfo(address)

  n.wakuLightPush.setPeer(remotePeer)

proc connectToNodes*(n: WakuNode, nodes: seq[string]) {.async.} =
  for nodeId in nodes:
    info "connectToNodes", node = nodeId
    # XXX: This seems...brittle
    await dialPeer(n, nodeId)

  # The issue seems to be around peers not being fully connected when
  # trying to subscribe. So what we do is sleep to guarantee nodes are
  # fully connected.
  #
  # This issue was known to Dmitiry on nim-libp2p and may be resolvable
  # later.
  await sleepAsync(5.seconds)

proc connectToNodes*(n: WakuNode, nodes: seq[PeerInfo]) {.async.} =
  for peerInfo in nodes:
    info "connectToNodes", peer = peerInfo
    discard await n.peerManager.dialPeer(peerInfo, WakuRelayCodec)

  # The issue seems to be around peers not being fully connected when
  # trying to subscribe. So what we do is sleep to guarantee nodes are
  # fully connected.
  #
  # This issue was known to Dmitiry on nim-libp2p and may be resolvable
  # later.
  await sleepAsync(5.seconds)

proc start*(node: WakuNode) {.async.} =
  ## Starts a created Waku Node and
  ## all its mounted protocols.
  ##
  ## Status: Implemented.
  
  node.libp2pTransportLoops = await node.switch.start()
  
  # TODO Get this from WakuNode obj
  let peerInfo = node.peerInfo
  info "PeerInfo", peerId = peerInfo.peerId, addrs = peerInfo.addrs
  let listenStr = $peerInfo.addrs[^1] & "/p2p/" & $peerInfo.peerId
  ## XXX: this should be /ip4..., / stripped?
  info "Listening on", full = listenStr

  if not node.wakuRelay.isNil:
    await node.startRelay()
  
  info "Node started successfully"
  node.started = true

proc stop*(node: WakuNode) {.async.} =
  if not node.wakuRelay.isNil:
    await node.wakuRelay.stop()

  await node.switch.stop()

  node.started = false

{.pop.} # @TODO confutils.nim(775, 17) Error: can raise an unlisted exception: ref IOError
when isMainModule:
  ## Node setup happens in 6 phases:
  ## 1. Set up storage
  ## 2. Initialise node
  ## 3. Mount and initialise configured protocols
  ## 4. Start node and mounted protocols
  ## 5. Start monitoring tools and external interfaces
  ## 6. Setup graceful shutdown hooks

  import
    confutils,
    system/ansi_c,
    ../../common/utils/nat,
    ./config,
    ./waku_setup,
    ./storage/message/waku_message_store,
    ./storage/peer/waku_peer_storage
  
  logScope:
    topics = "wakunode.setup"
  
  ###################
  # Setup functions #
  ###################

  # 1/6 Setup storage
  proc setupStorage*(conf: WakuNodeConf):
    tuple[pStorage: WakuPeerStorage, mStorage: WakuMessageStore] =

    ## Setup a SQLite Database for a wakunode based on a supplied
    ## configuration file and perform all necessary migration.
    ## 
    ## If config allows, return peer storage and message store
    ## for use elsewhere.
    
    var
      sqliteDatabase: SqliteDatabase
      storeTuple: tuple[pStorage: WakuPeerStorage, mStorage: WakuMessageStore]

    # Setup DB
    if conf.dbPath != "":
      let dbRes = SqliteDatabase.init(conf.dbPath)
      if dbRes.isErr:
        warn "failed to init database", err = dbRes.error
        waku_node_errors.inc(labelValues = ["init_db_failure"])
      else:
        sqliteDatabase = dbRes.value

    if not sqliteDatabase.isNil:
      # Database initialised. Let's set it up
      sqliteDatabase.runMigrations(conf) # First migrate what we have

      if conf.persistPeers:
        # Peer persistence enable. Set up Peer table in storage
        let res = WakuPeerStorage.new(sqliteDatabase)

        if res.isErr:
          warn "failed to init new WakuPeerStorage", err = res.error
          waku_node_errors.inc(labelValues = ["init_store_failure"])
        else:
          storeTuple.pStorage = res.value
      
      if conf.persistMessages:
        # Historical message persistence enable. Set up Message table in storage
        let res = WakuMessageStore.init(sqliteDatabase)

        if res.isErr:
          warn "failed to init WakuMessageStore", err = res.error
          waku_node_errors.inc(labelValues = ["init_store_failure"])
        else:
          storeTuple.mStorage = res.value
    
    return storeTuple

  # 2/6 Initialise node
  proc initialiseNode*(conf: WakuNodeConf,
                       pStorage: WakuPeerStorage = nil): SetupResult[WakuNode] =
    
    ## Setup a basic Waku v2 node based on a supplied configuration
    ## file. Optionally include persistent peer storage.
    ## No protocols are mounted yet.

    let
      (extIp, extTcpPort, extUdpPort) = setupNat(conf.nat,
                                                clientId,
                                                Port(uint16(conf.tcpPort) + conf.portsShift),
                                                Port(uint16(conf.udpPort) + conf.portsShift))
      ## @TODO: the NAT setup assumes a manual port mapping configuration if extIp config is set. This probably
      ## implies adding manual config item for extPort as well. The following heuristic assumes that, in absence of manual
      ## config, the external port is the same as the bind port.
      extPort = if extIp.isSome() and extTcpPort.isNone():
                  some(Port(uint16(conf.tcpPort) + conf.portsShift))
                else:
                  extTcpPort
      node = WakuNode.new(conf.nodekey,
                          conf.listenAddress, Port(uint16(conf.tcpPort) + conf.portsShift), 
                          extIp, extPort,
                          pStorage)
    
    ok(node)

  # 3/6 Mount and initialise configured protocols
  proc setupProtocols*(node: var WakuNode,
                       conf: WakuNodeConf,
                       mStorage: WakuMessageStore = nil) =
    
    ## Setup configured protocols on an existing Waku v2 node.
    ## Optionally include persistent message storage.
    ## No protocols are started yet.
    
    # Mount relay on all nodes
    mountRelay(node,
              conf.topics.split(" "),
              rlnRelayEnabled = conf.rlnRelay,
              relayMessages = conf.relay) # Indicates if node is capable to relay messages
    
    # Keepalive mounted on all nodes
    mountLibp2pPing(node)
    
    if conf.swap:
      mountSwap(node)
      # TODO Set swap peer, for now should be same as store peer

    # Store setup
    if (conf.storenode != "") or (conf.store):
      mountStore(node, mStorage, conf.persistMessages)

      if conf.storenode != "":
        setStorePeer(node, conf.storenode)

    # NOTE Must be mounted after relay
    if (conf.lightpushnode != "") or (conf.lightpush):
      mountLightPush(node)

      if conf.lightpushnode != "":
        setLightPushPeer(node, conf.lightpushnode)
    
    # Filter setup. NOTE Must be mounted after relay
    if (conf.filternode != "") or (conf.filter):
      mountFilter(node)

      if conf.filternode != "":
        setFilterPeer(node, conf.filternode)

  # 4/6 Start node and mounted protocols
  proc startNode*(node: WakuNode, conf: WakuNodeConf) =
    ## Start a configured node and all mounted protocols.
    ## Resume history, connect to static nodes and start
    ## keep-alive, if configured.

    # Start Waku v2 node
    waitFor node.start()
    
    # Resume historical messages, this has to be called after the node has been started
    if conf.store and conf.persistMessages:
      waitFor node.resume()
    
    # Connect to configured static nodes
    if conf.staticnodes.len > 0:
      waitFor connectToNodes(node, conf.staticnodes)

    # Start keepalive, if enabled
    if conf.keepAlive:
      node.startKeepalive()

  # 5/6 Start monitoring tools and external interfaces
  proc startExternal*(node: WakuNode, conf: WakuNodeConf) =
    ## Start configured external interfaces and monitoring tools
    ## on a Waku v2 node, including the RPC API and metrics
    ## monitoring ports.
    
    if conf.rpc:
      startRpc(node, conf.rpcAddress, Port(conf.rpcPort + conf.portsShift), conf)

    if conf.metricsLogging:
      startMetricsLog()

    if conf.metricsServer:
      startMetricsServer(conf.metricsServerAddress,
        Port(conf.metricsServerPort + conf.portsShift))
  
  let
    conf = WakuNodeConf.load()
  
  var
    node: WakuNode  # This is the node we're going to setup using the conf

  ##############
  # Node setup #
  ##############

  debug "1/6 Setting up storage"

  let (pStorage, mStorage) = setupStorage(conf)

  debug "2/6 Initialising node"

  node = initialiseNode(conf, pStorage).tryGet()

  debug "3/6 Mounting protocols"

  setupProtocols(node, conf, mStorage)

  debug "4/6 Starting node and mounted protocols"
  
  startNode(node, conf)

  debug "5/6 Starting monitoring and external interfaces"

  startExternal(node, conf)

  debug "6/6 Setting up shutdown hooks"

  # 6/6 Setup graceful shutdown hooks
  ## Setup shutdown hooks for this process.
  ## Stop node gracefully on shutdown.
  
  # Handle Ctrl-C SIGINT
  proc handleCtrlC() {.noconv.} =
    when defined(windows):
      # workaround for https://github.com/nim-lang/Nim/issues/4057
      setupForeignThreadGc()
    info "Shutting down after receiving SIGINT"
    waitFor node.stop()
    quit(QuitSuccess)
  
  setControlCHook(handleCtrlC)

  # Handle SIGTERM
  when defined(posix):
    proc handleSigterm(signal: cint) {.noconv.} =
      info "Shutting down after receiving SIGTERM"
      waitFor node.stop()
      quit(QuitSuccess)
    
    c_signal(SIGTERM, handleSigterm)
  
  debug "Node setup complete"

  runForever()<|MERGE_RESOLUTION|>--- conflicted
+++ resolved
@@ -433,11 +433,7 @@
 
     node.wakuRlnRelay = rlnPeer
 
-<<<<<<< HEAD
-=======
-when defined(rln):
-
->>>>>>> d44eab7c
+
   proc addRLNRelayValidator*(node: WakuNode, pubsubTopic: string) =
     ## this procedure is a thin wrapper for the pubsub addValidator method
     ## it sets message validator on the given pubsubTopic, the validator will check that
