--- conflicted
+++ resolved
@@ -193,24 +193,9 @@
   peerInfo.addrs.add(hostAddressWithWss) # Index 0
   for multiaddr in announcedAddresses:
     peerInfo.addrs.add(multiaddr) # Announced addresses in index > 0
-<<<<<<< HEAD
+
 
   var switch = newWakuSwitch(some(nodekey), hostAddressWithWss,
-=======
-  
-  # WSS switch builder code
-  let WssSwitch = SwitchBuilder
-    .new()
-    .withAddress(hostAddress)
-    .withRng(rng)
-    .withMplex()
-    .withTransport(proc (upgr: Upgrade): Transport = WsTransport.new(upgr))
-    .withNoise()
-    .build()
-
-
-  var switch = newStandardSwitch(some(nodekey), hostAddress,
->>>>>>> 06177121
     transportFlags = {ServerFlags.ReuseAddr}, rng = rng)
   # TODO Untested - verify behavior after switch interface change
   # More like this:
