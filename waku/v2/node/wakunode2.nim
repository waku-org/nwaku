import
  std/[options, tables, strutils, sequtils],
  chronos, chronicles, stew/shims/net as stewNet,
  # TODO: Why do we need eth keys?
  eth/keys,
  libp2p/multiaddress,
  libp2p/crypto/crypto,
  libp2p/protocols/protocol,
  # NOTE For TopicHandler, solve with exports?
  libp2p/protocols/pubsub/pubsub,
  libp2p/peerinfo,
  libp2p/standard_setup,
  ../protocol/[waku_relay, message_notifier],
  ../protocol/waku_store/waku_store,
  ../protocol/waku_swap/waku_swap,
  ../protocol/waku_filter/waku_filter,
<<<<<<< HEAD
  ../utils/peers,
  ./message_store,
  ./sqlite,
=======
  ./message_store/message_store,
>>>>>>> e8dd0140
  ../utils/requests

logScope:
  topics = "wakunode"

# Default clientId
const clientId* = "Nimbus Waku v2 node"

# key and crypto modules different
type
  KeyPair* = crypto.KeyPair
  PublicKey* = crypto.PublicKey
  PrivateKey* = crypto.PrivateKey

  # XXX: Weird type, should probably be using pubsub Topic object name?
  Topic* = string
  Message* = seq[byte]

  WakuInfo* = object
    # NOTE One for simplicity, can extend later as needed
    listenStr*: string
    #multiaddrStrings*: seq[string]

  # NOTE based on Eth2Node in NBC eth2_network.nim
  WakuNode* = ref object of RootObj
    switch*: Switch
    wakuRelay*: WakuRelay
    wakuStore*: WakuStore
    wakuFilter*: WakuFilter
    wakuSwap*: WakuSwap
    peerInfo*: PeerInfo
    libp2pTransportLoops*: seq[Future[void]]
  # TODO Revist messages field indexing as well as if this should be Message or WakuMessage
    messages*: seq[(Topic, WakuMessage)]
    filters*: Filters
    subscriptions*: MessageNotificationSubscriptions
    rng*: ref BrHmacDrbgContext

# NOTE Any difference here in Waku vs Eth2?
# E.g. Devp2p/Libp2p support, etc.
#func asLibp2pKey*(key: keys.PublicKey): PublicKey =
#  PublicKey(scheme: Secp256k1, skkey: secp.SkPublicKey(key))

func asEthKey*(key: PrivateKey): keys.PrivateKey =
  keys.PrivateKey(key.skkey)

proc removeContentFilters(filters: var Filters, contentFilters: seq[ContentFilter]) {.gcsafe.} =
  # Flatten all unsubscribe topics into single seq
  var unsubscribeTopics: seq[ContentTopic]
  for cf in contentFilters:
    unsubscribeTopics = unsubscribeTopics.concat(cf.topics)
  
  debug "unsubscribing", unsubscribeTopics=unsubscribeTopics

  var rIdToRemove: seq[string] = @[]
  for rId, f in filters.mpairs:
    # Iterate filter entries to remove matching content topics
    for cf in f.contentFilters.mitems:
      # Iterate content filters in filter entry
      cf.topics.keepIf(proc (t: auto): bool = t notin unsubscribeTopics)
    # make sure we delete the content filter
    # if no more topics are left
    f.contentFilters.keepIf(proc (cf: auto): bool = cf.topics.len > 0)

    if f.contentFilters.len == 0:
      rIdToRemove.add(rId)

  # make sure we delete the filter entry
  # if no more content filters left
  for rId in rIdToRemove:
    filters.del(rId)
  
  debug "filters modified", filters=filters

template tcpEndPoint(address, port): auto =
  MultiAddress.init(address, tcpProtocol, port)

## Public API
##

proc init*(T: type WakuNode, nodeKey: crypto.PrivateKey,
    bindIp: ValidIpAddress, bindPort: Port,
    extIp = none[ValidIpAddress](), extPort = none[Port]()): T =
  ## Creates a Waku Node.
  ##
  ## Status: Implemented.
  ##
  let
    rng = crypto.newRng()
    hostAddress = tcpEndPoint(bindIp, bindPort)
    announcedAddresses = if extIp.isNone() or extPort.isNone(): @[]
                         else: @[tcpEndPoint(extIp.get(), extPort.get())]
    peerInfo = PeerInfo.init(nodekey)
  info "Initializing networking", hostAddress,
                                  announcedAddresses
  # XXX: Add this when we create node or start it?
  peerInfo.addrs.add(hostAddress) # Index 0
  for multiaddr in announcedAddresses:
    peerInfo.addrs.add(multiaddr) # Announced addresses in index > 0

  var switch = newStandardSwitch(some(nodekey), hostAddress,
    transportFlags = {ServerFlags.ReuseAddr}, rng = rng)
  # TODO Untested - verify behavior after switch interface change
  # More like this:
  # let pubsub = GossipSub.init(
  #    switch = switch,
  #    msgIdProvider = msgIdProvider,
  #    triggerSelf = true, sign = false,
  #    verifySignature = false).PubSub
  result = WakuNode(
    switch: switch,
    rng: rng,
    peerInfo: peerInfo,
    subscriptions: newTable[string, MessageNotificationSubscription](),
    filters: initTable[string, Filter]()
  )

proc start*(node: WakuNode) {.async.} =
  ## Starts a created Waku Node.
  ##
  ## Status: Implemented.
  ##
  node.libp2pTransportLoops = await node.switch.start()
  
  # TODO Get this from WakuNode obj
  let peerInfo = node.peerInfo
  info "PeerInfo", peerId = peerInfo.peerId, addrs = peerInfo.addrs
  let listenStr = $peerInfo.addrs[^1] & "/p2p/" & $peerInfo.peerId
  ## XXX: this should be /ip4..., / stripped?
  info "Listening on", full = listenStr

proc stop*(node: WakuNode) {.async.} =
  if not node.wakuRelay.isNil:
    await node.wakuRelay.stop()

  await node.switch.stop()

proc subscribe*(node: WakuNode, topic: Topic, handler: TopicHandler) {.async.} =
  ## Subscribes to a PubSub topic. Triggers handler when receiving messages on
  ## this topic. TopicHandler is a method that takes a topic and some data.
  ##
  ## NOTE The data field SHOULD be decoded as a WakuMessage.
  ## Status: Implemented.
  info "subscribe", topic=topic

  let wakuRelay = node.wakuRelay
  await wakuRelay.subscribe(topic, handler)

proc subscribe*(node: WakuNode, request: FilterRequest, handler: ContentFilterHandler) {.async, gcsafe.} =
  ## Registers for messages that match a specific filter. Triggers the handler whenever a message is received.
  ## FilterHandler is a method that takes a MessagePush.
  ##
  ## Status: Implemented.
  
  # Sanity check for well-formed subscribe FilterRequest
  doAssert(request.subscribe, "invalid subscribe request")
  
  info "subscribe content", filter=request

  var id = generateRequestId(node.rng)
  if node.wakuFilter.isNil == false:
    # @TODO: ERROR HANDLING
    id = await node.wakuFilter.subscribe(request)
  node.filters[id] = Filter(contentFilters: request.contentFilters, handler: handler)

proc unsubscribe*(node: WakuNode, topic: Topic, handler: TopicHandler) {.async.} =
  ## Unsubscribes a handler from a PubSub topic.
  ##
  ## Status: Implemented.
  info "unsubscribe", topic=topic

  let wakuRelay = node.wakuRelay
  await wakuRelay.unsubscribe(@[(topic, handler)])

proc unsubscribeAll*(node: WakuNode, topic: Topic) {.async.} =
  ## Unsubscribes all handlers registered on a specific PubSub topic.
  ##
  ## Status: Implemented.
  info "unsubscribeAll", topic=topic

  let wakuRelay = node.wakuRelay
  await wakuRelay.unsubscribeAll(topic)
  

proc unsubscribe*(node: WakuNode, request: FilterRequest) {.async, gcsafe.} =
  ## Unsubscribe from a content filter.
  ##
  ## Status: Implemented.
  
  # Sanity check for well-formed unsubscribe FilterRequest
  doAssert(request.subscribe == false, "invalid unsubscribe request")
  
  info "unsubscribe content", filter=request
  
  await node.wakuFilter.unsubscribe(request)
  node.filters.removeContentFilters(request.contentFilters)


proc publish*(node: WakuNode, topic: Topic, message: WakuMessage) {.async, gcsafe.} =
  ## Publish a `WakuMessage` to a PubSub topic. `WakuMessage` should contain a
  ## `contentTopic` field for light node functionality. This field may be also
  ## be omitted.
  ##
  ## Status: Implemented.
  ##

  let wakuRelay = node.wakuRelay

  debug "publish", topic=topic, contentTopic=message.contentTopic
  let data = message.encode().buffer

  discard await wakuRelay.publish(topic, data)

proc query*(node: WakuNode, query: HistoryQuery, handler: QueryHandlerFunc) {.async, gcsafe.} =
  ## Queries known nodes for historical messages. Triggers the handler whenever a response is received.
  ## QueryHandlerFunc is a method that takes a HistoryResponse.
  ##
  ## Status: Implemented.

  # TODO Once waku swap is less experimental, this can simplified
  if node.wakuSwap.isNil:
    debug "Using default query"
    await node.wakuStore.query(query, handler)
  else:
    debug "Using SWAPAccounting query"
    # TODO wakuSwap now part of wakuStore object
    await node.wakuStore.queryWithAccounting(query, handler)

# TODO Extend with more relevant info: topics, peers, memory usage, online time, etc
proc info*(node: WakuNode): WakuInfo =
  ## Returns information about the Node, such as what multiaddress it can be reached at.
  ##
  ## Status: Implemented.
  ##

  # TODO Generalize this for other type of multiaddresses
  let peerInfo = node.peerInfo
  let listenStr = $peerInfo.addrs[^1] & "/p2p/" & $peerInfo.peerId
  let wakuInfo = WakuInfo(listenStr: listenStr)
  return wakuInfo

proc mountFilter*(node: WakuNode) =
  info "mounting filter"
  proc filterHandler(requestId: string, msg: MessagePush) {.gcsafe.} =
    info "push received"
    for message in msg.messages:
      node.filters.notify(message, requestId)

  node.wakuFilter = WakuFilter.init(node.switch, node.rng, filterHandler)
  node.switch.mount(node.wakuFilter)
  node.subscriptions.subscribe(WakuFilterCodec, node.wakuFilter.subscription())

# NOTE: If using the swap protocol, it must be mounted before store. This is
# because store is using a reference to the swap protocol.
proc mountSwap*(node: WakuNode) =
  info "mounting swap"
  node.wakuSwap = WakuSwap.init(node.switch, node.rng)
  node.switch.mount(node.wakuSwap)
  # NYI - Do we need this?
  #node.subscriptions.subscribe(WakuSwapCodec, node.wakuSwap.subscription())

proc mountStore*(node: WakuNode, store: MessageStore = nil) =
  info "mounting store"

  if node.wakuSwap.isNil:
    debug "mounting store without swap"
    node.wakuStore = WakuStore.init(node.switch, node.rng, store)
  else:
    debug "mounting store with swap"
    node.wakuStore = WakuStore.init(node.switch, node.rng, store, node.wakuSwap)

  node.switch.mount(node.wakuStore)
  node.subscriptions.subscribe(WakuStoreCodec, node.wakuStore.subscription())

proc mountRelay*(node: WakuNode, topics: seq[string] = newSeq[string](), rlnRelayEnabled: bool = false) {.async, gcsafe.} =
  # TODO add the RLN registration
  let wakuRelay = WakuRelay.init(
    switch = node.switch,
    # Use default
    #msgIdProvider = msgIdProvider,
    triggerSelf = true,
    sign = false,
    verifySignature = false
  )
  # TODO if rln-relay enabled, then perform registration
  if rlnRelayEnabled:
    debug "Using WakuRLNRelay"
  else:
    debug "WakuRLNRelay is disabled"



  node.wakuRelay = wakuRelay
  node.switch.mount(wakuRelay)

  info "mounting relay"
  proc relayHandler(topic: string, data: seq[byte]) {.async, gcsafe.} =
    let msg = WakuMessage.init(data)
    if msg.isOk():
      node.filters.notify(msg.value(), "")
      await node.subscriptions.notify(topic, msg.value())

  await node.wakuRelay.subscribe("/waku/2/default-waku/proto", relayHandler)

  for topic in topics:
    proc handler(topic: string, data: seq[byte]) {.async, gcsafe.} =
      debug "Hit handler", topic=topic, data=data

    # XXX: Is using discard here fine? Not sure if we want init to be async?
    # Can also move this to the start proc, possibly wiser?
    discard node.subscribe(topic, handler)

## Helpers
proc dialPeer*(n: WakuNode, address: string) {.async.} =
  info "dialPeer", address = address
  # XXX: This turns ipfs into p2p, not quite sure why
  let remotePeer = parsePeerInfo(address)

  info "Dialing peer", wireAddr = remotePeer.addrs[0], peerId = remotePeer.peerId
  # NOTE This is dialing on WakuRelay protocol specifically
  # TODO Keep track of conn and connected state somewhere (WakuRelay?)
  #p.conn = await p.switch.dial(remotePeer, WakuRelayCodec)
  #p.connected = true
  discard await n.switch.dial(remotePeer.peerId, remotePeer.addrs, WakuRelayCodec)
  info "Post switch dial"

proc setStorePeer*(n: WakuNode, address: string) =
  info "dialPeer", address = address

  let remotePeer = parsePeerInfo(address)

  n.wakuStore.setPeer(remotePeer)

proc setFilterPeer*(n: WakuNode, address: string) =
  info "dialPeer", address = address

  let remotePeer = parsePeerInfo(address)

  n.wakuFilter.setPeer(remotePeer)

proc connectToNodes*(n: WakuNode, nodes: seq[string]) {.async.} =
  for nodeId in nodes:
    info "connectToNodes", node = nodeId
    # XXX: This seems...brittle
    await dialPeer(n, nodeId)

  # The issue seems to be around peers not being fully connected when
  # trying to subscribe. So what we do is sleep to guarantee nodes are
  # fully connected.
  #
  # This issue was known to Dmitiry on nim-libp2p and may be resolvable
  # later.
  await sleepAsync(5.seconds)

proc connectToNodes*(n: WakuNode, nodes: seq[PeerInfo]) {.async.} =
  for peerInfo in nodes:
    info "connectToNodes", peer = peerInfo
    discard await n.switch.dial(peerInfo.peerId, peerInfo.addrs, WakuRelayCodec)

  # The issue seems to be around peers not being fully connected when
  # trying to subscribe. So what we do is sleep to guarantee nodes are
  # fully connected.
  #
  # This issue was known to Dmitiry on nim-libp2p and may be resolvable
  # later.
  await sleepAsync(5.seconds)

when isMainModule:
  import
    confutils, json_rpc/rpcserver, metrics,
    ./config, 
    ./jsonrpc/[admin_api,
               debug_api,
               filter_api,
               private_api,
               relay_api,
               store_api],
    ./message_store/waku_message_store,
    ../../common/utils/nat

  proc startRpc(node: WakuNode, rpcIp: ValidIpAddress, rpcPort: Port, conf: WakuNodeConf) =
    let
      ta = initTAddress(rpcIp, rpcPort)
      rpcServer = newRpcHttpServer([ta])
    installDebugApiHandlers(node, rpcServer)

    # Install enabled API handlers:
    if conf.relay:
      let topicCache = newTable[string, seq[WakuMessage]]()
      installRelayApiHandlers(node, rpcServer, topicCache)
      if conf.rpcPrivate:
        # Private API access allows WakuRelay functionality that 
        # is backwards compatible with Waku v1.
        installPrivateApiHandlers(node, rpcServer, node.rng, topicCache)
    
    if conf.filter:
      let messageCache = newTable[ContentTopic, seq[WakuMessage]]()
      installFilterApiHandlers(node, rpcServer, messageCache)
    
    if conf.store:
      installStoreApiHandlers(node, rpcServer)
    
    if conf.rpcAdmin:
      installAdminApiHandlers(node, rpcServer)
    
    rpcServer.start()
    info "RPC Server started", ta

  proc startMetricsServer(serverIp: ValidIpAddress, serverPort: Port) =
      info "Starting metrics HTTP server", serverIp, serverPort
      metrics.startHttpServer($serverIp, serverPort)

  proc startMetricsLog() =
    proc logMetrics(udata: pointer) {.closure, gcsafe.} =
      {.gcsafe.}:
        # TODO: libp2p_pubsub_peers is not public, so we need to make this either
        # public in libp2p or do our own peer counting after all.
        let
          totalMessages = total_messages.value

      info "Node metrics", totalMessages
      discard setTimer(Moment.fromNow(2.seconds), logMetrics)
    discard setTimer(Moment.fromNow(2.seconds), logMetrics)

  let
    conf = WakuNodeConf.load()
    (extIp, extTcpPort, extUdpPort) = setupNat(conf.nat, clientId,
      Port(uint16(conf.tcpPort) + conf.portsShift),
      Port(uint16(conf.udpPort) + conf.portsShift))
    ## @TODO: the NAT setup assumes a manual port mapping configuration if extIp config is set. This probably
    ## implies adding manual config item for extPort as well. The following heuristic assumes that, in absence of manual
    ## config, the external port is the same as the bind port.
    extPort = if extIp.isSome() and extTcpPort.isNone(): some(Port(uint16(conf.tcpPort) + conf.portsShift))
              else: extTcpPort
    node = WakuNode.init(conf.nodeKey, conf.listenAddress,
      Port(uint16(conf.tcpPort) + conf.portsShift), extIp, extPort)

  waitFor node.start()

  if conf.swap:
    mountSwap(node)

  # TODO Set swap peer, for now should be same as store peer

  if conf.store:
    var store: WakuMessageStore

    if conf.dbpath != "":
      let dbRes = SqliteDatabase.init(conf.dbpath)
      if dbRes.isErr:
        warn "failed to init database", err = dbRes.error

      let res = WakuMessageStore.init(dbRes.value)
      if res.isErr:
        warn "failed to init WakuMessageStore", err = res.error
      else:
        store = res.value

    mountStore(node, store)

  if conf.filter:
    mountFilter(node)

  if conf.relay:
    waitFor mountRelay(node, conf.topics.split(" "), rlnRelayEnabled = conf.rlnrelay)

  if conf.staticnodes.len > 0:
    waitFor connectToNodes(node, conf.staticnodes)

  if conf.storenode != "":
    setStorePeer(node, conf.storenode)

  if conf.filternode != "":
    setFilterPeer(node, conf.filternode)

  if conf.rpc:
    startRpc(node, conf.rpcAddress, Port(conf.rpcPort + conf.portsShift), conf)

  if conf.logMetrics:
    startMetricsLog()

  when defined(insecure):
    if conf.metricsServer:
      startMetricsServer(conf.metricsServerAddress,
        Port(conf.metricsServerPort + conf.portsShift))

  runForever()<|MERGE_RESOLUTION|>--- conflicted
+++ resolved
@@ -14,13 +14,9 @@
   ../protocol/waku_store/waku_store,
   ../protocol/waku_swap/waku_swap,
   ../protocol/waku_filter/waku_filter,
-<<<<<<< HEAD
   ../utils/peers,
-  ./message_store,
+  ./message_store/message_store,
   ./sqlite,
-=======
-  ./message_store/message_store,
->>>>>>> e8dd0140
   ../utils/requests
 
 logScope:
