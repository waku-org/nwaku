{.push raises: [Defect].}

import
  std/[options, tables, strutils, sequtils, os],
  chronos, chronicles, metrics,
  stew/shims/net as stewNet,
  eth/keys,
  eth/p2p/discoveryv5/enr,
  libp2p/crypto/crypto,
  libp2p/protocols/ping,
  libp2p/protocols/pubsub/gossipsub,
  libp2p/nameresolving/dnsresolver,
  libp2p/builders,
  ../protocol/[waku_relay, waku_message],
  ../protocol/waku_store/waku_store,
  ../protocol/waku_swap/waku_swap,
  ../protocol/waku_filter/waku_filter,
  ../protocol/waku_lightpush/waku_lightpush,
  ../protocol/waku_rln_relay/waku_rln_relay_types,
  ../utils/peers,
  ../utils/requests,
  ./storage/migration/migration_types,
  ./peer_manager/peer_manager,
  ./dnsdisc/waku_dnsdisc

export
  builders,
  waku_relay, waku_message,
  waku_store,
  waku_swap,
  waku_filter,
  waku_lightpush,
  waku_rln_relay_types

when defined(rln):
  import
    libp2p/protocols/pubsub/rpc/messages,
    web3,
    ../protocol/waku_rln_relay/[rln, waku_rln_relay_utils]

declarePublicCounter waku_node_messages, "number of messages received", ["type"]
declarePublicGauge waku_node_filters, "number of content filter subscriptions"
declarePublicGauge waku_node_errors, "number of wakunode errors", ["type"]

logScope:
  topics = "wakunode"

# Default clientId
const clientId* = "Nimbus Waku v2 node"

# Default topic
const defaultTopic = "/waku/2/default-waku/proto"

# key and crypto modules different
type
  KeyPair* = crypto.KeyPair
  PublicKey* = crypto.PublicKey
  PrivateKey* = crypto.PrivateKey

  # XXX: Weird type, should probably be using pubsub Topic object name?
  Topic* = string
  Message* = seq[byte]

  WakuInfo* = object
    # NOTE One for simplicity, can extend later as needed
    listenStr*: string
    #multiaddrStrings*: seq[string]

  # NOTE based on Eth2Node in NBC eth2_network.nim
  WakuNode* = ref object of RootObj
    peerManager*: PeerManager
    switch*: Switch
    wakuRelay*: WakuRelay
    wakuStore*: WakuStore
    wakuFilter*: WakuFilter
    wakuSwap*: WakuSwap
    wakuRlnRelay*: WakuRLNRelay
    wakuLightPush*: WakuLightPush
    peerInfo*: PeerInfo
    enr*: enr.Record
    libp2pPing*: Ping
    libp2pTransportLoops*: seq[Future[void]]
    filters*: Filters
    rng*: ref BrHmacDrbgContext
    started*: bool # Indicates that node has started listening

proc protocolMatcher(codec: string): Matcher =
  ## Returns a protocol matcher function for the provided codec
  proc match(proto: string): bool {.gcsafe.} =
    ## Matches a proto with any postfix to the provided codec.
    ## E.g. if the codec is `/vac/waku/filter/2.0.0` it matches the protos:
    ## `/vac/waku/filter/2.0.0`, `/vac/waku/filter/2.0.0-beta3`, `/vac/waku/filter/2.0.0-actualnonsense`
    return proto.startsWith(codec)

  return match

proc removeContentFilters(filters: var Filters, contentFilters: seq[ContentFilter]) {.gcsafe.} =
  # Flatten all unsubscribe topics into single seq
  let unsubscribeTopics = contentFilters.mapIt(it.contentTopic)
  
  debug "unsubscribing", unsubscribeTopics=unsubscribeTopics

  var rIdToRemove: seq[string] = @[]
  for rId, f in filters.mpairs:
    # Iterate filter entries to remove matching content topics
  
    # make sure we delete the content filter
    # if no more topics are left
    f.contentFilters.keepIf(proc (cf: auto): bool = cf.contentTopic notin unsubscribeTopics)

    if f.contentFilters.len == 0:
      rIdToRemove.add(rId)

  # make sure we delete the filter entry
  # if no more content filters left
  for rId in rIdToRemove:
    filters.del(rId)
  
  debug "filters modified", filters=filters

template tcpEndPoint(address, port): auto =
  MultiAddress.init(address, tcpProtocol, port)

## Public API
##

proc new*(T: type WakuNode, nodeKey: crypto.PrivateKey,
    bindIp: ValidIpAddress, bindPort: Port,
    extIp = none[ValidIpAddress](), extPort = none[Port](),
    peerStorage: PeerStorage = nil): T 
    {.raises: [Defect, LPError].} =
  ## Creates a Waku Node.
  ##
  ## Status: Implemented.
  ##
  let
    rng = crypto.newRng()
    hostAddress = tcpEndPoint(bindIp, bindPort)
    announcedAddresses = if extIp.isNone() or extPort.isNone(): @[]
                         else: @[tcpEndPoint(extIp.get(), extPort.get())]
    peerInfo = PeerInfo.init(nodekey)
    enrIp = if extIp.isSome(): extIp
            else: some(bindIp)
    enrTcpPort = if extPort.isSome(): extPort
                 else: some(bindPort)
    enr = createEnr(nodeKey, enrIp, enrTcpPort, none(Port))
  
  info "Initializing networking", hostAddress,
                                  announcedAddresses
  # XXX: Add this when we create node or start it?
  peerInfo.addrs.add(hostAddress) # Index 0
  for multiaddr in announcedAddresses:
    peerInfo.addrs.add(multiaddr) # Announced addresses in index > 0
  
  var switch = newStandardSwitch(some(nodekey), hostAddress,
    transportFlags = {ServerFlags.ReuseAddr}, rng = rng)
  # TODO Untested - verify behavior after switch interface change
  # More like this:
  # let pubsub = GossipSub.init(
  #    switch = switch,
  #    msgIdProvider = msgIdProvider,
  #    triggerSelf = true, sign = false,
  #    verifySignature = false).PubSub
  let wakuNode = WakuNode(
    peerManager: PeerManager.new(switch, peerStorage),
    switch: switch,
    rng: rng,
    peerInfo: peerInfo,
    enr: enr,
    filters: initTable[string, Filter]()
  )

  return wakuNode

proc subscribe(node: WakuNode, topic: Topic, handler: Option[TopicHandler]) =
  if node.wakuRelay.isNil:
    error "Invalid API call to `subscribe`. WakuRelay not mounted."
    # @TODO improved error handling
    return

  info "subscribe", topic=topic

  proc defaultHandler(topic: string, data: seq[byte]) {.async, gcsafe.} =
    # A default handler should be registered for all topics
    trace "Hit default handler", topic=topic, data=data

    let msg = WakuMessage.init(data)
    if msg.isOk():
      # Notify mounted protocols of new message
      if (not node.wakuFilter.isNil):
        await node.wakuFilter.handleMessage(topic, msg.value())
      
      if (not node.wakuStore.isNil):
        await node.wakuStore.handleMessage(topic, msg.value())

      waku_node_messages.inc(labelValues = ["relay"])

  let wakuRelay = node.wakuRelay

  if topic notin PubSub(wakuRelay).topics:
    # Add default handler only for new topics
    debug "Registering default handler", topic=topic
    wakuRelay.subscribe(topic, defaultHandler)

  if handler.isSome:
    debug "Registering handler", topic=topic
    wakuRelay.subscribe(topic, handler.get())

proc subscribe*(node: WakuNode, topic: Topic, handler: TopicHandler) =
  ## Subscribes to a PubSub topic. Triggers handler when receiving messages on
  ## this topic. TopicHandler is a method that takes a topic and some data.
  ##
  ## NOTE The data field SHOULD be decoded as a WakuMessage.
  ## Status: Implemented.
  node.subscribe(topic, some(handler))

proc subscribe*(node: WakuNode, request: FilterRequest, handler: ContentFilterHandler) {.async, gcsafe.} =
  ## Registers for messages that match a specific filter. Triggers the handler whenever a message is received.
  ## FilterHandler is a method that takes a MessagePush.
  ##
  ## Status: Implemented.
  
  # Sanity check for well-formed subscribe FilterRequest
  doAssert(request.subscribe, "invalid subscribe request")
  
  info "subscribe content", filter=request

  var id = generateRequestId(node.rng)

  if node.wakuFilter.isNil == false:
    let idOpt = await node.wakuFilter.subscribe(request)

    if idOpt.isSome():
      # Subscribed successfully.
      id = idOpt.get()
    else:
      # Failed to subscribe
      error "remote subscription to filter failed", filter = request
      waku_node_errors.inc(labelValues = ["subscribe_filter_failure"])

  # Register handler for filter, whether remote subscription succeeded or not
  node.filters[id] = Filter(contentFilters: request.contentFilters, handler: handler)
  waku_node_filters.set(node.filters.len.int64)

proc unsubscribe*(node: WakuNode, topic: Topic, handler: TopicHandler) =
  ## Unsubscribes a handler from a PubSub topic.
  ##
  ## Status: Implemented.
  if node.wakuRelay.isNil:
    error "Invalid API call to `unsubscribe`. WakuRelay not mounted."
    # @TODO improved error handling
    return
  
  info "unsubscribe", topic=topic

  let wakuRelay = node.wakuRelay
  wakuRelay.unsubscribe(@[(topic, handler)])

proc unsubscribeAll*(node: WakuNode, topic: Topic) =
  ## Unsubscribes all handlers registered on a specific PubSub topic.
  ##
  ## Status: Implemented.
  
  if node.wakuRelay.isNil:
    error "Invalid API call to `unsubscribeAll`. WakuRelay not mounted."
    # @TODO improved error handling
    return
  
  info "unsubscribeAll", topic=topic

  let wakuRelay = node.wakuRelay
  wakuRelay.unsubscribeAll(topic)
  

proc unsubscribe*(node: WakuNode, request: FilterRequest) {.async, gcsafe.} =
  ## Unsubscribe from a content filter.
  ##
  ## Status: Implemented.
  
  # Sanity check for well-formed unsubscribe FilterRequest
  doAssert(request.subscribe == false, "invalid unsubscribe request")
  
  info "unsubscribe content", filter=request
  
  await node.wakuFilter.unsubscribe(request)
  node.filters.removeContentFilters(request.contentFilters)

  waku_node_filters.set(node.filters.len.int64)


proc publish*(node: WakuNode, topic: Topic, message: WakuMessage,  rlnRelayEnabled: bool = false) {.async, gcsafe.} =
  ## Publish a `WakuMessage` to a PubSub topic. `WakuMessage` should contain a
  ## `contentTopic` field for light node functionality. This field may be also
  ## be omitted.
  ##
  ## Status: Implemented.
  ## When rlnRelayEnabled is true, a zkp will be generated and attached to the message (it is an experimental feature)
  
  if node.wakuRelay.isNil:
    error "Invalid API call to `publish`. WakuRelay not mounted. Try `lightpush` instead."
    # @TODO improved error handling
    return

  let wakuRelay = node.wakuRelay
  debug "publish", topic=topic, contentTopic=message.contentTopic
  var publishingMessage = message

  when defined(rln):
    if rlnRelayEnabled:
      # if rln relay is enabled then a proof must be generated and added to the waku message
      let 
        proof = proofGen(message.payload)
        ## TODO here  since the message is immutable we have to make a copy of it and then attach the proof to its duplicate 
        ## TODO however, it might be better to change message type to mutable (i.e., var) so that we can add the proof field to the original message
        publishingMessage = WakuMessage(payload: message.payload, contentTopic: message.contentTopic, version: message.version, proof: proof)

  let data = message.encode().buffer

  discard await wakuRelay.publish(topic, data)

proc lightpush*(node: WakuNode, topic: Topic, message: WakuMessage, handler: PushResponseHandler) {.async, gcsafe.} =
  ## Pushes a `WakuMessage` to a node which relays it further on PubSub topic.
  ## Returns whether relaying was successful or not in `handler`.
  ## `WakuMessage` should contain a `contentTopic` field for light node
  ## functionality. This field may be also be omitted.
  ##
  ## Status: Implemented.

  debug "Publishing with lightpush", topic=topic, contentTopic=message.contentTopic

  let rpc = PushRequest(pubSubTopic: topic, message: message)
  await node.wakuLightPush.request(rpc, handler)

proc query*(node: WakuNode, query: HistoryQuery, handler: QueryHandlerFunc) {.async, gcsafe.} =
  ## Queries known nodes for historical messages. Triggers the handler whenever a response is received.
  ## QueryHandlerFunc is a method that takes a HistoryResponse.
  ##
  ## Status: Implemented.

  # TODO Once waku swap is less experimental, this can simplified
  if node.wakuSwap.isNil:
    debug "Using default query"
    await node.wakuStore.query(query, handler)
  else:
    debug "Using SWAPAccounting query"
    # TODO wakuSwap now part of wakuStore object
    await node.wakuStore.queryWithAccounting(query, handler)

proc resume*(node: WakuNode, peerList: Option[seq[PeerInfo]] = none(seq[PeerInfo])) {.async, gcsafe.} =
  ## resume proc retrieves the history of waku messages published on the default waku pubsub topic since the last time the waku node has been online 
  ## for resume to work properly the waku node must have the store protocol mounted in the full mode (i.e., persisting messages)
  ## messages are stored in the the wakuStore's messages field and in the message db
  ## the offline time window is measured as the difference between the current time and the timestamp of the most recent persisted waku message 
  ## an offset of 20 second is added to the time window to count for nodes asynchrony
  ## peerList indicates the list of peers to query from. The history is fetched from the first available peer in this list. Such candidates should be found through a discovery method (to be developed).
  ## if no peerList is passed, one of the peers in the underlying peer manager unit of the store protocol is picked randomly to fetch the history from. 
  ## The history gets fetched successfully if the dialed peer has been online during the queried time window.
  
  if not node.wakuStore.isNil:
    let retrievedMessages = await node.wakuStore.resume(peerList)
    if retrievedMessages.isOk:
      info "the number of retrieved messages since the last online time: ", number=retrievedMessages.value

# TODO Extend with more relevant info: topics, peers, memory usage, online time, etc
proc info*(node: WakuNode): WakuInfo =
  ## Returns information about the Node, such as what multiaddress it can be reached at.
  ##
  ## Status: Implemented.
  ##

  # TODO Generalize this for other type of multiaddresses
  let peerInfo = node.peerInfo
  let listenStr = $peerInfo.addrs[^1] & "/p2p/" & $peerInfo.peerId
  let wakuInfo = WakuInfo(listenStr: listenStr)
  return wakuInfo

proc mountFilter*(node: WakuNode) {.raises: [Defect, KeyError, LPError]} =
  info "mounting filter"
  proc filterHandler(requestId: string, msg: MessagePush)
    {.gcsafe, raises: [Defect, KeyError].} =
    
    info "push received"
    for message in msg.messages:
      node.filters.notify(message, requestId) # Trigger filter handlers on a light node
      waku_node_messages.inc(labelValues = ["filter"])

  node.wakuFilter = WakuFilter.init(node.peerManager, node.rng, filterHandler)
  node.switch.mount(node.wakuFilter, protocolMatcher(WakuFilterCodec))

# NOTE: If using the swap protocol, it must be mounted before store. This is
# because store is using a reference to the swap protocol.
proc mountSwap*(node: WakuNode, swapConfig: SwapConfig = SwapConfig.init()) {.raises: [Defect, LPError].} =
  info "mounting swap", mode = $swapConfig.mode
  node.wakuSwap = WakuSwap.init(node.peerManager, node.rng, swapConfig)
  node.switch.mount(node.wakuSwap, protocolMatcher(WakuSwapCodec))
  # NYI - Do we need this?
  #node.subscriptions.subscribe(WakuSwapCodec, node.wakuSwap.subscription())

proc mountStore*(node: WakuNode, store: MessageStore = nil, persistMessages: bool = false) {.raises: [Defect, LPError].} =
  info "mounting store"

  if node.wakuSwap.isNil:
    debug "mounting store without swap"
    node.wakuStore = WakuStore.init(node.peerManager, node.rng, store, persistMessages=persistMessages)
  else:
    debug "mounting store with swap"
    node.wakuStore = WakuStore.init(node.peerManager, node.rng, store, node.wakuSwap, persistMessages=persistMessages)

  node.switch.mount(node.wakuStore, protocolMatcher(WakuStoreCodec))

when defined(rln):
  proc mountRlnRelay*(node: WakuNode,
                      ethClientAddrOpt: Option[string] = none(string),
                      ethAccAddrOpt: Option[Address] = none(Address),
                      memContractAddOpt:  Option[Address] = none(Address),
                      groupOpt: Option[seq[IDCommitment]] = none(seq[IDCommitment]),
                      memKeyPairOpt: Option[MembershipKeyPair] = none(MembershipKeyPair),
                      memIndexOpt: Option[uint] = none(uint)) {.async.} =
    # TODO return a bool value to indicate the success of the call
    # check whether inputs are provided
    if ethClientAddrOpt.isNone():
      info "failed to mount rln relay: Ethereum client address is not provided"
      return
    if ethAccAddrOpt.isNone():
      info "failed to mount rln relay: Ethereum account address is not provided"
      return
    if memContractAddOpt.isNone():
      info "failed to mount rln relay: membership contract address is not provided"
      return
    if groupOpt.isNone():
      # TODO this check is not necessary for a dynamic group
      info "failed to mount rln relay:  group information is not provided"
      return
    if memKeyPairOpt.isNone():
      info "failed to mount rln relay: membership key of the node is not provided"
      return
    if memIndexOpt.isNone():
      info "failed to mount rln relay:  membership index is not provided"
      return

    let 
      ethClientAddr = ethClientAddrOpt.get()
      ethAccAddr = ethAccAddrOpt.get()
      memContractAdd = memContractAddOpt.get()
      group = groupOpt.get()
      memKeyPair = memKeyPairOpt.get()
      memIndex = memIndexOpt.get()


    # check the peer's index and the inclusion of user's identity commitment in the group
    doAssert((memKeyPair.idCommitment)  == group[int(memIndex)])

    # create an RLN instance
    var rlnInstance = createRLNInstance(32)
    doAssert(rlnInstance.isOk)
<<<<<<< HEAD
    var rln = rlnInstance.value

    # generate the membership keys if none is provided
    # this if condition never gets through for a static group of users
    # the node should pass its keys i.e., memKeyPairOpt to the function
    if not memKeyPairOpt.isSome:
      let membershipKeyPair = rln.membershipKeyGen()
      # check whether keys are generated
      doAssert(membershipKeyPair.isSome())
      debug "the membership key for the rln relay is generated", idKey=membershipKeyPair.get().idKey.toHex, idCommitment=membershipKeyPair.get().idCommitment.toHex


    # add members to the Merkle tree
    for index in 0..group.len-1:
      let member = group[index]
      let member_is_added = rln.insertMember(member)
      doAssert(member_is_added)
    
    # create the WakuRLNRelay
    var rlnPeer = WakuRLNRelay(membershipKeyPair: memKeyPair,
      membershipIndex: memIndex,
      membershipContractAddress: memContractAdd,
      ethClientAddress: ethClientAddr,
      ethAccountAddress: ethAccAddr,
      rlnInstance: rln)
=======

    # generate the membership keys
    let membershipKeyPair = membershipKeyGen(rlnInstance.value)
    # check whether keys are generated
    doAssert(membershipKeyPair.isSome())
    debug "the membership key for the rln relay is generated"

    # initialize the WakuRLNRelay
    var rlnPeer = WakuRLNRelay(membershipKeyPair: membershipKeyPair.get(),
      ethClientAddress: ethClientAddress.get(),
      ethAccountAddress: ethAccountAddress.get(),
      membershipContractAddress: membershipContractAddress.get())
>>>>>>> 0db4107a
    
    # register the rln-relay peer to the membership contract
    let is_successful = await rlnPeer.register()
    # check whether registration is done
    doAssert(is_successful)
    debug "peer is successfully registered into the membership contract"

    node.wakuRlnRelay = rlnPeer


  proc addRLNRelayValidator*(node: WakuNode, pubsubTopic: string) =
    ## this procedure is a thin wrapper for the pubsub addValidator method
    ## it sets message validator on the given pubsubTopic, the validator will check that
    ## all the messages published in the pubsubTopic have a valid zero-knowledge proof 
    proc validator(topic: string, message: messages.Message): Future[ValidationResult] {.async.} =
      let msg = WakuMessage.init(message.data) 
      if msg.isOk():
        #  check the proof
        if proofVrfy(msg.value().payload, msg.value().proof):
          return ValidationResult.Accept
    # set a validator for the pubsubTopic 
    let pb  = PubSub(node.wakuRelay)
    pb.addValidator(pubsubTopic, validator)

proc startRelay*(node: WakuNode) {.async.} =
  if node.wakuRelay.isNil:
    trace "Failed to start relay. Not mounted."
    return

  ## Setup and start relay protocol
  info "starting relay"
  
  # Topic subscriptions
  for topic in node.wakuRelay.defaultTopics:
    node.subscribe(topic, none(TopicHandler))

  # Resume previous relay connections
  if node.peerManager.hasPeers(protocolMatcher(WakuRelayCodec)):
    info "Found previous WakuRelay peers. Reconnecting."
    
    # Reconnect to previous relay peers. This will respect a backoff period, if necessary
    let backoffPeriod = node.wakuRelay.parameters.pruneBackoff + chronos.seconds(BackoffSlackTime)

    await node.peerManager.reconnectPeers(WakuRelayCodec,
                                          protocolMatcher(WakuRelayCodec),
                                          backoffPeriod)

  when defined(rln):
    if node.wakuRelay.rlnRelayEnabled:
      # TODO currently the message validator is set for the defaultTopic, this can be configurable to accept other pubsub topics as well 
      addRLNRelayValidator(node, defaultTopic)
      info "WakuRLNRelay is mounted successfully"
  
  # Start the WakuRelay protocol
  await node.wakuRelay.start()

  info "relay started successfully"

proc mountRelay*(node: WakuNode,
                 topics: seq[string] = newSeq[string](),
                 rlnRelayEnabled = false,
                 relayMessages = true,
                 triggerSelf = true)
  # @TODO: Better error handling: CatchableError is raised by `waitFor`
  {.gcsafe, raises: [Defect, InitializationError, LPError, CatchableError].} = 

  let wakuRelay = WakuRelay.init(
    switch = node.switch,
    # Use default
    #msgIdProvider = msgIdProvider,
    triggerSelf = triggerSelf,
    sign = false,
    verifySignature = false
  )
  
  info "mounting relay", rlnRelayEnabled=rlnRelayEnabled, relayMessages=relayMessages

  ## The default relay topics is the union of
  ## all configured topics plus the hard-coded defaultTopic(s)
  wakuRelay.defaultTopics = concat(@[defaultTopic], topics)
  wakuRelay.rlnRelayEnabled = rlnRelayEnabled

  node.switch.mount(wakuRelay, protocolMatcher(WakuRelayCodec))

  if relayMessages:
    ## Some nodes may choose not to have the capability to relay messages (e.g. "light" nodes).
    ## All nodes, however, currently require WakuRelay, regardless of desired capabilities.
    ## This is to allow protocol stream negotation with relay-capable nodes to succeed.
    ## Here we mount relay on the switch only, but do not proceed to subscribe to any pubsub
    ## topics. We also never start the relay protocol. node.wakuRelay remains nil.
    ## @TODO: in future, this WakuRelay dependency will be removed completely  
    node.wakuRelay = wakuRelay

  when defined(rln):
    if rlnRelayEnabled:
      # TODO pass rln relay inputs to this proc, right now it uses default values that are set in the mountRlnRelay proc
      info "WakuRLNRelay is enabled"
      waitFor mountRlnRelay(node)
      info "WakuRLNRelay is mounted successfully"

  info "relay mounted successfully"

  if node.started:
    # Node has started already. Let's start relay too.
    waitFor node.startRelay()

proc mountLightPush*(node: WakuNode) {.raises: [Defect, LPError].} =
  info "mounting light push"

  if node.wakuRelay.isNil:
    debug "mounting lightpush without relay"
    node.wakuLightPush = WakuLightPush.init(node.peerManager, node.rng, nil)
  else:
    debug "mounting lightpush with relay"
    node.wakuLightPush = WakuLightPush.init(node.peerManager, node.rng, nil, node.wakuRelay)
  
  node.switch.mount(node.wakuLightPush, protocolMatcher(WakuLightPushCodec))

proc mountLibp2pPing*(node: WakuNode) {.raises: [Defect, LPError].} =
  info "mounting libp2p ping protocol"

  try:
    node.libp2pPing = Ping.new(rng = node.rng)
  except Exception as e:
    # This is necessary as `Ping.new*` does not have explicit `raises` requirement
    # @TODO: remove exception handling once explicit `raises` in ping module
    raise newException(LPError, "Failed to initialize ping protocol")

  node.switch.mount(node.libp2pPing)

proc keepaliveLoop(node: WakuNode, keepalive: chronos.Duration) {.async.} =
  while node.started:
    # Keep all connected peers alive while running
    trace "Running keepalive"

    # First get a list of connected peer infos
    let peers = node.peerManager.peers()
                                .filterIt(node.peerManager.connectedness(it.peerId) == Connected)
                                .mapIt(it.toPeerInfo())

    # Attempt to retrieve and ping the active outgoing connection for each peer
    for peer in peers:
      let connOpt = await node.peerManager.dialPeer(peer, PingCodec)

      if connOpt.isNone:
        # @TODO more sophisticated error handling here
        debug "failed to connect to remote peer", peer=peer
        waku_node_errors.inc(labelValues = ["keep_alive_failure"])
        return

      discard await node.libp2pPing.ping(connOpt.get())  # Ping connection
    
    await sleepAsync(keepalive)

proc startKeepalive*(node: WakuNode) =
  let defaultKeepalive = 5.minutes # 50% of the default chronosstream timeout duration

  info "starting keepalive", keepalive=defaultKeepalive

  asyncSpawn node.keepaliveLoop(defaultKeepalive)

## Helpers
proc dialPeer*(n: WakuNode, address: string) {.async.} =
  info "dialPeer", address = address
  # XXX: This turns ipfs into p2p, not quite sure why
  let remotePeer = parsePeerInfo(address)

  info "Dialing peer", wireAddr = remotePeer.addrs[0], peerId = remotePeer.peerId
  # NOTE This is dialing on WakuRelay protocol specifically
  discard await n.peerManager.dialPeer(remotePeer, WakuRelayCodec)
  info "Post peerManager dial"

proc setStorePeer*(n: WakuNode, address: string) {.raises: [Defect, ValueError, LPError].} =
  info "Set store peer", address = address

  let remotePeer = parsePeerInfo(address)

  n.wakuStore.setPeer(remotePeer)

proc setFilterPeer*(n: WakuNode, address: string) {.raises: [Defect, ValueError, LPError].} =
  info "Set filter peer", address = address

  let remotePeer = parsePeerInfo(address)

  n.wakuFilter.setPeer(remotePeer)

proc setLightPushPeer*(n: WakuNode, address: string) {.raises: [Defect, ValueError, LPError].} =
  info "Set lightpush peer", address = address

  let remotePeer = parsePeerInfo(address)

  n.wakuLightPush.setPeer(remotePeer)

proc connectToNodes*(n: WakuNode, nodes: seq[string]) {.async.} =
  for nodeId in nodes:
    info "connectToNodes", node = nodeId
    # XXX: This seems...brittle
    await dialPeer(n, nodeId)

  # The issue seems to be around peers not being fully connected when
  # trying to subscribe. So what we do is sleep to guarantee nodes are
  # fully connected.
  #
  # This issue was known to Dmitiry on nim-libp2p and may be resolvable
  # later.
  await sleepAsync(5.seconds)

proc connectToNodes*(n: WakuNode, nodes: seq[PeerInfo]) {.async.} =
  for peerInfo in nodes:
    info "connectToNodes", peer = peerInfo
    discard await n.peerManager.dialPeer(peerInfo, WakuRelayCodec)

  # The issue seems to be around peers not being fully connected when
  # trying to subscribe. So what we do is sleep to guarantee nodes are
  # fully connected.
  #
  # This issue was known to Dmitiry on nim-libp2p and may be resolvable
  # later.
  await sleepAsync(5.seconds)

proc start*(node: WakuNode) {.async.} =
  ## Starts a created Waku Node and
  ## all its mounted protocols.
  ##
  ## Status: Implemented.
  
  node.libp2pTransportLoops = await node.switch.start()
  
  # TODO Get this from WakuNode obj
  let peerInfo = node.peerInfo
  info "PeerInfo", peerId = peerInfo.peerId, addrs = peerInfo.addrs
  let listenStr = $peerInfo.addrs[^1] & "/p2p/" & $peerInfo.peerId
  ## XXX: this should be /ip4..., / stripped?
  info "Listening on", full = listenStr
  info "Discoverable ENR ", enr = node.enr.toURI()

  if not node.wakuRelay.isNil:
    await node.startRelay()
  
  info "Node started successfully"
  node.started = true

proc stop*(node: WakuNode) {.async.} =
  if not node.wakuRelay.isNil:
    await node.wakuRelay.stop()

  await node.switch.stop()

  node.started = false

{.pop.} # @TODO confutils.nim(775, 17) Error: can raise an unlisted exception: ref IOError
when isMainModule:
  ## Node setup happens in 6 phases:
  ## 1. Set up storage
  ## 2. Initialize node
  ## 3. Mount and initialize configured protocols
  ## 4. Start node and mounted protocols
  ## 5. Start monitoring tools and external interfaces
  ## 6. Setup graceful shutdown hooks

  import
    confutils,
    system/ansi_c,
    ../../common/utils/nat,
    ./config,
    ./waku_setup,
    ./storage/message/waku_message_store,
    ./storage/peer/waku_peer_storage
  
  logScope:
    topics = "wakunode.setup"
  
  ###################
  # Setup functions #
  ###################

  # 1/6 Setup storage
  proc setupStorage(conf: WakuNodeConf):
    SetupResult[tuple[pStorage: WakuPeerStorage, mStorage: WakuMessageStore]] =

    ## Setup a SQLite Database for a wakunode based on a supplied
    ## configuration file and perform all necessary migration.
    ## 
    ## If config allows, return peer storage and message store
    ## for use elsewhere.
    
    var
      sqliteDatabase: SqliteDatabase
      storeTuple: tuple[pStorage: WakuPeerStorage, mStorage: WakuMessageStore]

    # Setup DB
    if conf.dbPath != "":
      let dbRes = SqliteDatabase.init(conf.dbPath)
      if dbRes.isErr:
        warn "failed to init database", err = dbRes.error
        waku_node_errors.inc(labelValues = ["init_db_failure"])
        return err("failed to init database")
      else:
        sqliteDatabase = dbRes.value

    if not sqliteDatabase.isNil:
      # Database initialized. Let's set it up
      sqliteDatabase.runMigrations(conf) # First migrate what we have

      if conf.persistPeers:
        # Peer persistence enable. Set up Peer table in storage
        let res = WakuPeerStorage.new(sqliteDatabase)

        if res.isErr:
          warn "failed to init new WakuPeerStorage", err = res.error
          waku_node_errors.inc(labelValues = ["init_store_failure"])
        else:
          storeTuple.pStorage = res.value
      
      if conf.persistMessages:
        # Historical message persistence enable. Set up Message table in storage
        let res = WakuMessageStore.init(sqliteDatabase)

        if res.isErr:
          warn "failed to init WakuMessageStore", err = res.error
          waku_node_errors.inc(labelValues = ["init_store_failure"])
        else:
          storeTuple.mStorage = res.value
    
    ok(storeTuple)

  # 2/6 Initialize node
  proc initNode(conf: WakuNodeConf,
                pStorage: WakuPeerStorage = nil): SetupResult[WakuNode] =
    
    ## Setup a basic Waku v2 node based on a supplied configuration
    ## file. Optionally include persistent peer storage.
    ## No protocols are mounted yet.

    let
      (extIp, extTcpPort, extUdpPort) = setupNat(conf.nat,
                                                clientId,
                                                Port(uint16(conf.tcpPort) + conf.portsShift),
                                                Port(uint16(conf.udpPort) + conf.portsShift))
      ## @TODO: the NAT setup assumes a manual port mapping configuration if extIp config is set. This probably
      ## implies adding manual config item for extPort as well. The following heuristic assumes that, in absence of manual
      ## config, the external port is the same as the bind port.
      extPort = if extIp.isSome() and extTcpPort.isNone():
                  some(Port(uint16(conf.tcpPort) + conf.portsShift))
                else:
                  extTcpPort
      node = WakuNode.new(conf.nodekey,
                          conf.listenAddress, Port(uint16(conf.tcpPort) + conf.portsShift), 
                          extIp, extPort,
                          pStorage)
    
    ok(node)

  # 3/6 Mount and initialize configured protocols
  proc setupProtocols(node: var WakuNode,
                       conf: WakuNodeConf,
                       mStorage: WakuMessageStore = nil): SetupResult[bool] =
    
    ## Setup configured protocols on an existing Waku v2 node.
    ## Optionally include persistent message storage.
    ## No protocols are started yet.
    
    # Mount relay on all nodes
    mountRelay(node,
              conf.topics.split(" "),
              rlnRelayEnabled = conf.rlnRelay,
              relayMessages = conf.relay) # Indicates if node is capable to relay messages
    
    # Keepalive mounted on all nodes
    mountLibp2pPing(node)
    
    if conf.swap:
      mountSwap(node)
      # TODO Set swap peer, for now should be same as store peer

    # Store setup
    if (conf.storenode != "") or (conf.store):
      mountStore(node, mStorage, conf.persistMessages)

      if conf.storenode != "":
        setStorePeer(node, conf.storenode)

    # NOTE Must be mounted after relay
    if (conf.lightpushnode != "") or (conf.lightpush):
      mountLightPush(node)

      if conf.lightpushnode != "":
        setLightPushPeer(node, conf.lightpushnode)
    
    # Filter setup. NOTE Must be mounted after relay
    if (conf.filternode != "") or (conf.filter):
      mountFilter(node)

      if conf.filternode != "":
        setFilterPeer(node, conf.filternode)
    
    ok(true) # Success

  # 4/6 Start node and mounted protocols
  proc startNode(node: WakuNode, conf: WakuNodeConf): SetupResult[bool] =
    ## Start a configured node and all mounted protocols.
    ## Resume history, connect to static nodes and start
    ## keep-alive, if configured.

    # Start Waku v2 node
    waitFor node.start()
    
    # Resume historical messages, this has to be called after the node has been started
    if conf.store and conf.persistMessages:
      waitFor node.resume()
    
    # Connect to configured static nodes
    if conf.staticnodes.len > 0:
      waitFor connectToNodes(node, conf.staticnodes)
    
    # Connect to discovered nodes
    if conf.dnsDiscovery and conf.dnsDiscoveryUrl != "":
      debug "Discovering nodes using Waku DNS discovery", url=conf.dnsDiscoveryUrl

      var nameServers: seq[TransportAddress]
      for ip in conf.dnsDiscoveryNameServers:
        nameServers.add(initTAddress(ip, Port(53))) # Assume all servers use port 53

      let dnsResolver = DnsResolver.new(nameServers)

      proc resolver(domain: string): Future[string] {.async, gcsafe.} =
        trace "resolving", domain=domain
        let resolved = await dnsResolver.resolveTxt(domain)
        return resolved[0] # Use only first answer
      
      var wakuDnsDiscovery = WakuDnsDiscovery.init(conf.dnsDiscoveryUrl,
                                                   resolver)
      if wakuDnsDiscovery.isOk:
        let discoveredPeers = wakuDnsDiscovery.get().findPeers()
        if discoveredPeers.isOk:
          info "Connecting to discovered peers"
          waitFor connectToNodes(node, discoveredPeers.get())
      else:
        warn "Failed to init Waku DNS discovery"

    # Start keepalive, if enabled
    if conf.keepAlive:
      node.startKeepalive()
    
    ok(true) # Success

  # 5/6 Start monitoring tools and external interfaces
  proc startExternal(node: WakuNode, conf: WakuNodeConf): SetupResult[bool] =
    ## Start configured external interfaces and monitoring tools
    ## on a Waku v2 node, including the RPC API and metrics
    ## monitoring ports.
    
    if conf.rpc:
      startRpc(node, conf.rpcAddress, Port(conf.rpcPort + conf.portsShift), conf)

    if conf.metricsLogging:
      startMetricsLog()

    if conf.metricsServer:
      startMetricsServer(conf.metricsServerAddress,
        Port(conf.metricsServerPort + conf.portsShift))
    
    ok(true) # Success
  
  let
    conf = WakuNodeConf.load()
  
  var
    node: WakuNode  # This is the node we're going to setup using the conf

  ##############
  # Node setup #
  ##############

  debug "1/6 Setting up storage"

  var
    pStorage: WakuPeerStorage
    mStorage: WakuMessageStore
  
  let setupStorageRes = setupStorage(conf)

  if setupStorageRes.isErr:
    error "1/6 Setting up storage failed. Continuing without storage."
  else:
    (pStorage, mStorage) = setupStorageRes.get()

  debug "2/6 Initializing node"

  let initNodeRes = initNode(conf, pStorage)

  if initNodeRes.isErr:
    error "2/6 Initializing node failed. Quitting."
    quit(QuitFailure)
  else:
    node = initNodeRes.get()

  debug "3/6 Mounting protocols"

  let setupProtocolsRes = setupProtocols(node, conf, mStorage)

  if setupProtocolsRes.isErr:
    error "3/6 Mounting protocols failed. Continuing in current state."

  debug "4/6 Starting node and mounted protocols"
  
  let startNodeRes = startNode(node, conf)

  if startNodeRes.isErr:
    error "4/6 Starting node and mounted protocols failed. Continuing in current state."

  debug "5/6 Starting monitoring and external interfaces"

  let startExternalRes = startExternal(node, conf)

  if startExternalRes.isErr:
    error "5/6 Starting monitoring and external interfaces failed. Continuing in current state."

  debug "6/6 Setting up shutdown hooks"

  # 6/6 Setup graceful shutdown hooks
  ## Setup shutdown hooks for this process.
  ## Stop node gracefully on shutdown.
  
  # Handle Ctrl-C SIGINT
  proc handleCtrlC() {.noconv.} =
    when defined(windows):
      # workaround for https://github.com/nim-lang/Nim/issues/4057
      setupForeignThreadGc()
    info "Shutting down after receiving SIGINT"
    waitFor node.stop()
    quit(QuitSuccess)
  
  setControlCHook(handleCtrlC)

  # Handle SIGTERM
  when defined(posix):
    proc handleSigterm(signal: cint) {.noconv.} =
      info "Shutting down after receiving SIGTERM"
      waitFor node.stop()
      quit(QuitSuccess)
    
    c_signal(SIGTERM, handleSigterm)
  
  debug "Node setup complete"

  runForever()<|MERGE_RESOLUTION|>--- conflicted
+++ resolved
@@ -453,7 +453,6 @@
     # create an RLN instance
     var rlnInstance = createRLNInstance(32)
     doAssert(rlnInstance.isOk)
-<<<<<<< HEAD
     var rln = rlnInstance.value
 
     # generate the membership keys if none is provided
@@ -479,20 +478,6 @@
       ethClientAddress: ethClientAddr,
       ethAccountAddress: ethAccAddr,
       rlnInstance: rln)
-=======
-
-    # generate the membership keys
-    let membershipKeyPair = membershipKeyGen(rlnInstance.value)
-    # check whether keys are generated
-    doAssert(membershipKeyPair.isSome())
-    debug "the membership key for the rln relay is generated"
-
-    # initialize the WakuRLNRelay
-    var rlnPeer = WakuRLNRelay(membershipKeyPair: membershipKeyPair.get(),
-      ethClientAddress: ethClientAddress.get(),
-      ethAccountAddress: ethAccountAddress.get(),
-      membershipContractAddress: membershipContractAddress.get())
->>>>>>> 0db4107a
     
     # register the rln-relay peer to the membership contract
     let is_successful = await rlnPeer.register()
