import
  std/[options, tables, strutils, sequtils],
  chronos, chronicles, metrics, stew/shims/net as stewNet,
  # TODO: Why do we need eth keys?
  eth/keys,
  web3,
  libp2p/multiaddress,
  libp2p/crypto/crypto,
  libp2p/protocols/protocol,
  # NOTE For TopicHandler, solve with exports?
  libp2p/protocols/pubsub/rpc/messages,
  libp2p/protocols/pubsub/pubsub,
  libp2p/protocols/pubsub/gossipsub,
  libp2p/standard_setup,
  ../protocol/[waku_relay, waku_message, message_notifier],
  ../protocol/waku_store/waku_store,
  ../protocol/waku_swap/waku_swap,
  ../protocol/waku_filter/waku_filter,
  ../protocol/waku_rln_relay/[rln,waku_rln_relay_utils],
  ../protocol/waku_lightpush/waku_lightpush,
  ../utils/peers,
  ./storage/message/message_store,
  ./storage/peer/peer_storage,
  ../utils/requests,
  ./peer_manager/peer_manager

declarePublicCounter waku_node_messages, "number of messages received", ["type"]
declarePublicGauge waku_node_filters, "number of content filter subscriptions"
declarePublicGauge waku_node_errors, "number of wakunode errors", ["type"]

logScope:
  topics = "wakunode"

# Default clientId
const clientId* = "Nimbus Waku v2 node"

# Default topic
const defaultTopic = "/waku/2/default-waku/proto"

# key and crypto modules different
type
  KeyPair* = crypto.KeyPair
  PublicKey* = crypto.PublicKey
  PrivateKey* = crypto.PrivateKey

  # XXX: Weird type, should probably be using pubsub Topic object name?
  Topic* = string
  Message* = seq[byte]

  WakuInfo* = object
    # NOTE One for simplicity, can extend later as needed
    listenStr*: string
    #multiaddrStrings*: seq[string]

  # NOTE based on Eth2Node in NBC eth2_network.nim
  WakuNode* = ref object of RootObj
    peerManager*: PeerManager
    switch*: Switch
    wakuRelay*: WakuRelay
    wakuStore*: WakuStore
    wakuFilter*: WakuFilter
    wakuSwap*: WakuSwap
    wakuRlnRelay*: WakuRLNRelay
    wakuLightPush*: WakuLightPush
    peerInfo*: PeerInfo
    libp2pTransportLoops*: seq[Future[void]]
  # TODO Revist messages field indexing as well as if this should be Message or WakuMessage
    messages*: seq[(Topic, WakuMessage)]
    filters*: Filters
    subscriptions*: MessageNotificationSubscriptions
    rng*: ref BrHmacDrbgContext
    started*: bool # Indicates that node has started listening

# NOTE Any difference here in Waku vs Eth2?
# E.g. Devp2p/Libp2p support, etc.
#func asLibp2pKey*(key: keys.PublicKey): PublicKey =
#  PublicKey(scheme: Secp256k1, skkey: secp.SkPublicKey(key))

func asEthKey*(key: PrivateKey): keys.PrivateKey =
  keys.PrivateKey(key.skkey)

proc removeContentFilters(filters: var Filters, contentFilters: seq[ContentFilter]) {.gcsafe.} =
  # Flatten all unsubscribe topics into single seq
  let unsubscribeTopics = contentFilters.mapIt(it.contentTopic)
  
  debug "unsubscribing", unsubscribeTopics=unsubscribeTopics

  var rIdToRemove: seq[string] = @[]
  for rId, f in filters.mpairs:
    # Iterate filter entries to remove matching content topics
  
    # make sure we delete the content filter
    # if no more topics are left
    f.contentFilters.keepIf(proc (cf: auto): bool = cf.contentTopic notin unsubscribeTopics)

    if f.contentFilters.len == 0:
      rIdToRemove.add(rId)

  # make sure we delete the filter entry
  # if no more content filters left
  for rId in rIdToRemove:
    filters.del(rId)
  
  debug "filters modified", filters=filters

template tcpEndPoint(address, port): auto =
  MultiAddress.init(address, tcpProtocol, port)

## Public API
##

proc init*(T: type WakuNode, nodeKey: crypto.PrivateKey,
    bindIp: ValidIpAddress, bindPort: Port,
    extIp = none[ValidIpAddress](), extPort = none[Port](),
    peerStorage: PeerStorage = nil): T =
  ## Creates a Waku Node.
  ##
  ## Status: Implemented.
  ##
  let
    rng = crypto.newRng()
    hostAddress = tcpEndPoint(bindIp, bindPort)
    announcedAddresses = if extIp.isNone() or extPort.isNone(): @[]
                         else: @[tcpEndPoint(extIp.get(), extPort.get())]
    peerInfo = PeerInfo.init(nodekey)
  info "Initializing networking", hostAddress,
                                  announcedAddresses
  # XXX: Add this when we create node or start it?
  peerInfo.addrs.add(hostAddress) # Index 0
  for multiaddr in announcedAddresses:
    peerInfo.addrs.add(multiaddr) # Announced addresses in index > 0
  
  var switch = newStandardSwitch(some(nodekey), hostAddress,
    transportFlags = {ServerFlags.ReuseAddr}, rng = rng)
  # TODO Untested - verify behavior after switch interface change
  # More like this:
  # let pubsub = GossipSub.init(
  #    switch = switch,
  #    msgIdProvider = msgIdProvider,
  #    triggerSelf = true, sign = false,
  #    verifySignature = false).PubSub
  result = WakuNode(
    peerManager: PeerManager.new(switch, peerStorage),
    switch: switch,
    rng: rng,
    peerInfo: peerInfo,
    subscriptions: newTable[string, MessageNotificationSubscription](),
    filters: initTable[string, Filter]()
  )

proc start*(node: WakuNode) {.async.} =
  ## Starts a created Waku Node.
  ##
  ## Status: Implemented.
  ##
  node.libp2pTransportLoops = await node.switch.start()
  
  # TODO Get this from WakuNode obj
  let peerInfo = node.peerInfo
  info "PeerInfo", peerId = peerInfo.peerId, addrs = peerInfo.addrs
  let listenStr = $peerInfo.addrs[^1] & "/p2p/" & $peerInfo.peerId
  ## XXX: this should be /ip4..., / stripped?
  info "Listening on", full = listenStr

  if not node.wakuRelay.isNil:
    await node.wakuRelay.start()
  
  node.started = true

proc stop*(node: WakuNode) {.async.} =
  if not node.wakuRelay.isNil:
    await node.wakuRelay.stop()

  await node.switch.stop()

  node.started = false

proc subscribe(node: WakuNode, topic: Topic, handler: Option[TopicHandler]) =
  if node.wakuRelay.isNil:
    error "Invalid API call to `subscribe`. WakuRelay not mounted."
    # @TODO improved error handling
    return

  info "subscribe", topic=topic

  proc defaultHandler(topic: string, data: seq[byte]) {.async, gcsafe.} =
    # A default handler should be registered for all topics
    trace "Hit default handler", topic=topic, data=data

    let msg = WakuMessage.init(data)
    if msg.isOk():
      await node.subscriptions.notify(topic, msg.value()) # Trigger subscription handlers on a store/filter node
      waku_node_messages.inc(labelValues = ["relay"])

  let wakuRelay = node.wakuRelay

  if topic notin PubSub(wakuRelay).topics:
    # Add default handler only for new topics
    debug "Registering default handler", topic=topic
    wakuRelay.subscribe(topic, defaultHandler)

  if handler.isSome:
    debug "Registering handler", topic=topic
    wakuRelay.subscribe(topic, handler.get())

proc subscribe*(node: WakuNode, topic: Topic, handler: TopicHandler) =
  ## Subscribes to a PubSub topic. Triggers handler when receiving messages on
  ## this topic. TopicHandler is a method that takes a topic and some data.
  ##
  ## NOTE The data field SHOULD be decoded as a WakuMessage.
  ## Status: Implemented.
  node.subscribe(topic, some(handler))

proc subscribe*(node: WakuNode, request: FilterRequest, handler: ContentFilterHandler) {.async, gcsafe.} =
  ## Registers for messages that match a specific filter. Triggers the handler whenever a message is received.
  ## FilterHandler is a method that takes a MessagePush.
  ##
  ## Status: Implemented.
  
  # Sanity check for well-formed subscribe FilterRequest
  doAssert(request.subscribe, "invalid subscribe request")
  
  info "subscribe content", filter=request

  var id = generateRequestId(node.rng)

  if node.wakuFilter.isNil == false:
    let idOpt = await node.wakuFilter.subscribe(request)

    if idOpt.isSome():
      # Subscribed successfully.
      id = idOpt.get()
    else:
      # Failed to subscribe
      error "remote subscription to filter failed", filter = request
      waku_node_errors.inc(labelValues = ["subscribe_filter_failure"])

  # Register handler for filter, whether remote subscription succeeded or not
  node.filters[id] = Filter(contentFilters: request.contentFilters, handler: handler)
  waku_node_filters.set(node.filters.len.int64)

proc unsubscribe*(node: WakuNode, topic: Topic, handler: TopicHandler) =
  ## Unsubscribes a handler from a PubSub topic.
  ##
  ## Status: Implemented.
  if node.wakuRelay.isNil:
    error "Invalid API call to `unsubscribe`. WakuRelay not mounted."
    # @TODO improved error handling
    return
  
  info "unsubscribe", topic=topic

  let wakuRelay = node.wakuRelay
  wakuRelay.unsubscribe(@[(topic, handler)])

proc unsubscribeAll*(node: WakuNode, topic: Topic) =
  ## Unsubscribes all handlers registered on a specific PubSub topic.
  ##
  ## Status: Implemented.
  
  if node.wakuRelay.isNil:
    error "Invalid API call to `unsubscribeAll`. WakuRelay not mounted."
    # @TODO improved error handling
    return
  
  info "unsubscribeAll", topic=topic

  let wakuRelay = node.wakuRelay
  wakuRelay.unsubscribeAll(topic)
  

proc unsubscribe*(node: WakuNode, request: FilterRequest) {.async, gcsafe.} =
  ## Unsubscribe from a content filter.
  ##
  ## Status: Implemented.
  
  # Sanity check for well-formed unsubscribe FilterRequest
  doAssert(request.subscribe == false, "invalid unsubscribe request")
  
  info "unsubscribe content", filter=request
  
  await node.wakuFilter.unsubscribe(request)
  node.filters.removeContentFilters(request.contentFilters)

  waku_node_filters.set(node.filters.len.int64)


proc publish*(node: WakuNode, topic: Topic, message: WakuMessage,  rlnRelayEnabled: bool = false) {.async, gcsafe.} =
  ## Publish a `WakuMessage` to a PubSub topic. `WakuMessage` should contain a
  ## `contentTopic` field for light node functionality. This field may be also
  ## be omitted.
  ##
  ## Status: Implemented.
  ## When rlnRelayEnabled is true, a zkp will be generated and attached to the message (it is an experimental feature)
  
  if node.wakuRelay.isNil:
    error "Invalid API call to `publish`. WakuRelay not mounted. Try `lightpush` instead."
    # @TODO improved error handling
    return

  let wakuRelay = node.wakuRelay
  debug "publish", topic=topic, contentTopic=message.contentTopic
  var publishingMessage = message

  if rlnRelayEnabled:
    # if rln relay is enabled then a proof must be generated and added to the waku message
    let 
      proof = proofGen(message.payload)
      ## TODO here  since the message is immutable we have to make a copy of it and then attach the proof to its duplicate 
      ## TODO however, it might be better to change message type to mutable (i.e., var) so that we can add the proof field to the original message
      publishingMessage = WakuMessage(payload: message.payload, contentTopic: message.contentTopic, version: message.version, proof: proof)

  let data = message.encode().buffer

  discard await wakuRelay.publish(topic, data)

proc lightpush*(node: WakuNode, topic: Topic, message: WakuMessage, handler: PushResponseHandler) {.async, gcsafe.} =
  ## Pushes a `WakuMessage` to a node which relays it further on PubSub topic.
  ## Returns whether relaying was successful or not in `handler`.
  ## `WakuMessage` should contain a `contentTopic` field for light node
  ## functionality. This field may be also be omitted.
  ##
  ## Status: Implemented.

  debug "Publishing with lightpush", topic=topic, contentTopic=message.contentTopic

  let rpc = PushRequest(pubSubTopic: topic, message: message)
  await node.wakuLightPush.request(rpc, handler)

proc query*(node: WakuNode, query: HistoryQuery, handler: QueryHandlerFunc) {.async, gcsafe.} =
  ## Queries known nodes for historical messages. Triggers the handler whenever a response is received.
  ## QueryHandlerFunc is a method that takes a HistoryResponse.
  ##
  ## Status: Implemented.

  # TODO Once waku swap is less experimental, this can simplified
  if node.wakuSwap.isNil:
    debug "Using default query"
    await node.wakuStore.query(query, handler)
  else:
    debug "Using SWAPAccounting query"
    # TODO wakuSwap now part of wakuStore object
    await node.wakuStore.queryWithAccounting(query, handler)

# TODO Extend with more relevant info: topics, peers, memory usage, online time, etc
proc info*(node: WakuNode): WakuInfo =
  ## Returns information about the Node, such as what multiaddress it can be reached at.
  ##
  ## Status: Implemented.
  ##

  # TODO Generalize this for other type of multiaddresses
  let peerInfo = node.peerInfo
  let listenStr = $peerInfo.addrs[^1] & "/p2p/" & $peerInfo.peerId
  let wakuInfo = WakuInfo(listenStr: listenStr)
  return wakuInfo

proc mountFilter*(node: WakuNode) =
  info "mounting filter"
  proc filterHandler(requestId: string, msg: MessagePush) {.gcsafe.} =
    info "push received"
    for message in msg.messages:
      node.filters.notify(message, requestId) # Trigger filter handlers on a light node
      waku_node_messages.inc(labelValues = ["filter"])

  node.wakuFilter = WakuFilter.init(node.peerManager, node.rng, filterHandler)
  node.switch.mount(node.wakuFilter)
  node.subscriptions.subscribe(WakuFilterCodec, node.wakuFilter.subscription())

# NOTE: If using the swap protocol, it must be mounted before store. This is
# because store is using a reference to the swap protocol.
proc mountSwap*(node: WakuNode) =
  info "mounting swap"
  node.wakuSwap = WakuSwap.init(node.peerManager, node.rng)
  node.switch.mount(node.wakuSwap)
  # NYI - Do we need this?
  #node.subscriptions.subscribe(WakuSwapCodec, node.wakuSwap.subscription())

proc mountStore*(node: WakuNode, store: MessageStore = nil, persistMessages: bool = false) =
  info "mounting store"

  if node.wakuSwap.isNil:
    debug "mounting store without swap"
    node.wakuStore = WakuStore.init(node.peerManager, node.rng, store)
  else:
    debug "mounting store with swap"
    node.wakuStore = WakuStore.init(node.peerManager, node.rng, store, node.wakuSwap)

  node.switch.mount(node.wakuStore)
  if persistMessages:
    node.subscriptions.subscribe(WakuStoreCodec, node.wakuStore.subscription())

proc mountRlnRelay*(node: WakuNode, ethClientAddress: Option[string] = none(string), ethAccountAddress: Option[Address] = none(Address), membershipContractAddress:  Option[Address] = none(Address)) {.async.} =
  # TODO return a bool value to indicate the success of the call
  # check whether inputs are provided
  doAssert(ethClientAddress.isSome())
  doAssert(ethAccountAddress.isSome())
  doAssert(membershipContractAddress.isSome())

  # create an RLN instance
  var 
    ctx = RLN[Bn256]()
    ctxPtr = addr(ctx)
  doAssert(createRLNInstance(32, ctxPtr))

  # generate the membership keys
  let membershipKeyPair = membershipKeyGen(ctxPtr)
  # check whether keys are generated
  doAssert(membershipKeyPair.isSome())
  debug "the membership key for the rln relay is generated"

  # initialize the WakuRLNRelay
  var rlnPeer = WakuRLNRelay(membershipKeyPair: membershipKeyPair.get(),
    ethClientAddress: ethClientAddress.get(),
    ethAccountAddress: ethAccountAddress.get(),
    membershipContractAddress: membershipContractAddress.get())
  
  # register the rln-relay peer to the membership contract
  let is_successful = await rlnPeer.register()
  # check whether registration is done
  doAssert(is_successful)
  debug "peer is successfully registered into the membership contract"

  node.wakuRlnRelay = rlnPeer

proc addRLNRelayValidator*(node: WakuNode, pubsubTopic: string) =
  ## this procedure is a thin wrapper for the pubsub addValidator method
  ## it sets message validator on the given pubsubTopic, the validator will check that
  ## all the messages published in the pubsubTopic have a valid zero-knowledge proof 
  proc validator(topic: string, message: messages.Message): Future[ValidationResult] {.async.} =
    let msg = WakuMessage.init(message.data) 
    if msg.isOk():
      #  check the proof
      if proofVrfy(msg.value().payload, msg.value().proof):
        result = ValidationResult.Accept
  # set a validator for the pubsubTopic 
  let pb  = PubSub(node.wakuRelay)
  pb.addValidator(pubsubTopic, validator)

proc mountRelay*(node: WakuNode,
                 topics: seq[string] = newSeq[string](),
                 rlnRelayEnabled = false,
                 keepAlive = false,
                 relayMessages = true) {.gcsafe.} =
  let wakuRelay = WakuRelay.init(
    switch = node.switch,
    # Use default
    #msgIdProvider = msgIdProvider,
    triggerSelf = true,
    sign = false,
    verifySignature = false
  )
  
  info "mounting relay", rlnRelayEnabled=rlnRelayEnabled, keepAlive=keepAlive, relayMessages=relayMessages

  node.switch.mount(wakuRelay)

  if not relayMessages:
    ## Some nodes may choose not to have the capability to relay messages (e.g. "light" nodes).
    ## All nodes, however, currently require WakuRelay, regardless of desired capabilities.
    ## This is to allow protocol stream negotation with relay-capable nodes to succeed.
    ## Here we mount relay on the switch only, but do not proceed to subscribe to any pubsub
    ## topics. We also never start the relay protocol. node.wakuRelay remains nil.
    ## @TODO: in future, this WakuRelay dependency will be removed completely
    return

  node.wakuRelay = wakuRelay
  wakuRelay.keepAlive = keepAlive

  node.subscribe(defaultTopic, none(TopicHandler))

  for topic in topics:
    node.subscribe(topic, none(TopicHandler))

  if node.peerManager.hasPeers(WakuRelayCodec):
    trace "Found previous WakuRelay peers. Reconnecting."
    # Reconnect to previous relay peers. This will respect a backoff period, if necessary
    waitFor node.peerManager.reconnectPeers(WakuRelayCodec,
                                            wakuRelay.parameters.pruneBackoff + chronos.seconds(BackoffSlackTime))

  if rlnRelayEnabled:
    # TODO pass rln relay inputs to this proc, right now it uses default values that are set in the mountRlnRelay proc
    info "WakuRLNRelay is enabled"
    waitFor mountRlnRelay(node)
    # TODO currently the message validator is set for the defaultTopic, this can be configurable to accept other pubsub topics as well 
    addRLNRelayValidator(node, defaultTopic)
    info "WakuRLNRelay is mounted successfully"
  
  if node.started:
    # Node has already started. Start the WakuRelay protocol

    waitFor node.wakuRelay.start()

    info "relay mounted and started successfully"

proc mountLightPush*(node: WakuNode) =
  info "mounting light push"

  if node.wakuRelay.isNil:
    debug "mounting lightpush without relay"
    node.wakuLightPush = WakuLightPush.init(node.peerManager, node.rng, nil)
  else:
    debug "mounting lightpush with relay"
    node.wakuLightPush = WakuLightPush.init(node.peerManager, node.rng, nil, node.wakuRelay)

  node.switch.mount(node.wakuLightPush)

## Helpers
proc dialPeer*(n: WakuNode, address: string) {.async.} =
  info "dialPeer", address = address
  # XXX: This turns ipfs into p2p, not quite sure why
  let remotePeer = parsePeerInfo(address)

  info "Dialing peer", wireAddr = remotePeer.addrs[0], peerId = remotePeer.peerId
  # NOTE This is dialing on WakuRelay protocol specifically
  discard await n.peerManager.dialPeer(remotePeer, WakuRelayCodec)
  info "Post peerManager dial"

proc setStorePeer*(n: WakuNode, address: string) =
  info "dialPeer", address = address

  let remotePeer = parsePeerInfo(address)

  n.wakuStore.setPeer(remotePeer)

proc setFilterPeer*(n: WakuNode, address: string) =
  info "dialPeer", address = address

  let remotePeer = parsePeerInfo(address)

  n.wakuFilter.setPeer(remotePeer)

proc connectToNodes*(n: WakuNode, nodes: seq[string]) {.async.} =
  for nodeId in nodes:
    info "connectToNodes", node = nodeId
    # XXX: This seems...brittle
    await dialPeer(n, nodeId)

  # The issue seems to be around peers not being fully connected when
  # trying to subscribe. So what we do is sleep to guarantee nodes are
  # fully connected.
  #
  # This issue was known to Dmitiry on nim-libp2p and may be resolvable
  # later.
  await sleepAsync(5.seconds)

proc connectToNodes*(n: WakuNode, nodes: seq[PeerInfo]) {.async.} =
  for peerInfo in nodes:
    info "connectToNodes", peer = peerInfo
    discard await n.peerManager.dialPeer(peerInfo, WakuRelayCodec)

  # The issue seems to be around peers not being fully connected when
  # trying to subscribe. So what we do is sleep to guarantee nodes are
  # fully connected.
  #
  # This issue was known to Dmitiry on nim-libp2p and may be resolvable
  # later.
  await sleepAsync(5.seconds)

when isMainModule:
  import
    system/ansi_c,
    confutils, json_rpc/rpcserver, metrics,
    ./config, 
    ./jsonrpc/[admin_api,
               debug_api,
               filter_api,
               private_api,
               relay_api,
               store_api],
    ./storage/message/waku_message_store,
    ./storage/peer/waku_peer_storage,
    ../../common/utils/nat

  proc startRpc(node: WakuNode, rpcIp: ValidIpAddress, rpcPort: Port, conf: WakuNodeConf) =
    let
      ta = initTAddress(rpcIp, rpcPort)
      rpcServer = newRpcHttpServer([ta])
    installDebugApiHandlers(node, rpcServer)

    # Install enabled API handlers:
    if conf.relay:
      let topicCache = newTable[string, seq[WakuMessage]]()
      installRelayApiHandlers(node, rpcServer, topicCache)
      if conf.rpcPrivate:
        # Private API access allows WakuRelay functionality that 
        # is backwards compatible with Waku v1.
        installPrivateApiHandlers(node, rpcServer, node.rng, topicCache)
    
    if conf.filter:
      let messageCache = newTable[ContentTopic, seq[WakuMessage]]()
      installFilterApiHandlers(node, rpcServer, messageCache)
    
    if conf.store:
      installStoreApiHandlers(node, rpcServer)
    
    if conf.rpcAdmin:
      installAdminApiHandlers(node, rpcServer)
    
    rpcServer.start()
    info "RPC Server started", ta

  proc startMetricsServer(serverIp: ValidIpAddress, serverPort: Port) =
      info "Starting metrics HTTP server", serverIp, serverPort
      metrics.startHttpServer($serverIp, serverPort)

  proc startMetricsLog() =
    # https://github.com/nim-lang/Nim/issues/17369
    var logMetrics: proc(udata: pointer) {.gcsafe, raises: [Defect].}
    logMetrics = proc(udata: pointer) =
      {.gcsafe.}:
        # TODO: libp2p_pubsub_peers is not public, so we need to make this either
        # public in libp2p or do our own peer counting after all.
        var
          totalMessages = 0.float64

        for key in waku_node_messages.metrics.keys():
          try:
            totalMessages = totalMessages + waku_node_messages.value(key)
          except KeyError:
            discard

      info "Node metrics", totalMessages
      discard setTimer(Moment.fromNow(2.seconds), logMetrics)
    discard setTimer(Moment.fromNow(2.seconds), logMetrics)
  
  let
    conf = WakuNodeConf.load()

  # Storage setup
  var sqliteDatabase: SqliteDatabase

<<<<<<< HEAD
  if conf.dbpath_depr != "":  # @TODO remove deprecated config item
    let dbRes = SqliteDatabase.init(conf.dbpath_depr)
    if dbRes.isErr:
      warn "failed to init database", err = dbRes.error
      waku_node_errors.inc(labelValues = ["init_db_failure"])
    else:
      sqliteDatabase = dbRes.value
  elif conf.dbPath != "":
=======
  if conf.dbPath != "":
>>>>>>> 1ae76720
    let dbRes = SqliteDatabase.init(conf.dbPath)
    if dbRes.isErr:
      warn "failed to init database", err = dbRes.error
      waku_node_errors.inc(labelValues = ["init_db_failure"])
    else:
      sqliteDatabase = dbRes.value
  
  var pStorage: WakuPeerStorage

<<<<<<< HEAD
  if (conf.peerpersist_depr or conf.persistPeers) and not sqliteDatabase.isNil: # @TODO remove deprecated config item
=======
  if conf.persistPeers and not sqliteDatabase.isNil:
>>>>>>> 1ae76720
    let res = WakuPeerStorage.new(sqliteDatabase)
    if res.isErr:
      warn "failed to init new WakuPeerStorage", err = res.error
      waku_node_errors.inc(labelValues = ["init_store_failure"])
    else:
      pStorage = res.value

  let
    (extIp, extTcpPort, extUdpPort) = setupNat(conf.nat, clientId,
      Port(uint16(conf.tcpPort) + conf.portsShift),
      Port(uint16(conf.udpPort) + conf.portsShift))
    ## @TODO: the NAT setup assumes a manual port mapping configuration if extIp config is set. This probably
    ## implies adding manual config item for extPort as well. The following heuristic assumes that, in absence of manual
    ## config, the external port is the same as the bind port.
    extPort = if extIp.isSome() and extTcpPort.isNone(): some(Port(uint16(conf.tcpPort) + conf.portsShift))
              else: extTcpPort
    node = WakuNode.init(conf.nodekey,
                         conf.listenAddress, Port(uint16(conf.tcpPort) + conf.portsShift), 
                         extIp, extPort,
                         pStorage)

  waitFor node.start()

  if conf.swap:
    mountSwap(node)

  # TODO Set swap peer, for now should be same as store peer

  # Store setup
  if (conf.storenode != "") or (conf.store):
    var store: WakuMessageStore

    if (not sqliteDatabase.isNil) and conf.persistMessages:
      let res = WakuMessageStore.init(sqliteDatabase)
      if res.isErr:
        warn "failed to init WakuMessageStore", err = res.error
        waku_node_errors.inc(labelValues = ["init_store_failure"])
      else:
        store = res.value

    mountStore(node, store, conf.persistMessages)

    if conf.storenode != "":
      setStorePeer(node, conf.storenode)
    
    # TODO resume the history using node.wakuStore.resume() only if conf.persistmessages is set to true


  # Relay setup
  mountRelay(node,
             conf.topics.split(" "),
<<<<<<< HEAD
             rlnRelayEnabled = conf.rlnrelay_depr or conf.rlnRelay, # @TODO remove deprecated config item
=======
             rlnRelayEnabled = conf.rlnRelay,
>>>>>>> 1ae76720
             keepAlive = conf.keepAlive,
             relayMessages = conf.relay) # Indicates if node is capable to relay messages

  if conf.staticnodes.len > 0:
    waitFor connectToNodes(node, conf.staticnodes)

  # NOTE Must be mounted after relay
  if conf.lightpush:
    mountLightPush(node)
  
  # Filter setup. NOTE Must be mounted after relay
  if (conf.filternode != "") or (conf.filter):
    mountFilter(node)

    if conf.filternode != "":
      setFilterPeer(node, conf.filternode)

  if conf.rpc:
    startRpc(node, conf.rpcAddress, Port(conf.rpcPort + conf.portsShift), conf)

<<<<<<< HEAD
  if conf.logMetrics_depr or conf.metricsLogging: # @TODO remove deprecated config item
=======
  if conf.metricsLogging:
>>>>>>> 1ae76720
    startMetricsLog()

  when defined(insecure):
    if conf.metricsServer:
      startMetricsServer(conf.metricsServerAddress,
        Port(conf.metricsServerPort + conf.portsShift))
  
  # Setup graceful shutdown
  
  # Handle Ctrl-C SIGINT
  proc handleCtrlC() {.noconv.} =
    when defined(windows):
      # workaround for https://github.com/nim-lang/Nim/issues/4057
      setupForeignThreadGc()
    info "Shutting down after receiving SIGINT"
    waitFor node.stop()
    quit(QuitSuccess)
  
  setControlCHook(handleCtrlC)

  # Handle SIGTERM
  when defined(posix):
    proc handleSigterm(signal: cint) {.noconv.} =
      info "Shutting down after receiving SIGTERM"
      waitFor node.stop()
      quit(QuitSuccess)
    
    c_signal(SIGTERM, handleSigterm)

  runForever()<|MERGE_RESOLUTION|>--- conflicted
+++ resolved
@@ -630,18 +630,7 @@
   # Storage setup
   var sqliteDatabase: SqliteDatabase
 
-<<<<<<< HEAD
-  if conf.dbpath_depr != "":  # @TODO remove deprecated config item
-    let dbRes = SqliteDatabase.init(conf.dbpath_depr)
-    if dbRes.isErr:
-      warn "failed to init database", err = dbRes.error
-      waku_node_errors.inc(labelValues = ["init_db_failure"])
-    else:
-      sqliteDatabase = dbRes.value
-  elif conf.dbPath != "":
-=======
   if conf.dbPath != "":
->>>>>>> 1ae76720
     let dbRes = SqliteDatabase.init(conf.dbPath)
     if dbRes.isErr:
       warn "failed to init database", err = dbRes.error
@@ -651,11 +640,7 @@
   
   var pStorage: WakuPeerStorage
 
-<<<<<<< HEAD
-  if (conf.peerpersist_depr or conf.persistPeers) and not sqliteDatabase.isNil: # @TODO remove deprecated config item
-=======
   if conf.persistPeers and not sqliteDatabase.isNil:
->>>>>>> 1ae76720
     let res = WakuPeerStorage.new(sqliteDatabase)
     if res.isErr:
       warn "failed to init new WakuPeerStorage", err = res.error
@@ -707,11 +692,7 @@
   # Relay setup
   mountRelay(node,
              conf.topics.split(" "),
-<<<<<<< HEAD
-             rlnRelayEnabled = conf.rlnrelay_depr or conf.rlnRelay, # @TODO remove deprecated config item
-=======
              rlnRelayEnabled = conf.rlnRelay,
->>>>>>> 1ae76720
              keepAlive = conf.keepAlive,
              relayMessages = conf.relay) # Indicates if node is capable to relay messages
 
@@ -732,11 +713,7 @@
   if conf.rpc:
     startRpc(node, conf.rpcAddress, Port(conf.rpcPort + conf.portsShift), conf)
 
-<<<<<<< HEAD
-  if conf.logMetrics_depr or conf.metricsLogging: # @TODO remove deprecated config item
-=======
   if conf.metricsLogging:
->>>>>>> 1ae76720
     startMetricsLog()
 
   when defined(insecure):
