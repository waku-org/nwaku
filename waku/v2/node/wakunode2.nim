--- conflicted
+++ resolved
@@ -591,14 +591,9 @@
       info "WakuRLNRelay is enabled"
 
       # a static list of 50 membership keys in hexadecimal format
-<<<<<<< HEAD
-      var groupKeys = StaticGroupKeys
-      var groupSize = int(groupKeys.len/2)
-=======
       let
         groupKeys = STATIC_GROUP_KEYS
         groupSize = int(groupKeys.len/2)
->>>>>>> 4895be61
 
       debug "rln-relay membership index", rlnRelayMemIndex
 
@@ -607,14 +602,9 @@
         error "wrong membership index, failed to mount WakuRLNRelay"
       else: 
         # prepare group related inputs from the hardcoded keys
-<<<<<<< HEAD
-        var groupKeyPairs = groupKeys.toMembershipKeyPairs()
-        var groupIDCommitments = groupKeyPairs.mapIt(it.idCommitment)
-=======
         let 
           groupKeyPairs = groupKeys.toMembershipKeyPairs()
           groupIDCommitments = groupKeyPairs.mapIt(it.idCommitment)
->>>>>>> 4895be61
 
         # mount rlnrelay in offline mode
         waitFor node.mountRlnRelay(groupOpt= some(groupIDCommitments), memKeyPairOpt = some(groupKeyPairs[rlnRelayMemIndex]), memIndexOpt= some(rlnRelayMemIndex), onchainMode = false)
@@ -627,11 +617,7 @@
         # TODO have added this check to account for unseen corner cases, will remove it later 
         let 
           root = node.wakuRlnRelay.rlnInstance.getMerkleRoot.value.toHex() 
-<<<<<<< HEAD
-          expectedRoot = "65b753df62fb9a40575b116ba4138a864c66267357fdfca11db82de8bd73b400"
-=======
           expectedRoot = STATIC_GROUP_MERKLE_ROOT
->>>>>>> 4895be61
         if root != expectedRoot:
           error "root mismatch: something went wrong not in Merkle tree construction"
         debug "the calculated root", root
