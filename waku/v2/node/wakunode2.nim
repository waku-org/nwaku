import
  std/[options, tables, strutils, sequtils],
  chronos, chronicles, metrics, stew/shims/net as stewNet,
  # TODO: Why do we need eth keys?
  eth/keys,
  web3,
  libp2p/multiaddress,
  libp2p/crypto/crypto,
  libp2p/protocols/protocol,
  # NOTE For TopicHandler, solve with exports?
  libp2p/protocols/pubsub/rpc/messages,
  libp2p/protocols/pubsub/pubsub,
  libp2p/standard_setup,
  ../protocol/[waku_relay, waku_message, message_notifier],
  ../protocol/waku_store/waku_store,
  ../protocol/waku_swap/waku_swap,
  ../protocol/waku_filter/waku_filter,
  ../protocol/waku_rln_relay/[rln,waku_rln_relay_utils],
  ../utils/peers,
  ./storage/message/message_store,
  ../utils/requests,
  ./peer_manager

declarePublicCounter waku_node_messages, "number of messages received", ["type"]
declarePublicGauge waku_node_filters, "number of content filter subscriptions"
declarePublicGauge waku_node_errors, "number of wakunode errors", ["type"]

logScope:
  topics = "wakunode"

# Default clientId
const clientId* = "Nimbus Waku v2 node"

# Default topic
const defaultTopic = "/waku/2/default-waku/proto"

# key and crypto modules different
type
  KeyPair* = crypto.KeyPair
  PublicKey* = crypto.PublicKey
  PrivateKey* = crypto.PrivateKey

  # XXX: Weird type, should probably be using pubsub Topic object name?
  Topic* = string
  Message* = seq[byte]

  WakuInfo* = object
    # NOTE One for simplicity, can extend later as needed
    listenStr*: string
    #multiaddrStrings*: seq[string]

  # NOTE based on Eth2Node in NBC eth2_network.nim
  WakuNode* = ref object of RootObj
    peerManager*: PeerManager
    switch*: Switch
    wakuRelay*: WakuRelay
    wakuStore*: WakuStore
    wakuFilter*: WakuFilter
    wakuSwap*: WakuSwap
    wakuRlnRelay*: WakuRLNRelay
    peerInfo*: PeerInfo
    libp2pTransportLoops*: seq[Future[void]]
  # TODO Revist messages field indexing as well as if this should be Message or WakuMessage
    messages*: seq[(Topic, WakuMessage)]
    filters*: Filters
    subscriptions*: MessageNotificationSubscriptions
    rng*: ref BrHmacDrbgContext

# NOTE Any difference here in Waku vs Eth2?
# E.g. Devp2p/Libp2p support, etc.
#func asLibp2pKey*(key: keys.PublicKey): PublicKey =
#  PublicKey(scheme: Secp256k1, skkey: secp.SkPublicKey(key))

func asEthKey*(key: PrivateKey): keys.PrivateKey =
  keys.PrivateKey(key.skkey)

proc removeContentFilters(filters: var Filters, contentFilters: seq[ContentFilter]) {.gcsafe.} =
  # Flatten all unsubscribe topics into single seq
  var unsubscribeTopics: seq[ContentTopic]
  for cf in contentFilters:
    unsubscribeTopics = unsubscribeTopics.concat(cf.topics)
  
  debug "unsubscribing", unsubscribeTopics=unsubscribeTopics

  var rIdToRemove: seq[string] = @[]
  for rId, f in filters.mpairs:
    # Iterate filter entries to remove matching content topics
    for cf in f.contentFilters.mitems:
      # Iterate content filters in filter entry
      cf.topics.keepIf(proc (t: auto): bool = t notin unsubscribeTopics)
    # make sure we delete the content filter
    # if no more topics are left
    f.contentFilters.keepIf(proc (cf: auto): bool = cf.topics.len > 0)

    if f.contentFilters.len == 0:
      rIdToRemove.add(rId)

  # make sure we delete the filter entry
  # if no more content filters left
  for rId in rIdToRemove:
    filters.del(rId)
  
  debug "filters modified", filters=filters

template tcpEndPoint(address, port): auto =
  MultiAddress.init(address, tcpProtocol, port)

## Public API
##

proc init*(T: type WakuNode, nodeKey: crypto.PrivateKey,
    bindIp: ValidIpAddress, bindPort: Port,
    extIp = none[ValidIpAddress](), extPort = none[Port]()): T =
  ## Creates a Waku Node.
  ##
  ## Status: Implemented.
  ##
  let
    rng = crypto.newRng()
    hostAddress = tcpEndPoint(bindIp, bindPort)
    announcedAddresses = if extIp.isNone() or extPort.isNone(): @[]
                         else: @[tcpEndPoint(extIp.get(), extPort.get())]
    peerInfo = PeerInfo.init(nodekey)
  info "Initializing networking", hostAddress,
                                  announcedAddresses
  # XXX: Add this when we create node or start it?
  peerInfo.addrs.add(hostAddress) # Index 0
  for multiaddr in announcedAddresses:
    peerInfo.addrs.add(multiaddr) # Announced addresses in index > 0

  var switch = newStandardSwitch(some(nodekey), hostAddress,
    transportFlags = {ServerFlags.ReuseAddr}, rng = rng)
  # TODO Untested - verify behavior after switch interface change
  # More like this:
  # let pubsub = GossipSub.init(
  #    switch = switch,
  #    msgIdProvider = msgIdProvider,
  #    triggerSelf = true, sign = false,
  #    verifySignature = false).PubSub
  result = WakuNode(
    peerManager: PeerManager.new(switch),
    switch: switch,
    rng: rng,
    peerInfo: peerInfo,
    subscriptions: newTable[string, MessageNotificationSubscription](),
    filters: initTable[string, Filter]()
  )

proc start*(node: WakuNode) {.async.} =
  ## Starts a created Waku Node.
  ##
  ## Status: Implemented.
  ##
  node.libp2pTransportLoops = await node.switch.start()
  
  # TODO Get this from WakuNode obj
  let peerInfo = node.peerInfo
  info "PeerInfo", peerId = peerInfo.peerId, addrs = peerInfo.addrs
  let listenStr = $peerInfo.addrs[^1] & "/p2p/" & $peerInfo.peerId
  ## XXX: this should be /ip4..., / stripped?
  info "Listening on", full = listenStr

proc stop*(node: WakuNode) {.async.} =
  if not node.wakuRelay.isNil:
    await node.wakuRelay.stop()

  await node.switch.stop()

proc subscribe*(node: WakuNode, topic: Topic, handler: TopicHandler) =
  ## Subscribes to a PubSub topic. Triggers handler when receiving messages on
  ## this topic. TopicHandler is a method that takes a topic and some data.
  ##
  ## NOTE The data field SHOULD be decoded as a WakuMessage.
  ## Status: Implemented.
  info "subscribe", topic=topic

  let wakuRelay = node.wakuRelay
  wakuRelay.subscribe(topic, handler)

proc subscribe*(node: WakuNode, request: FilterRequest, handler: ContentFilterHandler) {.async, gcsafe.} =
  ## Registers for messages that match a specific filter. Triggers the handler whenever a message is received.
  ## FilterHandler is a method that takes a MessagePush.
  ##
  ## Status: Implemented.
  
  # Sanity check for well-formed subscribe FilterRequest
  doAssert(request.subscribe, "invalid subscribe request")
  
  info "subscribe content", filter=request

  var id = generateRequestId(node.rng)

  if node.wakuFilter.isNil == false:
    let idOpt = await node.wakuFilter.subscribe(request)

    if idOpt.isSome():
      # Subscribed successfully.
      id = idOpt.get()
    else:
      # Failed to subscribe
      error "remote subscription to filter failed", filter = request
      waku_node_errors.inc(labelValues = ["subscribe_filter_failure"])

  # Register handler for filter, whether remote subscription succeeded or not
  node.filters[id] = Filter(contentFilters: request.contentFilters, handler: handler)
  waku_node_filters.set(node.filters.len.int64)

proc unsubscribe*(node: WakuNode, topic: Topic, handler: TopicHandler) =
  ## Unsubscribes a handler from a PubSub topic.
  ##
  ## Status: Implemented.
  info "unsubscribe", topic=topic

  let wakuRelay = node.wakuRelay
  wakuRelay.unsubscribe(@[(topic, handler)])

proc unsubscribeAll*(node: WakuNode, topic: Topic) =
  ## Unsubscribes all handlers registered on a specific PubSub topic.
  ##
  ## Status: Implemented.
  info "unsubscribeAll", topic=topic

  let wakuRelay = node.wakuRelay
  wakuRelay.unsubscribeAll(topic)
  

proc unsubscribe*(node: WakuNode, request: FilterRequest) {.async, gcsafe.} =
  ## Unsubscribe from a content filter.
  ##
  ## Status: Implemented.
  
  # Sanity check for well-formed unsubscribe FilterRequest
  doAssert(request.subscribe == false, "invalid unsubscribe request")
  
  info "unsubscribe content", filter=request
  
  await node.wakuFilter.unsubscribe(request)
  node.filters.removeContentFilters(request.contentFilters)

  waku_node_filters.set(node.filters.len.int64)


proc publish*(node: WakuNode, topic: Topic, message: WakuMessage,  rlnRelayEnabled: bool = false) {.async, gcsafe.} =
  ## Publish a `WakuMessage` to a PubSub topic. `WakuMessage` should contain a
  ## `contentTopic` field for light node functionality. This field may be also
  ## be omitted.
  ##
  ## Status: Implemented.
  ## When rlnRelayEnabled is true, a zkp will be generated and attached to the message (it is an experimental feature)

  let wakuRelay = node.wakuRelay
  debug "publish", topic=topic, contentTopic=message.contentTopic
  var publishingMessage = message

  if rlnRelayEnabled:
    # if rln relay is enabled then a proof must be generated and added to the waku message
    let 
      proof = proofGen(message.payload)
      ## TODO here  since the message is immutable we have to make a copy of it and then attach the proof to its duplicate 
      ## TODO however, it might be better to change message type to mutable (i.e., var) so that we can add the proof field to the original message
      publishingMessage = WakuMessage(payload: message.payload, contentTopic: message.contentTopic, version: message.version, proof: proof)

  let data = message.encode().buffer

  discard await wakuRelay.publish(topic, data)

proc query*(node: WakuNode, query: HistoryQuery, handler: QueryHandlerFunc) {.async, gcsafe.} =
  ## Queries known nodes for historical messages. Triggers the handler whenever a response is received.
  ## QueryHandlerFunc is a method that takes a HistoryResponse.
  ##
  ## Status: Implemented.

  # TODO Once waku swap is less experimental, this can simplified
  if node.wakuSwap.isNil:
    debug "Using default query"
    await node.wakuStore.query(query, handler)
  else:
    debug "Using SWAPAccounting query"
    # TODO wakuSwap now part of wakuStore object
    await node.wakuStore.queryWithAccounting(query, handler)

# TODO Extend with more relevant info: topics, peers, memory usage, online time, etc
proc info*(node: WakuNode): WakuInfo =
  ## Returns information about the Node, such as what multiaddress it can be reached at.
  ##
  ## Status: Implemented.
  ##

  # TODO Generalize this for other type of multiaddresses
  let peerInfo = node.peerInfo
  let listenStr = $peerInfo.addrs[^1] & "/p2p/" & $peerInfo.peerId
  let wakuInfo = WakuInfo(listenStr: listenStr)
  return wakuInfo

proc mountFilter*(node: WakuNode) =
  info "mounting filter"
  proc filterHandler(requestId: string, msg: MessagePush) {.gcsafe.} =
    info "push received"
    for message in msg.messages:
      node.filters.notify(message, requestId)
      waku_node_messages.inc(labelValues = ["filter"])

  node.wakuFilter = WakuFilter.init(node.peerManager, node.rng, filterHandler)
  node.switch.mount(node.wakuFilter)
  node.subscriptions.subscribe(WakuFilterCodec, node.wakuFilter.subscription())

# NOTE: If using the swap protocol, it must be mounted before store. This is
# because store is using a reference to the swap protocol.
proc mountSwap*(node: WakuNode) =
  info "mounting swap"
  node.wakuSwap = WakuSwap.init(node.peerManager, node.rng)
  node.switch.mount(node.wakuSwap)
  # NYI - Do we need this?
  #node.subscriptions.subscribe(WakuSwapCodec, node.wakuSwap.subscription())

proc mountStore*(node: WakuNode, store: MessageStore = nil) =
  info "mounting store"

  if node.wakuSwap.isNil:
    debug "mounting store without swap"
    node.wakuStore = WakuStore.init(node.peerManager, node.rng, store)
  else:
    debug "mounting store with swap"
    node.wakuStore = WakuStore.init(node.peerManager, node.rng, store, node.wakuSwap)

  node.switch.mount(node.wakuStore)
  node.subscriptions.subscribe(WakuStoreCodec, node.wakuStore.subscription())

proc mountRlnRelay*(node: WakuNode, ethClientAddress: Option[string] = none(string), ethAccountAddress: Option[Address] = none(Address), membershipContractAddress:  Option[Address] = none(Address)) {.async.} =
  # TODO return a bool value to indicate the success of the call
  # check whether inputs are provided
  doAssert(ethClientAddress.isSome())
  doAssert(ethAccountAddress.isSome())
  doAssert(membershipContractAddress.isSome())

  # create an RLN instance
  var 
    ctx = RLN[Bn256]()
    ctxPtr = addr(ctx)
<<<<<<< HEAD
  doAssert(createRLNInstance(32, ctxPtr))

  # generate the membership keys
  let membershipKeyPair = membershipKeyGen(ctxPtr)
=======
    ctxPtrPtr = addr(ctxPtr)
  doAssert(createRLNInstance(32, ctxPtrPtr))

  # generate the membership keys
  let membershipKeyPair = membershipKeyGen(ctxPtrPtr[])
>>>>>>> 7a732e7c
  # check whether keys are generated
  doAssert(membershipKeyPair.isSome())
  debug "the membership key for the rln relay is generated"

  # initialize the WakuRLNRelay
  var rlnPeer = WakuRLNRelay(membershipKeyPair: membershipKeyPair.get(),
    ethClientAddress: ethClientAddress.get(),
    ethAccountAddress: ethAccountAddress.get(),
    membershipContractAddress: membershipContractAddress.get())
  
  # register the rln-relay peer to the membership contract
  let is_successful = await rlnPeer.register()
  # check whether registration is done
  doAssert(is_successful)
  debug "peer is successfully registered into the membership contract"

  node.wakuRlnRelay = rlnPeer


proc addRLNRelayValidator*(node: WakuNode, pubsubTopic: string) =
  ## this procedure is a thin wrapper for the pubsub addValidator method
  ## it sets message validator on the given pubsubTopic, the validator will check that
  ## all the messages published in the pubsubTopic have a valid zero-knowledge proof 
  proc validator(topic: string, message: messages.Message): Future[ValidationResult] {.async.} =
    let msg = WakuMessage.init(message.data) 
    if msg.isOk():
      #  check the proof
      if proofVrfy(msg.value().payload, msg.value().proof):
        result = ValidationResult.Accept
  # set a validator for the pubsubTopic 
  let pb  = PubSub(node.wakuRelay)
  pb.addValidator(pubsubTopic, validator)

proc mountRelay*(node: WakuNode, topics: seq[string] = newSeq[string](), rlnRelayEnabled = false) {.gcsafe.} =
  let wakuRelay = WakuRelay.init(
    switch = node.switch,
    # Use default
    #msgIdProvider = msgIdProvider,
    triggerSelf = true,
    sign = false,
    verifySignature = false
  )

  node.wakuRelay = wakuRelay
  node.switch.mount(wakuRelay)

  info "mounting relay"
  proc relayHandler(topic: string, data: seq[byte]) {.async, gcsafe.} =
    let msg = WakuMessage.init(data)
    if msg.isOk():
      node.filters.notify(msg.value(), "")
      await node.subscriptions.notify(topic, msg.value())
      waku_node_messages.inc(labelValues = ["relay"])

  node.wakuRelay.subscribe(defaultTopic, relayHandler)

  for topic in topics:
    proc handler(topic: string, data: seq[byte]) {.async, gcsafe.} =
      debug "Hit handler", topic=topic, data=data

    node.subscribe(topic, handler)

  if rlnRelayEnabled:
    # TODO pass rln relay inputs to this proc, right now it uses default values that are set in the mountRlnRelay proc
    info "WakuRLNRelay is enabled"
    waitFor mountRlnRelay(node)
    # TODO currently the message validator is set for the defaultTopic, this can be configurable to accept other pubsub topics as well 
    addRLNRelayValidator(node, defaultTopic)
    info "WakuRLNRelay is mounted successfully"


## Helpers
proc dialPeer*(n: WakuNode, address: string) {.async.} =
  info "dialPeer", address = address
  # XXX: This turns ipfs into p2p, not quite sure why
  let remotePeer = parsePeerInfo(address)

  info "Dialing peer", wireAddr = remotePeer.addrs[0], peerId = remotePeer.peerId
  # NOTE This is dialing on WakuRelay protocol specifically
  discard await n.peerManager.dialPeer(remotePeer, WakuRelayCodec)
  info "Post peerManager dial"

proc setStorePeer*(n: WakuNode, address: string) =
  info "dialPeer", address = address

  let remotePeer = parsePeerInfo(address)

  n.wakuStore.setPeer(remotePeer)

proc setFilterPeer*(n: WakuNode, address: string) =
  info "dialPeer", address = address

  let remotePeer = parsePeerInfo(address)

  n.wakuFilter.setPeer(remotePeer)

proc connectToNodes*(n: WakuNode, nodes: seq[string]) {.async.} =
  for nodeId in nodes:
    info "connectToNodes", node = nodeId
    # XXX: This seems...brittle
    await dialPeer(n, nodeId)

  # The issue seems to be around peers not being fully connected when
  # trying to subscribe. So what we do is sleep to guarantee nodes are
  # fully connected.
  #
  # This issue was known to Dmitiry on nim-libp2p and may be resolvable
  # later.
  await sleepAsync(5.seconds)

proc connectToNodes*(n: WakuNode, nodes: seq[PeerInfo]) {.async.} =
  for peerInfo in nodes:
    info "connectToNodes", peer = peerInfo
    discard await n.peerManager.dialPeer(peerInfo, WakuRelayCodec)

  # The issue seems to be around peers not being fully connected when
  # trying to subscribe. So what we do is sleep to guarantee nodes are
  # fully connected.
  #
  # This issue was known to Dmitiry on nim-libp2p and may be resolvable
  # later.
  await sleepAsync(5.seconds)

when isMainModule:
  import
    confutils, json_rpc/rpcserver, metrics,
    ./config, 
    ./jsonrpc/[admin_api,
               debug_api,
               filter_api,
               private_api,
               relay_api,
               store_api],
    ./storage/message/waku_message_store,
    ../../common/utils/nat

  proc startRpc(node: WakuNode, rpcIp: ValidIpAddress, rpcPort: Port, conf: WakuNodeConf) =
    let
      ta = initTAddress(rpcIp, rpcPort)
      rpcServer = newRpcHttpServer([ta])
    installDebugApiHandlers(node, rpcServer)

    # Install enabled API handlers:
    if conf.relay:
      let topicCache = newTable[string, seq[WakuMessage]]()
      installRelayApiHandlers(node, rpcServer, topicCache)
      if conf.rpcPrivate:
        # Private API access allows WakuRelay functionality that 
        # is backwards compatible with Waku v1.
        installPrivateApiHandlers(node, rpcServer, node.rng, topicCache)
    
    if conf.filter:
      let messageCache = newTable[ContentTopic, seq[WakuMessage]]()
      installFilterApiHandlers(node, rpcServer, messageCache)
    
    if conf.store:
      installStoreApiHandlers(node, rpcServer)
    
    if conf.rpcAdmin:
      installAdminApiHandlers(node, rpcServer)
    
    rpcServer.start()
    info "RPC Server started", ta

  proc startMetricsServer(serverIp: ValidIpAddress, serverPort: Port) =
      info "Starting metrics HTTP server", serverIp, serverPort
      metrics.startHttpServer($serverIp, serverPort)

  proc startMetricsLog() =
    proc logMetrics(udata: pointer) {.closure, gcsafe.} =
      {.gcsafe.}:
        # TODO: libp2p_pubsub_peers is not public, so we need to make this either
        # public in libp2p or do our own peer counting after all.
        var
          totalMessages = 0.float64

        for key in waku_node_messages.metrics.keys():
          totalMessages = totalMessages + waku_node_messages.value(key)

      info "Node metrics", totalMessages
      discard setTimer(Moment.fromNow(2.seconds), logMetrics)
    discard setTimer(Moment.fromNow(2.seconds), logMetrics)

  let
    conf = WakuNodeConf.load()
    (extIp, extTcpPort, extUdpPort) = setupNat(conf.nat, clientId,
      Port(uint16(conf.tcpPort) + conf.portsShift),
      Port(uint16(conf.udpPort) + conf.portsShift))
    ## @TODO: the NAT setup assumes a manual port mapping configuration if extIp config is set. This probably
    ## implies adding manual config item for extPort as well. The following heuristic assumes that, in absence of manual
    ## config, the external port is the same as the bind port.
    extPort = if extIp.isSome() and extTcpPort.isNone(): some(Port(uint16(conf.tcpPort) + conf.portsShift))
              else: extTcpPort
    node = WakuNode.init(conf.nodeKey, conf.listenAddress,
      Port(uint16(conf.tcpPort) + conf.portsShift), extIp, extPort)

  waitFor node.start()

  if conf.swap:
    mountSwap(node)

  # TODO Set swap peer, for now should be same as store peer

  if conf.store:
    var store: WakuMessageStore

    if conf.dbpath != "":
      let dbRes = SqliteDatabase.init(conf.dbpath)
      if dbRes.isErr:
        warn "failed to init database", err = dbRes.error
        waku_node_errors.inc(labelValues = ["init_db_failure"])

      let res = WakuMessageStore.init(dbRes.value)
      if res.isErr:
        warn "failed to init WakuMessageStore", err = res.error
        waku_node_errors.inc(labelValues = ["init_store_failure"])
      else:
        store = res.value

    mountStore(node, store)

  if conf.filter:
    mountFilter(node)

  if conf.relay:
    mountRelay(node, conf.topics.split(" "), rlnRelayEnabled = conf.rlnrelay)

  if conf.staticnodes.len > 0:
    waitFor connectToNodes(node, conf.staticnodes)

  if conf.storenode != "":
    setStorePeer(node, conf.storenode)

  if conf.filternode != "":
    setFilterPeer(node, conf.filternode)

  if conf.rpc:
    startRpc(node, conf.rpcAddress, Port(conf.rpcPort + conf.portsShift), conf)

  if conf.logMetrics:
    startMetricsLog()

  when defined(insecure):
    if conf.metricsServer:
      startMetricsServer(conf.metricsServerAddress,
        Port(conf.metricsServerPort + conf.portsShift))

  runForever()<|MERGE_RESOLUTION|>--- conflicted
+++ resolved
@@ -337,18 +337,10 @@
   var 
     ctx = RLN[Bn256]()
     ctxPtr = addr(ctx)
-<<<<<<< HEAD
   doAssert(createRLNInstance(32, ctxPtr))
 
   # generate the membership keys
   let membershipKeyPair = membershipKeyGen(ctxPtr)
-=======
-    ctxPtrPtr = addr(ctxPtr)
-  doAssert(createRLNInstance(32, ctxPtrPtr))
-
-  # generate the membership keys
-  let membershipKeyPair = membershipKeyGen(ctxPtrPtr[])
->>>>>>> 7a732e7c
   # check whether keys are generated
   doAssert(membershipKeyPair.isSome())
   debug "the membership key for the rln relay is generated"
