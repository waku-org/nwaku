--- conflicted
+++ resolved
@@ -336,15 +336,9 @@
   # create an RLN instance
   var 
     ctx = RLN[Bn256]()
-<<<<<<< HEAD
-    ctxPtr = unsafeAddr(ctx)
-    ctxPtrPtr = unsafeAddr(ctxPtr)
-  createRLNInstance(32, ctxPtrPtr)
-=======
     ctxPtr = addr(ctx)
     ctxPtrPtr = addr(ctxPtr)
   doAssert(createRLNInstance(32, ctxPtrPtr))
->>>>>>> 29d69b98
 
   # generate the membership keys
   let membershipKeyPair = membershipKeyGen(ctxPtrPtr[])
