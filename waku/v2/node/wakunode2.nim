--- conflicted
+++ resolved
@@ -468,11 +468,7 @@
   node.switch.mount(node.wakuStore, protocolMatcher(WakuStoreCodec))
     
 when defined(rln):
-<<<<<<< HEAD
   proc addRLNRelayValidator*(node: WakuNode, pubsubTopic: string, contentTopic: ContentTopic, spamHandler: Option[SpamHandler] = none(SpamHandler)) =
-=======
-  proc addRLNRelayValidator*(node: WakuNode, pubsubTopic: string, contentTopic: ContentTopic) =
->>>>>>> 0cbab6c8
     ## this procedure is a thin wrapper for the pubsub addValidator method
     ## it sets a validator for the waku messages published on the supplied pubsubTopic and contentTopic 
     ## if contentTopic is empty, then validation takes place for All the messages published on the given pubsubTopic
@@ -482,36 +478,14 @@
       let msg = WakuMessage.init(message.data) 
       if msg.isOk():
         let wakumessage = msg.value()
-<<<<<<< HEAD
-        # echo "message to be validated", string.fromBytes(wakumessage.payload)
-        # check the contentTopic
-        if (wakumessage.contentTopic != "") and (wakumessage.contentTopic != contentTopic):
-          info "content topic did not match:", contentTopic=wakumessage.contentTopic, payload=string.fromBytes(wakumessage.payload)
-          # echo "content topic did not match:", wakumessage.contentTopic, string.fromBytes(wakumessage.payload)
-=======
         # check the contentTopic
         if (wakumessage.contentTopic != "") and (contentTopic != "") and (wakumessage.contentTopic != contentTopic):
           trace "content topic did not match:", contentTopic=wakumessage.contentTopic, payload=string.fromBytes(wakumessage.payload)
->>>>>>> 0cbab6c8
           return pubsub.ValidationResult.Accept
         # validate the message
         let validationRes = node.wakuRlnRelay.validateMessage(wakumessage)
         case validationRes:
           of Valid:
-<<<<<<< HEAD
-            info "message validity is verified, relaying:", wakumessage=wakumessage, payload=string.fromBytes(wakumessage.payload)
-            # echo "message validity is verified, relaying:",  string.fromBytes(wakumessage.payload)
-            return pubsub.ValidationResult.Accept
-          of Invalid:
-            info "message validity could not be verified, discarding:", wakumessage=wakumessage, payload=string.fromBytes(wakumessage.payload)
-            # echo "message validity could not be verified, discarding:",   string.fromBytes(wakumessage.payload)
-            return pubsub.ValidationResult.Reject
-          of Spam:
-            info "A spam message is found! yay! discarding:", wakumessage=wakumessage, payload=string.fromBytes(wakumessage.payload)
-            # echo "A spam message is found! yay! discarding ..."
-            if spamHandler.isSome():
-              (spamHandler.get)(wakumessage)
-=======
             trace "message validity is verified, relaying:", wakumessage=wakumessage, payload=string.fromBytes(wakumessage.payload)
             return pubsub.ValidationResult.Accept
           of Invalid:
@@ -519,7 +493,6 @@
             return pubsub.ValidationResult.Reject
           of Spam:
             trace "A spam message is found! yay! discarding:", wakumessage=wakumessage, payload=string.fromBytes(wakumessage.payload)
->>>>>>> 0cbab6c8
             return pubsub.ValidationResult.Reject          
     # set a validator for the supplied pubsubTopic 
     let pb  = PubSub(node.wakuRelay)
@@ -534,12 +507,8 @@
                       memIndexOpt: Option[MembershipIndex] = none(MembershipIndex),
                       onchainMode: bool = true,
                       pubsubTopic: string,
-<<<<<<< HEAD
                       contentTopic: ContentTopic,
                       spamHandler: Option[SpamHandler] = none(SpamHandler)) {.async.} =
-=======
-                      contentTopic: ContentTopic) {.async.} =
->>>>>>> 0cbab6c8
     # TODO return a bool value to indicate the success of the call
     # check whether inputs are provided
 
@@ -632,14 +601,9 @@
     # adds a topic validator for the supplied pubsub topic at the relay protocol
     # messages published on this pubsub topic will be relayed upon a successful validation, otherwise they will be dropped
     # the topic validator checks for the correct non-spamming proof of the message
-<<<<<<< HEAD
     addRLNRelayValidator(node, pubsubTopic, contentTopic, spamHandler)
     debug "rln relay topic validator is mounted successfully", pubsubTopic=pubsubTopic, contentTopic=contentTopic
     echo "rln relay topic validator is mounted successfully", pubsubTopic, contentTopic
-=======
-    addRLNRelayValidator(node, pubsubTopic, contentTopic)
-    debug "rln relay topic validator is mounted successfully", pubsubTopic=pubsubTopic
->>>>>>> 0cbab6c8
 
     node.wakuRlnRelay = rlnPeer
 
