{.push raises: [Defect, Exception].}

import
  std/[options, sets, sequtils],
  chronos, chronicles, metrics,
  libp2p/standard_setup,
  libp2p/peerstore

export peerstore, standard_setup

declareCounter waku_peers_dials, "Number of peer dials", ["outcome"]

logScope:
  topics = "wakupeers"

type
  Connectedness* = enum
    # NotConnected: default state for a new peer. No connection and no further information on connectedness.
    NotConnected,
    # CannotConnect: attempted to connect to peer, but failed.
    CannotConnect,
    # CanConnect: was recently connected to peer and disconnected gracefully.
    CanConnect,
    # Connected: actively connected to peer.
    Connected
  
  ConnectionBook* = object of PeerBook[Connectedness]

  WakuPeerStore* = ref object of PeerStore
    connectionBook*: ConnectionBook

  PeerManager* = ref object of RootObj
    switch*: Switch
    peerStore*: WakuPeerStore

const
  defaultDialTimeout = 1.minutes # @TODO should this be made configurable?

proc onConnEvent(pm: PeerManager, peerId: PeerID, event: ConnEvent) {.async.} =
  case event.kind
  of ConnEventKind.Connected:
    pm.peerStore.connectionBook.set(peerId, Connected)
    return
  of ConnEventKind.Disconnected:
    pm.peerStore.connectionBook.set(peerId, CanConnect)
    return

proc new*(T: type WakuPeerStore): WakuPeerStore =
  var p: WakuPeerStore
  new(p)
  return p

proc new*(T: type PeerManager, switch: Switch): PeerManager =
  let pm = PeerManager(switch: switch,
                       peerStore: WakuPeerStore.new())

  proc peerHook(peerId: PeerID, event: ConnEvent): Future[void] {.gcsafe.} =
    onConnEvent(pm, peerId, event)
  

  pm.switch.addConnEventHandler(peerHook, ConnEventKind.Connected)
  pm.switch.addConnEventHandler(peerHook, ConnEventKind.Disconnected)

  return pm

####################
# Helper functions #
####################

proc toPeerInfo(storedInfo: StoredInfo): PeerInfo =
  PeerInfo.init(peerId = storedInfo.peerId,
                addrs = toSeq(storedInfo.addrs),
                protocols = toSeq(storedInfo.protos))

#####################
# Manager interface #
#####################

proc peers*(pm: PeerManager): seq[StoredInfo] =
  # Return the known info for all peers
  pm.peerStore.peers()

proc peers*(pm: PeerManager, proto: string): seq[StoredInfo] =
  # Return the known info for all peers registered on the specified protocol
  pm.peers.filterIt(it.protos.contains(proto))

<<<<<<< HEAD
proc connectedness*(pm: PeerManager, peerId: PeerId): bool =
=======
proc connectedness*(pm: PeerManager, peerId: PeerId): Connectedness =
>>>>>>> 3b6db722
  # Return the connection state of the given, managed peer
  # @TODO the PeerManager should keep and update local connectedness state for peers, redial on disconnect, etc.
  # @TODO richer return than just bool, e.g. add enum "CanConnect", "CannotConnect", etc. based on recent connection attempts

  let storedInfo = pm.peerStore.get(peerId)

  if (storedInfo == StoredInfo()):
    # Peer is not managed, therefore not connected
<<<<<<< HEAD
    return false
  else:
    pm.switch.isConnected(peerId)
=======
    return NotConnected
  else:
    pm.peerStore.connectionBook.get(peerId)
>>>>>>> 3b6db722

proc hasPeer*(pm: PeerManager, peerInfo: PeerInfo, proto: string): bool =
  # Returns `true` if peer is included in manager for the specified protocol

  pm.peerStore.get(peerInfo.peerId).protos.contains(proto)

proc addPeer*(pm: PeerManager, peerInfo: PeerInfo, proto: string) =
  # Adds peer to manager for the specified protocol

  debug "Adding peer to manager", peerId = peerInfo.peerId, addr = peerInfo.addrs[0], proto = proto
  
  # ...known addresses
  for multiaddr in peerInfo.addrs:
    pm.peerStore.addressBook.add(peerInfo.peerId, multiaddr)
  
  # ...public key
  var publicKey: PublicKey
  discard peerInfo.peerId.extractPublicKey(publicKey)

  pm.peerStore.keyBook.set(peerInfo.peerId, publicKey)

  # ...associated protocols
  pm.peerStore.protoBook.add(peerInfo.peerId, proto)

proc selectPeer*(pm: PeerManager, proto: string): Option[PeerInfo] =
  # Selects the best peer for a given protocol
  let peers = pm.peers.filterIt(it.protos.contains(proto))

  if peers.len >= 1:
     # @TODO proper heuristic here that compares peer scores and selects "best" one. For now the first peer for the given protocol is returned
    let peerStored = peers[0]

    return some(peerStored.toPeerInfo())
  else:
    return none(PeerInfo)

####################
# Dialer interface #
####################

proc dialPeer*(pm: PeerManager, peerInfo: PeerInfo, proto: string, dialTimeout = defaultDialTimeout): Future[Option[Connection]] {.async.} =
  # Dial a given peer and add it to the list of known peers
  # @TODO check peer validity and score before continuing. Limit number of peers to be managed.
  
  # First add dialed peer info to peer store, if it does not exist yet...
  if not pm.hasPeer(peerInfo, proto):
    trace "Adding newly dialed peer to manager", peerId = peerInfo.peerId, addr = peerInfo.addrs[0], proto = proto
    pm.addPeer(peerInfo, proto)

  info "Dialing peer from manager", wireAddr = peerInfo.addrs[0], peerId = peerInfo.peerId

  # Dial Peer
  # @TODO Keep track of conn and connected state in peer store
  let dialFut = pm.switch.dial(peerInfo.peerId, peerInfo.addrs, proto)

  try:
    # Attempt to dial remote peer
    if (await dialFut.withTimeout(dialTimeout)):
      waku_peers_dials.inc(labelValues = ["successful"])
      return some(dialFut.read())
    else:
      # @TODO any redial attempts?
      # @TODO indicate CannotConnect on peer metadata
      debug "Dialing remote peer timed out"
      waku_peers_dials.inc(labelValues = ["timeout"])
      pm.peerStore.connectionBook.set(peerInfo.peerId, CannotConnect)
      return none(Connection)
  except CatchableError as e:
    # @TODO any redial attempts?
    # @TODO indicate CannotConnect on peer metadata
    debug "Dialing remote peer failed", msg = e.msg
    waku_peers_dials.inc(labelValues = ["failed"])
<<<<<<< HEAD
=======
    pm.peerStore.connectionBook.set(peerInfo.peerId, CannotConnect)
>>>>>>> 3b6db722
    return none(Connection)<|MERGE_RESOLUTION|>--- conflicted
+++ resolved
@@ -84,11 +84,7 @@
   # Return the known info for all peers registered on the specified protocol
   pm.peers.filterIt(it.protos.contains(proto))
 
-<<<<<<< HEAD
-proc connectedness*(pm: PeerManager, peerId: PeerId): bool =
-=======
 proc connectedness*(pm: PeerManager, peerId: PeerId): Connectedness =
->>>>>>> 3b6db722
   # Return the connection state of the given, managed peer
   # @TODO the PeerManager should keep and update local connectedness state for peers, redial on disconnect, etc.
   # @TODO richer return than just bool, e.g. add enum "CanConnect", "CannotConnect", etc. based on recent connection attempts
@@ -97,15 +93,9 @@
 
   if (storedInfo == StoredInfo()):
     # Peer is not managed, therefore not connected
-<<<<<<< HEAD
-    return false
-  else:
-    pm.switch.isConnected(peerId)
-=======
     return NotConnected
   else:
     pm.peerStore.connectionBook.get(peerId)
->>>>>>> 3b6db722
 
 proc hasPeer*(pm: PeerManager, peerInfo: PeerInfo, proto: string): bool =
   # Returns `true` if peer is included in manager for the specified protocol
@@ -178,8 +168,5 @@
     # @TODO indicate CannotConnect on peer metadata
     debug "Dialing remote peer failed", msg = e.msg
     waku_peers_dials.inc(labelValues = ["failed"])
-<<<<<<< HEAD
-=======
     pm.peerStore.connectionBook.set(peerInfo.peerId, CannotConnect)
->>>>>>> 3b6db722
     return none(Connection)