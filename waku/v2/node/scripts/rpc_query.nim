<<<<<<< HEAD
import
  os, strutils, strformat, chronicles, json_rpc/[rpcclient, rpcserver], nimcrypto/sysrand,
  libp2p/protobuf/minprotobuf,
  libp2p/[peerinfo, multiaddress],
  eth/common as eth_common, eth/keys,
  system,
  options,
  ../wakunode2,
  ../waku_payload,
  ../jsonrpc/jsonrpc_types,
  ../../protocol/waku_filter/waku_filter_types,
  ../../protocol/waku_store/waku_store_types,
  ../../../v1/node/rpc/hexstrings

from strutils import rsplit
template sourceDir: string = currentSourcePath.rsplit(DirSep, 1)[0]

const sigWakuPath = sourceDir / "../jsonrpc/jsonrpc_callsigs.nim"
createRpcSigs(RpcHttpClient, sigWakuPath)

if paramCount() < 1:
  echo "Please provide rpcPort as argument."
  quit(1)

let rpcPort = Port(parseInt(paramStr(1)))

echo "Please enter your pubsub topic:"
let raw_pubsub = readLine(stdin)
let pubsubTopic = fmt"{raw_pubsub}"
echo "PubSubTopic is:", pubsubTopic

echo "Please enter your content topic:"
let raw_input = readLine(stdin)
let input = fmt"{raw_input}"
echo "Content topic is:", input

var node = newRpcHttpClient()
waitfor node.connect("localhost", rpcPort)

var res = waitfor node.get_waku_v2_store_v1_messages(some(pubsubTopic), some(@[HistoryContentFilter(contentTopic: ContentTopic(input))]), none(StorePagingOptions))
echo "Waku query response: ", res
=======
import
  os, strutils, strformat, chronicles, json_rpc/[rpcclient, rpcserver], nimcrypto/sysrand,
  libp2p/protobuf/minprotobuf,
  libp2p/[peerinfo, multiaddress],
  eth/common as eth_common, eth/keys,
  system,
  options,
  ../wakunode2,
  ../waku_payload,
  ../jsonrpc/jsonrpc_types,
  ../../protocol/waku_filter/waku_filter_types,
  ../../protocol/waku_store/waku_store_types,
  ../../../v1/node/rpc/hexstrings

from strutils import rsplit
template sourceDir: string = currentSourcePath.rsplit(DirSep, 1)[0]

const sigWakuPath = sourceDir / "../jsonrpc/jsonrpc_callsigs.nim"
createRpcSigs(RpcHttpClient, sigWakuPath)

if paramCount() < 1:
  echo "Please provide rpcPort as argument."
  quit(1)

let rpcPort = Port(parseInt(paramStr(1)))

echo "Please enter your pubsub topic:"
let raw_pubsub = readLine(stdin)
let pubsubTopic = fmt"{raw_pubsub}"
echo "PubSubTopic is:", pubsubTopic

echo "Please enter your content topic:"
let raw_input = readLine(stdin)
let input = fmt"{raw_input}"
echo "Content topic is:", input

var node = newRpcHttpClient()
waitfor node.connect("localhost", rpcPort)

var res = waitfor node.get_waku_v2_store_v1_messages(some(pubsubTopic), some(@[HistoryContentFilter(contentTopic: ContentTopic(input))]), none(StorePagingOptions))
echo "Waku query response: ", res
>>>>>>> 36ff5376
<|MERGE_RESOLUTION|>--- conflicted
+++ resolved
@@ -1,4 +1,3 @@
-<<<<<<< HEAD
 import
   os, strutils, strformat, chronicles, json_rpc/[rpcclient, rpcserver], nimcrypto/sysrand,
   libp2p/protobuf/minprotobuf,
@@ -39,47 +38,4 @@
 waitfor node.connect("localhost", rpcPort)
 
 var res = waitfor node.get_waku_v2_store_v1_messages(some(pubsubTopic), some(@[HistoryContentFilter(contentTopic: ContentTopic(input))]), none(StorePagingOptions))
-echo "Waku query response: ", res
-=======
-import
-  os, strutils, strformat, chronicles, json_rpc/[rpcclient, rpcserver], nimcrypto/sysrand,
-  libp2p/protobuf/minprotobuf,
-  libp2p/[peerinfo, multiaddress],
-  eth/common as eth_common, eth/keys,
-  system,
-  options,
-  ../wakunode2,
-  ../waku_payload,
-  ../jsonrpc/jsonrpc_types,
-  ../../protocol/waku_filter/waku_filter_types,
-  ../../protocol/waku_store/waku_store_types,
-  ../../../v1/node/rpc/hexstrings
-
-from strutils import rsplit
-template sourceDir: string = currentSourcePath.rsplit(DirSep, 1)[0]
-
-const sigWakuPath = sourceDir / "../jsonrpc/jsonrpc_callsigs.nim"
-createRpcSigs(RpcHttpClient, sigWakuPath)
-
-if paramCount() < 1:
-  echo "Please provide rpcPort as argument."
-  quit(1)
-
-let rpcPort = Port(parseInt(paramStr(1)))
-
-echo "Please enter your pubsub topic:"
-let raw_pubsub = readLine(stdin)
-let pubsubTopic = fmt"{raw_pubsub}"
-echo "PubSubTopic is:", pubsubTopic
-
-echo "Please enter your content topic:"
-let raw_input = readLine(stdin)
-let input = fmt"{raw_input}"
-echo "Content topic is:", input
-
-var node = newRpcHttpClient()
-waitfor node.connect("localhost", rpcPort)
-
-var res = waitfor node.get_waku_v2_store_v1_messages(some(pubsubTopic), some(@[HistoryContentFilter(contentTopic: ContentTopic(input))]), none(StorePagingOptions))
-echo "Waku query response: ", res
->>>>>>> 36ff5376
+echo "Waku query response: ", res