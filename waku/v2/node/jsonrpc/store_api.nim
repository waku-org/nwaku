<<<<<<< HEAD
{.push raises: [Exception, Defect].}

import
  std/options,
  json_rpc/rpcserver,
  ../../protocol/waku_store/waku_store_types,
  ../wakunode2,
  ./jsonrpc_types, ./jsonrpc_utils

export jsonrpc_types

logScope:
  topics = "store api"

proc installStoreApiHandlers*(node: WakuNode, rpcsrv: RpcServer) =
  const futTimeout = 5.seconds

  ## Store API version 1 definitions

  rpcsrv.rpc("get_waku_v2_store_v1_messages") do(pubsubTopic: string, contentFilters: seq[HistoryContentFilter], pagingOptions: Option[StorePagingOptions]) -> StoreResponse:
    ## Returns history for a list of content topics with optional paging
    debug "get_waku_v2_store_v1_messages"

    var responseFut = newFuture[StoreResponse]()
 
    proc queryFuncHandler(response: HistoryResponse) {.gcsafe, closure.} =
      debug "get_waku_v2_store_v1_messages response"
      responseFut.complete(response.toStoreResponse())
    
    let historyQuery = HistoryQuery(pubsubTopic: pubsubTopic,
                                    contentFilters: contentFilters,
                                    pagingInfo: if pagingOptions.isSome: pagingOptions.get.toPagingInfo() else: PagingInfo())
    
    await node.query(historyQuery, queryFuncHandler)

    if (await responseFut.withTimeout(futTimeout)):
      # Future completed
      return responseFut.read()
    else:
      # Future failed to complete
=======
{.push raises: [Exception, Defect].}

import
  std/options,
  json_rpc/rpcserver,
  ../../protocol/waku_store/waku_store_types,
  ../wakunode2,
  ./jsonrpc_types, ./jsonrpc_utils

export jsonrpc_types

logScope:
  topics = "store api"

proc installStoreApiHandlers*(node: WakuNode, rpcsrv: RpcServer) =
  const futTimeout = 5.seconds

  ## Store API version 1 definitions

  rpcsrv.rpc("get_waku_v2_store_v1_messages") do(pubsubTopicOption: Option[string], contentFiltersOption: Option[seq[HistoryContentFilter]], pagingOptions: Option[StorePagingOptions]) -> StoreResponse:
    ## Returns history for a list of content topics with optional paging
    debug "get_waku_v2_store_v1_messages"

    var responseFut = newFuture[StoreResponse]()
 
    proc queryFuncHandler(response: HistoryResponse) {.gcsafe, closure.} =
      debug "get_waku_v2_store_v1_messages response"
      responseFut.complete(response.toStoreResponse())
    
    let historyQuery = HistoryQuery(pubsubTopic: if pubsubTopicOption.isSome: pubsubTopicOption.get() else: "",
                                    contentFilters: if contentFiltersOption.isSome: contentFiltersOption.get() else: @[],
                                    pagingInfo: if pagingOptions.isSome: pagingOptions.get.toPagingInfo() else: PagingInfo())
    
    await node.query(historyQuery, queryFuncHandler)

    if (await responseFut.withTimeout(futTimeout)):
      # Future completed
      return responseFut.read()
    else:
      # Future failed to complete
>>>>>>> 36ff5376
      raise newException(ValueError, "No history response received")<|MERGE_RESOLUTION|>--- conflicted
+++ resolved
@@ -1,45 +1,3 @@
-<<<<<<< HEAD
-{.push raises: [Exception, Defect].}
-
-import
-  std/options,
-  json_rpc/rpcserver,
-  ../../protocol/waku_store/waku_store_types,
-  ../wakunode2,
-  ./jsonrpc_types, ./jsonrpc_utils
-
-export jsonrpc_types
-
-logScope:
-  topics = "store api"
-
-proc installStoreApiHandlers*(node: WakuNode, rpcsrv: RpcServer) =
-  const futTimeout = 5.seconds
-
-  ## Store API version 1 definitions
-
-  rpcsrv.rpc("get_waku_v2_store_v1_messages") do(pubsubTopic: string, contentFilters: seq[HistoryContentFilter], pagingOptions: Option[StorePagingOptions]) -> StoreResponse:
-    ## Returns history for a list of content topics with optional paging
-    debug "get_waku_v2_store_v1_messages"
-
-    var responseFut = newFuture[StoreResponse]()
- 
-    proc queryFuncHandler(response: HistoryResponse) {.gcsafe, closure.} =
-      debug "get_waku_v2_store_v1_messages response"
-      responseFut.complete(response.toStoreResponse())
-    
-    let historyQuery = HistoryQuery(pubsubTopic: pubsubTopic,
-                                    contentFilters: contentFilters,
-                                    pagingInfo: if pagingOptions.isSome: pagingOptions.get.toPagingInfo() else: PagingInfo())
-    
-    await node.query(historyQuery, queryFuncHandler)
-
-    if (await responseFut.withTimeout(futTimeout)):
-      # Future completed
-      return responseFut.read()
-    else:
-      # Future failed to complete
-=======
 {.push raises: [Exception, Defect].}
 
 import
@@ -80,5 +38,4 @@
       return responseFut.read()
     else:
       # Future failed to complete
->>>>>>> 36ff5376
       raise newException(ValueError, "No history response received")