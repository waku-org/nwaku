--- conflicted
+++ resolved
@@ -42,11 +42,7 @@
       wPeers.insert(node.peerManager.peers(WakuRelayCodec)
                                     .mapIt(WakuPeer(multiaddr: constructMultiaddrStr(toSeq(it.addrs.items)[0], it.peerId),
                                                     protocol: WakuRelayCodec,
-<<<<<<< HEAD
-                                                    connected: node.peerManager.connectedness(it.peerId))),
-=======
                                                     connected: node.peerManager.connectedness(it.peerId) == Connectedness.Connected)),
->>>>>>> 3b6db722
                     wPeers.len) # Append to the end of the sequence
       
     if not node.wakuFilter.isNil:
@@ -54,11 +50,7 @@
       wPeers.insert(node.peerManager.peers(WakuFilterCodec)
                                     .mapIt(WakuPeer(multiaddr: constructMultiaddrStr(toSeq(it.addrs.items)[0], it.peerId),
                                                     protocol: WakuFilterCodec,
-<<<<<<< HEAD
-                                                    connected: node.peerManager.connectedness(it.peerId))),
-=======
                                                     connected: node.peerManager.connectedness(it.peerId) == Connectedness.Connected)),
->>>>>>> 3b6db722
                     wPeers.len) # Append to the end of the sequence
     
     if not node.wakuSwap.isNil:
@@ -66,11 +58,7 @@
       wPeers.insert(node.peerManager.peers(WakuSwapCodec)
                                     .mapIt(WakuPeer(multiaddr: constructMultiaddrStr(toSeq(it.addrs.items)[0], it.peerId),
                                                     protocol: WakuSwapCodec,
-<<<<<<< HEAD
-                                                    connected: node.peerManager.connectedness(it.peerId))),
-=======
                                                     connected: node.peerManager.connectedness(it.peerId) == Connectedness.Connected)),
->>>>>>> 3b6db722
                     wPeers.len) # Append to the end of the sequence
 
     if not node.wakuStore.isNil:
@@ -78,11 +66,7 @@
       wPeers.insert(node.peerManager.peers(WakuStoreCodec)
                                     .mapIt(WakuPeer(multiaddr: constructMultiaddrStr(toSeq(it.addrs.items)[0], it.peerId),
                                                     protocol: WakuStoreCodec,
-<<<<<<< HEAD
-                                                    connected: node.peerManager.connectedness(it.peerId))),
-=======
                                                     connected: node.peerManager.connectedness(it.peerId) == Connectedness.Connected)),
->>>>>>> 3b6db722
                     wPeers.len) # Append to the end of the sequence
 
     # @TODO filter output on protocol/connected-status
