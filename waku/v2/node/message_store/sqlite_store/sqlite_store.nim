--- conflicted
+++ resolved
@@ -99,11 +99,7 @@
   s: SqliteStore,
   contentTopic = none(seq[ContentTopic]),
   pubsubTopic = none(PubsubTopic),
-<<<<<<< HEAD
-  cursor = none(PagingIndex),
-=======
   cursor = none(HistoryCursor),
->>>>>>> 63137f3e
   startTime = none(Timestamp),
   endTime = none(Timestamp),
   maxPageSize = DefaultPageSize,
