--- conflicted
+++ resolved
@@ -78,21 +78,12 @@
     
     rlnRelayMemIndex* {.
       desc: "(experimental) the index of node in the rln-relay group: a value between 0-99 inclusive",
-<<<<<<< HEAD
-      defaultValue: MembeshipIndex(0)
-      name: "rln-relay-membership-index" }: MembeshipIndex
-
-    rlnRelayPubsubTopic* {.
-      desc: "the pubsub topic for which rln-relay gets enabled",
-      defaultValue: ""
-=======
       defaultValue: MembershipIndex(0)
       name: "rln-relay-membership-index" }: MembershipIndex
 
     rlnRelayPubsubTopic* {.
       desc: "the pubsub topic for which rln-relay gets enabled",
       defaultValue: "waku/2/rlnrelay/proto"
->>>>>>> 645832e9
       name: "rln-relay-pubsub-topic" }: string
     staticnodes* {.
       desc: "Peer multiaddr to directly connect with. Argument may be repeated."
