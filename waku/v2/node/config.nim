--- conflicted
+++ resolved
@@ -45,41 +45,17 @@
       desc: "Specify method to use for determining public address. " &
             "Must be one of: any, none, upnp, pmp, extip:<IP>."
       defaultValue: "any" }: string
-<<<<<<< HEAD
     
     ## Persistence config
-
-    # @TODO: deprecate this item. Name changed from `dbpath` -> `db-path`
-    dbpath_depr* {.
-      desc: "The database path for peristent storage",
-      defaultValue: ""
-      name: "dbpath" }: string
-    
-=======
-    
-    ## Persistence config
-    
->>>>>>> 1ae76720
+    
     dbPath* {.
       desc: "The database path for peristent storage",
       defaultValue: ""
       name: "db-path" }: string
     
-<<<<<<< HEAD
-    # @TODO: deprecate this item. Name changed from `peerpersist` -> `persist-peers`
-    peerpersist_depr* {.
-      desc: "Enable peer persistence: true|false",
-      defaultValue: false
-      name: "peerpersist" }: bool
-    
     persistPeers* {.
       desc: "Enable peer persistence: true|false",
       defaultValue: false
-=======
-    persistPeers* {.
-      desc: "Enable peer persistence: true|false",
-      defaultValue: false
->>>>>>> 1ae76720
       name: "persist-peers" }: bool
     
     persistMessages* {.
@@ -94,20 +70,6 @@
       defaultValue: true
       name: "relay" }: bool
     
-<<<<<<< HEAD
-    # @TODO: deprecate this item. Name changed from `rlnrelay` -> `rln-relay`
-    rlnrelay_depr* {.
-=======
-    rlnRelay* {.
->>>>>>> 1ae76720
-      desc: "Enable spam protection through rln-relay: true|false",
-      defaultValue: false
-      name: "rln-relay" }: bool
-    
-    staticnodes* {.
-      desc: "Peer multiaddr to directly connect with. Argument may be repeated."
-      name: "staticnode" }: seq[string]
-    
     rlnRelay* {.
       desc: "Enable spam protection through rln-relay: true|false",
       defaultValue: false
@@ -208,16 +170,6 @@
       desc: "Listening HTTP port of the metrics server."
       defaultValue: 8008
       name: "metrics-server-port" }: uint16
-
-<<<<<<< HEAD
-    # @TODO: deprecate this item. Name changed from `log-metrics` -> `metrics-logging`
-    logMetrics_depr* {.
-=======
-    metricsLogging* {.
->>>>>>> 1ae76720
-      desc: "Enable metrics logging: true|false"
-      defaultValue: false
-      name: "metrics-logging" }: bool
 
     metricsLogging* {.
       desc: "Enable metrics logging: true|false"
