--- conflicted
+++ resolved
@@ -89,11 +89,7 @@
 
     rlnRelayContentTopic* {.
       desc: "the pubsub topic for which rln-relay gets enabled",
-<<<<<<< HEAD
-      defaultValue: "waku/2/huilong/proto"
-=======
       defaultValue: "/toy-chat/2/huilong/proto"
->>>>>>> 0cbab6c8
       name: "rln-relay-content-topic" }: ContentTopic
     
     staticnodes* {.
