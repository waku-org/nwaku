import
  std/strutils,
  confutils, confutils/defs, confutils/std/net,
  chronicles, chronos,
  libp2p/crypto/crypto,
  libp2p/crypto/secp,
  nimcrypto/utils,
  eth/keys

type
  WakuNodeConf* = object
    ## General node config

    logLevel* {.
      desc: "Sets the log level."
      defaultValue: LogLevel.INFO
      name: "log-level" }: LogLevel
    
    nodekey* {.
      desc: "P2P node private key as 64 char hex string.",
      defaultValue: crypto.PrivateKey.random(Secp256k1, keys.newRng()[]).tryGet()
      name: "nodekey" }: crypto.PrivateKey

    listenAddress* {.
      defaultValue: defaultListenAddress(config)
      desc: "Listening address for the LibP2P traffic."
      name: "listen-address"}: ValidIpAddress

    tcpPort* {.
      desc: "TCP listening port."
      defaultValue: 60000
      name: "tcp-port" }: Port

    udpPort* {.
      desc: "UDP listening port."
      defaultValue: 60000
      name: "udp-port" }: Port

    portsShift* {.
      desc: "Add a shift to all port numbers."
      defaultValue: 0
      name: "ports-shift" }: uint16

    nat* {.
      desc: "Specify method to use for determining public address. " &
            "Must be one of: any, none, upnp, pmp, extip:<IP>."
      defaultValue: "any" }: string
    
    ## Persistence config
    
    dbPath* {.
      desc: "The database path for peristent storage",
      defaultValue: ""
      name: "db-path" }: string
    
    persistPeers* {.
      desc: "Enable peer persistence: true|false",
      defaultValue: false
      name: "persist-peers" }: bool
    
    persistMessages* {.
      desc: "Enable message persistence: true|false",
      defaultValue: false
      name: "persist-messages" }: bool

    ## Relay config
    
    relay* {.
      desc: "Enable relay protocol: true|false",
      defaultValue: true
      name: "relay" }: bool
    
    rlnRelay* {.
      desc: "Enable spam protection through rln-relay: true|false",
      defaultValue: false
      name: "rln-relay" }: bool
    
    rlnRelayMemIndex* {.
<<<<<<< HEAD
      desc: "the index of node in the rln-relay group: a value between 0-49 inclusive",
=======
      desc: "(experimental) the index of node in the rln-relay group: a value between 0-49 inclusive",
>>>>>>> 4895be61
      defaultValue: 0
      name: "rln-relay-membership-index" }: uint32
    
    staticnodes* {.
      desc: "Peer multiaddr to directly connect with. Argument may be repeated."
      name: "staticnode" }: seq[string]
    
    keepAlive* {.
      desc: "Enable keep-alive for idle connections: true|false",
      defaultValue: false
      name: "keep-alive" }: bool

    topics* {.
      desc: "Default topics to subscribe to (space separated list)."
      defaultValue: "/waku/2/default-waku/proto"
      name: "topics" .}: string

    ## Store config

    store* {.
      desc: "Enable store protocol: true|false",
      defaultValue: true
      name: "store" }: bool

    storenode* {.
      desc: "Peer multiaddr to query for storage.",
      defaultValue: ""
      name: "storenode" }: string
    
    ## Filter config

    filter* {.
      desc: "Enable filter protocol: true|false",
      defaultValue: false
      name: "filter" }: bool
    
    filternode* {.
      desc: "Peer multiaddr to request content filtering of messages.",
      defaultValue: ""
      name: "filternode" }: string
    
    ## Swap config

    swap* {.
      desc: "Enable swap protocol: true|false",
      defaultValue: true
      name: "swap" }: bool
    
    ## Lightpush config

    lightpush* {.
      desc: "Enable lightpush protocol: true|false",
      defaultValue: false
      name: "lightpush" }: bool
    
    lightpushnode* {.
      desc: "Peer multiaddr to request lightpush of published messages.",
      defaultValue: ""
      name: "lightpushnode" }: string
    
    ## JSON-RPC config

    rpc* {.
      desc: "Enable Waku JSON-RPC server: true|false",
      defaultValue: true
      name: "rpc" }: bool

    rpcAddress* {.
      desc: "Listening address of the JSON-RPC server.",
      defaultValue: ValidIpAddress.init("127.0.0.1")
      name: "rpc-address" }: ValidIpAddress

    rpcPort* {.
      desc: "Listening port of the JSON-RPC server.",
      defaultValue: 8545
      name: "rpc-port" }: uint16
    
    rpcAdmin* {.
      desc: "Enable access to JSON-RPC Admin API: true|false",
      defaultValue: false
      name: "rpc-admin" }: bool
    
    rpcPrivate* {.
      desc: "Enable access to JSON-RPC Private API: true|false",
      defaultValue: false
      name: "rpc-private" }: bool
    
    ## Metrics config

    metricsServer* {.
      desc: "Enable the metrics server: true|false"
      defaultValue: false
      name: "metrics-server" }: bool

    metricsServerAddress* {.
      desc: "Listening address of the metrics server."
      defaultValue: ValidIpAddress.init("127.0.0.1")
      name: "metrics-server-address" }: ValidIpAddress

    metricsServerPort* {.
      desc: "Listening HTTP port of the metrics server."
      defaultValue: 8008
      name: "metrics-server-port" }: uint16

    metricsLogging* {.
      desc: "Enable metrics logging: true|false"
      defaultValue: false
      name: "metrics-logging" }: bool
    
    ## DNS discovery config
    
    dnsDiscovery* {.
      desc: "Enable discovering nodes via DNS"
      defaultValue: false
      name: "dns-discovery" }: bool
    
    dnsDiscoveryUrl* {.
      desc: "URL for DNS node list in format 'enrtree://<key>@<fqdn>'",
      defaultValue: ""
      name: "dns-discovery-url" }: string
    
    dnsDiscoveryNameServers* {.
      desc: "DNS name server IPs to query. Argument may be repeated."
      defaultValue: @[ValidIpAddress.init("1.1.1.1"), ValidIpAddress.init("1.0.0.1")]
      name: "dns-discovery-name-server" }: seq[ValidIpAddress]

# NOTE: Keys are different in nim-libp2p
proc parseCmdArg*(T: type crypto.PrivateKey, p: TaintedString): T =
  try:
    let key = SkPrivateKey.init(utils.fromHex(p)).tryGet()
    # XXX: Here at the moment
    result = crypto.PrivateKey(scheme: Secp256k1, skkey: key)
  except CatchableError as e:
    raise newException(ConfigurationError, "Invalid private key")

proc completeCmdArg*(T: type crypto.PrivateKey, val: TaintedString): seq[string] =
  return @[]

proc parseCmdArg*(T: type ValidIpAddress, p: TaintedString): T =
  try:
    result = ValidIpAddress.init(p)
  except CatchableError as e:
    raise newException(ConfigurationError, "Invalid IP address")

proc completeCmdArg*(T: type ValidIpAddress, val: TaintedString): seq[string] =
  return @[]

proc parseCmdArg*(T: type Port, p: TaintedString): T =
  try:
    result = Port(parseInt(p))
  except CatchableError as e:
    raise newException(ConfigurationError, "Invalid Port number")

proc completeCmdArg*(T: type Port, val: TaintedString): seq[string] =
  return @[]

func defaultListenAddress*(conf: WakuNodeConf): ValidIpAddress =
  # TODO: How should we select between IPv4 and IPv6
  # Maybe there should be a config option for this.
  (static ValidIpAddress.init("0.0.0.0"))<|MERGE_RESOLUTION|>--- conflicted
+++ resolved
@@ -76,11 +76,7 @@
       name: "rln-relay" }: bool
     
     rlnRelayMemIndex* {.
-<<<<<<< HEAD
-      desc: "the index of node in the rln-relay group: a value between 0-49 inclusive",
-=======
       desc: "(experimental) the index of node in the rln-relay group: a value between 0-49 inclusive",
->>>>>>> 4895be61
       defaultValue: 0
       name: "rln-relay-membership-index" }: uint32
     
