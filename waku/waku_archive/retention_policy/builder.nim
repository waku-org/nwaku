when (NimMajor, NimMinor) < (1, 4):
  {.push raises: [Defect].}
else:
  {.push raises: [].}

import std/[strutils, options], regex, stew/results
import
  ../retention_policy,
  ./retention_policy_time,
  ./retention_policy_capacity,
  ./retention_policy_size

<<<<<<< HEAD
proc new*(T: type RetentionPolicy,
          retPolicy: string):
          RetentionPolicyResult[Option[RetentionPolicy]] =
=======
proc new*(
    T: type RetentionPolicy, retPolicy: string
): RetentionPolicyResult[Option[RetentionPolicy]] =
>>>>>>> 2173fe22
  let retPolicy = retPolicy.toLower

  # Validate the retention policy format
  if retPolicy == "" or retPolicy == "none":
    return ok(none(RetentionPolicy))

  const StoreMessageRetentionPolicyRegex = re"^\w+:\d*\.?\d+((g|m)b)?$"
  if not retPolicy.match(StoreMessageRetentionPolicyRegex):
    return err("invalid 'store message retention policy' format: " & retPolicy)

  # Apply the retention policy, if any
  let rententionPolicyParts = retPolicy.split(":", 1)
  let
    policy = rententionPolicyParts[0]
    policyArgs = rententionPolicyParts[1]

  if policy == "time":
    var retentionTimeSeconds: int64
    try:
      retentionTimeSeconds = parseInt(policyArgs)
    except ValueError:
      return err("invalid time retention policy argument")

    let retPolicy: RetentionPolicy = TimeRetentionPolicy.new(retentionTimeSeconds)
    return ok(some(retPolicy))
  elif policy == "capacity":
    var retentionCapacity: int
    try:
      retentionCapacity = parseInt(policyArgs)
    except ValueError:
      return err("invalid capacity retention policy argument")

    let retPolicy: RetentionPolicy = CapacityRetentionPolicy.new(retentionCapacity)
    return ok(some(retPolicy))
  elif policy == "size":
    var retentionSize: string
    retentionSize = policyArgs

    # captures the size unit such as GB or MB
<<<<<<< HEAD
    let sizeUnit = retentionSize.substr(retentionSize.len-2)
    # captures the string type number data of the size provided
    let sizeQuantityStr = retentionSize.substr(0,retentionSize.len-3)
=======
    let sizeUnit = retentionSize.substr(retentionSize.len - 2)
    # captures the string type number data of the size provided
    let sizeQuantityStr = retentionSize.substr(0, retentionSize.len - 3)
>>>>>>> 2173fe22
    # to hold the numeric value data of size
    var inptSizeQuantity: float
    var sizeQuantity: int64
    var sizeMultiplier: float

    try:
      inptSizeQuantity = parseFloat(sizeQuantityStr)
    except ValueError:
      return err("invalid size retention policy argument: " & getCurrentExceptionMsg())

<<<<<<< HEAD
    case sizeUnit:
      of "gb":
        sizeMultiplier = 1024.0 * 1024.0 * 1024.0
      of "mb":
        sizeMultiplier = 1024.0 * 1024.0
      else:
        return err ("""invalid size retention value unit: expected "Mb" or "Gb" but got """ & sizeUnit )

    # quantity is converted into bytes for uniform processing
    sizeQuantity =  int64(inptSizeQuantity * sizeMultiplier)
=======
    case sizeUnit
    of "gb":
      sizeMultiplier = 1024.0 * 1024.0 * 1024.0
    of "mb":
      sizeMultiplier = 1024.0 * 1024.0
    else:
      return err (
        """invalid size retention value unit: expected "Mb" or "Gb" but got """ &
        sizeUnit
      )

    # quantity is converted into bytes for uniform processing
    sizeQuantity = int64(inptSizeQuantity * sizeMultiplier)
>>>>>>> 2173fe22

    if sizeQuantity <= 0:
      return err("invalid size retention policy argument: a non-zero value is required")

    let retPolicy: RetentionPolicy = SizeRetentionPolicy.new(sizeQuantity)
    return ok(some(retPolicy))
  else:
    return err("unknown retention policy")<|MERGE_RESOLUTION|>--- conflicted
+++ resolved
@@ -10,15 +10,9 @@
   ./retention_policy_capacity,
   ./retention_policy_size
 
-<<<<<<< HEAD
-proc new*(T: type RetentionPolicy,
-          retPolicy: string):
-          RetentionPolicyResult[Option[RetentionPolicy]] =
-=======
 proc new*(
     T: type RetentionPolicy, retPolicy: string
 ): RetentionPolicyResult[Option[RetentionPolicy]] =
->>>>>>> 2173fe22
   let retPolicy = retPolicy.toLower
 
   # Validate the retention policy format
@@ -58,15 +52,9 @@
     retentionSize = policyArgs
 
     # captures the size unit such as GB or MB
-<<<<<<< HEAD
-    let sizeUnit = retentionSize.substr(retentionSize.len-2)
-    # captures the string type number data of the size provided
-    let sizeQuantityStr = retentionSize.substr(0,retentionSize.len-3)
-=======
     let sizeUnit = retentionSize.substr(retentionSize.len - 2)
     # captures the string type number data of the size provided
     let sizeQuantityStr = retentionSize.substr(0, retentionSize.len - 3)
->>>>>>> 2173fe22
     # to hold the numeric value data of size
     var inptSizeQuantity: float
     var sizeQuantity: int64
@@ -77,18 +65,6 @@
     except ValueError:
       return err("invalid size retention policy argument: " & getCurrentExceptionMsg())
 
-<<<<<<< HEAD
-    case sizeUnit:
-      of "gb":
-        sizeMultiplier = 1024.0 * 1024.0 * 1024.0
-      of "mb":
-        sizeMultiplier = 1024.0 * 1024.0
-      else:
-        return err ("""invalid size retention value unit: expected "Mb" or "Gb" but got """ & sizeUnit )
-
-    # quantity is converted into bytes for uniform processing
-    sizeQuantity =  int64(inptSizeQuantity * sizeMultiplier)
-=======
     case sizeUnit
     of "gb":
       sizeMultiplier = 1024.0 * 1024.0 * 1024.0
@@ -102,7 +78,6 @@
 
     # quantity is converted into bytes for uniform processing
     sizeQuantity = int64(inptSizeQuantity * sizeMultiplier)
->>>>>>> 2173fe22
 
     if sizeQuantity <= 0:
       return err("invalid size retention policy argument: a non-zero value is required")
