--- conflicted
+++ resolved
@@ -48,46 +48,6 @@
 
 const SelectNoCursorDescStmtName = "SelectWithoutCursorDesc"
 const SelectNoCursorDescStmtDef =
-<<<<<<< HEAD
-  """SELECT storedAt, contentTopic, payload, pubsubTopic, version, timestamp, id, messageHash, meta FROM messages
-    WHERE contentTopic IN ($1) AND
-          messageHash IN ($2) AND
-          pubsubTopic = $3 AND
-          storedAt >= $4 AND
-          storedAt <= $5
-    ORDER BY storedAt DESC, messageHash DESC LIMIT $6;"""
-
-const SelectWithCursorDescStmtName = "SelectWithCursorDesc"
-const SelectWithCursorDescStmtDef =
-  """SELECT storedAt, contentTopic, payload, pubsubTopic, version, timestamp, id, messageHash, meta FROM messages
-    WHERE contentTopic IN ($1) AND
-          messageHash IN ($2) AND
-          pubsubTopic = $3 AND
-          (storedAt, messageHash) < ($4,$5) AND
-          storedAt >= $6 AND
-          storedAt <= $7
-    ORDER BY storedAt DESC, messageHash DESC LIMIT $8;"""
-
-const SelectWithCursorAscStmtName = "SelectWithCursorAsc"
-const SelectWithCursorAscStmtDef =
-  """SELECT storedAt, contentTopic, payload, pubsubTopic, version, timestamp, id, messageHash, meta FROM messages
-    WHERE contentTopic IN ($1) AND
-          messageHash IN ($2) AND
-          pubsubTopic = $3 AND
-          (storedAt, messageHash) > ($4,$5) AND
-          storedAt >= $6 AND
-          storedAt <= $7
-    ORDER BY storedAt ASC, messageHash ASC LIMIT $8;"""
-
-const SelectNoCursorV2AscStmtName = "SelectWithoutCursorV2Asc"
-const SelectNoCursorV2AscStmtDef =
-  """SELECT storedAt, contentTopic, payload, pubsubTopic, version, timestamp, id, messageHash, meta FROM messages
-    WHERE contentTopic IN ($1) AND
-          pubsubTopic = $2 AND
-          storedAt >= $3 AND
-          storedAt <= $4
-    ORDER BY storedAt ASC LIMIT $5;"""
-=======
   SelectClause &
   """
   WHERE contentTopic IN ($1) AND
@@ -133,7 +93,6 @@
         storedAt >= $3 AND
         storedAt <= $4
   ORDER BY storedAt ASC LIMIT $5;"""
->>>>>>> 50a3c9e9
 
 const SelectNoCursorV2DescStmtName = "SelectWithoutCursorV2Desc"
 const SelectNoCursorV2DescStmtDef =
