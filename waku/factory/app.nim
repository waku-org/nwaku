--- conflicted
+++ resolved
@@ -189,19 +189,6 @@
 
   ## Discv5
   if app.conf.discv5Discovery:
-<<<<<<< HEAD
-    app.wakuDiscV5 = some(app.setupDiscoveryV5())
-
-  if app.wakuDiscv5.isSome():
-    let wakuDiscv5 = app.wakuDiscv5.get()
-    let catchRes = catch:
-      (waitFor wakuDiscv5.start())
-    let startRes = catchRes.valueOr:
-      return err("failed to start waku discovery v5: " & catchRes.error.msg)
-
-    startRes.isOkOr:
-      return err("failed to start waku discovery v5: " & error)
-=======
     app.wakuDiscV5 = waku_discv5.setupDiscoveryV5(
       app.node.enr, app.node.peerManager, app.node.topicSubscriptionQueue, app.conf,
       app.dynamicBootstrapNodes, app.rng, app.key,
@@ -209,7 +196,6 @@
 
     (waitFor app.wakuDiscV5.start()).isOkOr:
       return err("failed to start waku discovery v5: " & $error)
->>>>>>> 404810aa
 
   return ok()
 
