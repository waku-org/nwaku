--- conflicted
+++ resolved
@@ -277,25 +277,12 @@
   # Filter setup. NOTE Must be mounted after relay
   if conf.filter:
     try:
-<<<<<<< HEAD
-      await mountFilter(node,
-                        subscriptionTimeout = chronos.seconds(conf.filterSubscriptionTimeout),
-                        maxFilterPeers = conf.filterMaxPeersToServe,
-                        maxFilterCriteriaPerPeer = conf.filterMaxCriteria)
-=======
-      await mountLegacyFilter(node, filterTimeout = chronos.seconds(conf.filterTimeout))
-    except CatchableError:
-      return
-        err("failed to mount waku legacy filter protocol: " & getCurrentExceptionMsg())
-
-    try:
       await mountFilter(
         node,
         subscriptionTimeout = chronos.seconds(conf.filterSubscriptionTimeout),
         maxFilterPeers = conf.filterMaxPeersToServe,
         maxFilterCriteriaPerPeer = conf.filterMaxCriteria,
       )
->>>>>>> 2173fe22
     except CatchableError:
       return err("failed to mount waku filter protocol: " & getCurrentExceptionMsg())
 
