import
  chronicles,
  chronos,
  libp2p/crypto/crypto,
  libp2p/multiaddress,
  libp2p/nameresolving/dnsresolver,
  std/[options, sequtils, net],
  results
import
  ../common/utils/nat,
  ../node/net_config,
  ../waku_enr,
  ../waku_core,
  ./waku_conf,
  ./networks_config

proc enrConfiguration*(
    conf: WakuConf, netConfig: NetConfig
): Result[enr.Record, string] =
  var enrBuilder = EnrBuilder.init(conf.nodeKey)

  enrBuilder.withIpAddressAndPorts(
    netConfig.enrIp, netConfig.enrPort, netConfig.discv5UdpPort
  )

  if netConfig.wakuFlags.isSome():
    enrBuilder.withWakuCapabilities(netConfig.wakuFlags.get())

  enrBuilder.withMultiaddrs(netConfig.enrMultiaddrs)

  enrBuilder.withWakuRelaySharding(
    RelayShards(clusterId: conf.clusterId, shardIds: conf.shards)
  ).isOkOr:
    return err("could not initialize ENR with shards")

  let recordRes = enrBuilder.build()
  let record =
    if recordRes.isErr():
      error "failed to create record", error = recordRes.error
      return err($recordRes.error)
    else:
      recordRes.get()

  return ok(record)

proc dnsResolve*(
    domain: string, dnsAddrsNameServers: seq[IpAddress]
): Future[Result[string, string]] {.async.} =
  # Use conf's DNS servers
  var nameServers: seq[TransportAddress]
  for ip in dnsAddrsNameServers:
    nameServers.add(initTAddress(ip, Port(53))) # Assume all servers use port 53

  let dnsResolver = DnsResolver.new(nameServers)

  # Resolve domain IP
  let resolved = await dnsResolver.resolveIp(domain, 0.Port, Domain.AF_UNSPEC)

  if resolved.len > 0:
    return ok(resolved[0].host) # Use only first answer
  else:
    return err("Could not resolve IP from DNS: empty response")

# TODO: Reduce number of parameters, can be done once the same is done on Netconfig.init
proc networkConfiguration*(
    clusterId: uint16,
    conf: NetworkConfig,
    discv5Conf: Option[Discv5Conf],
    webSocketConf: Option[WebSocketConf],
    wakuFlags: CapabilitiesBitfield,
    dnsAddrsNameServers: seq[IpAddress],
    portsShift: uint16,
    clientId: string,
): NetConfigResult =
  ## `udpPort` is only supplied to satisfy underlying APIs but is not
  ## actually a supported transport for libp2p traffic.
  let natRes = setupNat(
    conf.natStrategy.string,
    clientId,
    Port(uint16(conf.p2pTcpPort) + portsShift),
    Port(uint16(conf.p2pTcpPort) + portsShift),
  )
  if natRes.isErr():
    return err("failed to setup NAT: " & $natRes.error)

  var (extIp, extTcpPort, _) = natRes.get()

  let
    discv5UdpPort =
      if discv5Conf.isSome():
        some(Port(uint16(discv5Conf.get().udpPort) + portsShift))
      else:
        none(Port)

    ## TODO: the NAT setup assumes a manual port mapping configuration if extIp
    ## config is set. This probably implies adding manual config item for
    ## extPort as well. The following heuristic assumes that, in absence of
    ## manual config, the external port is the same as the bind port.
    extPort =
      if (extIp.isSome() or conf.dns4DomainName.isSome()) and extTcpPort.isNone():
        some(Port(uint16(conf.p2pTcpPort) + portsShift))
      else:
        extTcpPort

  # Resolve and use DNS domain IP
  if conf.dns4DomainName.isSome() and extIp.isNone():
    try:
      let dnsRes = waitFor dnsResolve(conf.dns4DomainName.get(), dnsAddrsNameServers)

      if dnsRes.isErr():
        return err($dnsRes.error) # Pass error down the stack

      extIp = some(parseIpAddress(dnsRes.get()))
    except CatchableError:
      return
        err("Could not update extIp to resolved DNS IP: " & getCurrentExceptionMsg())

  let (wsEnabled, wsBindPort, wssEnabled) =
    if webSocketConf.isSome:
      let wsConf = webSocketConf.get()
      (true, some(Port(wsConf.port.uint16 + portsShift)), wsConf.secureConf.isSome)
    else:
      (false, none(Port), false)

  # Wrap in none because NetConfig does not have a default constructor
  # TODO: We could change bindIp in NetConfig to be something less restrictive
  # than IpAddress, which doesn't allow default construction
  let netConfigRes = NetConfig.init(
    clusterId = clusterId,
    bindIp = conf.p2pListenAddress,
    bindPort = Port(uint16(conf.p2pTcpPort) + portsShift),
    extIp = extIp,
    extPort = extPort,
    extMultiAddrs = conf.extMultiAddrs,
    extMultiAddrsOnly = conf.extMultiAddrsOnly,
    wsBindPort = wsBindPort,
    wsEnabled = wsEnabled,
    wssEnabled = wssEnabled,
    dns4DomainName = conf.dns4DomainName,
    discv5UdpPort = discv5UdpPort,
    wakuFlags = some(wakuFlags),
<<<<<<< HEAD
    dnsNameServers = conf.dnsAddrsNameServers,
=======
    dnsNameServers = dnsAddrsNameServers,
>>>>>>> b9a4d770
  )

  return netConfigRes

# TODO: numShardsInNetwork should be mandatory with autosharding, and unneeded otherwise
proc getNumShardsInNetwork*(conf: WakuConf): uint32 =
  if conf.numShardsInNetwork != 0:
    return conf.numShardsInNetwork
  # If conf.numShardsInNetwork is not set, use 1024 - the maximum possible as per the static sharding spec
  # https://github.com/waku-org/specs/blob/master/standards/core/relay-sharding.md#static-sharding
  return uint32(MaxShardIndex + 1)<|MERGE_RESOLUTION|>--- conflicted
+++ resolved
@@ -139,11 +139,7 @@
     dns4DomainName = conf.dns4DomainName,
     discv5UdpPort = discv5UdpPort,
     wakuFlags = some(wakuFlags),
-<<<<<<< HEAD
-    dnsNameServers = conf.dnsAddrsNameServers,
-=======
     dnsNameServers = dnsAddrsNameServers,
->>>>>>> b9a4d770
   )
 
   return netConfigRes
