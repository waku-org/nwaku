--- conflicted
+++ resolved
@@ -23,14 +23,10 @@
   ./discv5_conf_builder,
   ./web_socket_conf_builder,
   ./metrics_server_conf_builder,
-<<<<<<< HEAD
   ./rln_relay_conf_builder,
+  ./rate_limit_conf_builder,
   ./eligibility_conf_builder,
   ./reputation_conf_builder
-=======
-  ./rate_limit_conf_builder,
-  ./rln_relay_conf_builder
->>>>>>> 3133aaaf
 
 logScope:
   topics = "waku conf builder"
@@ -81,12 +77,9 @@
   rlnRelayConf*: RlnRelayConfBuilder
   storeServiceConf*: StoreServiceConfBuilder
   webSocketConf*: WebSocketConfBuilder
-<<<<<<< HEAD
   eligibilityConf*: EligibilityConfBuilder
   reputationConf*: ReputationConfBuilder
-=======
   rateLimitConf*: RateLimitConfBuilder
->>>>>>> 3133aaaf
   # End conf builders
   relay: Option[bool]
   lightPush: Option[bool]
@@ -145,12 +138,9 @@
     rlnRelayConf: RlnRelayConfBuilder.init(),
     storeServiceConf: StoreServiceConfBuilder.init(),
     webSocketConf: WebSocketConfBuilder.init(),
-<<<<<<< HEAD
     eligibilityConf: EligibilityConfBuilder.init(),
     reputationConf: ReputationConfBuilder.init(),
-=======
     rateLimitConf: RateLimitConfBuilder.init(),
->>>>>>> 3133aaaf
   )
 
 proc withNetworkConf*(b: var WakuConfBuilder, networkConf: NetworkConf) =
@@ -504,17 +494,15 @@
   let webSocketConf = builder.webSocketConf.build().valueOr:
     return err("WebSocket Conf building failed: " & $error)
 
-<<<<<<< HEAD
   let eligibilityConf = builder.eligibilityConf.build().valueOr:
     return err("Eligibility Conf building failed: " & $error)
 
   let reputationConf = builder.reputationConf.build().valueOr:
     return err("Reputation Conf building failed: " & $error)
-=======
-  let rateLimit = builder.rateLimitConf.build().valueOr:
+
+  let rateLimitConf = builder.rateLimitConf.build().valueOr:
     return err("Rate limits Conf building failed: " & $error)
 
->>>>>>> 3133aaaf
   # End - Build sub-configs
 
   let logLevel =
@@ -632,6 +620,7 @@
     dnsDiscoveryConf: dnsDiscoveryConf,
     eligibilityConf: eligibilityConf,
     reputationConf: reputationConf,
+    rateLimitConf: rateLimitConf,
     # end confs
     nodeKey: nodeKey,
     clusterId: clusterId,
@@ -670,7 +659,6 @@
     colocationLimit: colocationLimit,
     maxRelayPeers: builder.maxRelayPeers,
     relayServiceRatio: builder.relayServiceRatio.get("60:40"),
-    rateLimit: rateLimit,
     circuitRelayClient: builder.circuitRelayClient.get(false),
     staticNodes: builder.staticNodes,
     relayShardedPeerManagement: relayShardedPeerManagement,
