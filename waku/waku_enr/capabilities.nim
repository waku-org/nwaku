--- conflicted
+++ resolved
@@ -28,12 +28,9 @@
   Capabilities.Store: WakuStoreCodec,
   Capabilities.Filter: WakuFilterSubscribeCodec,
   Capabilities.Lightpush: WakuLightPushCodec,
-<<<<<<< HEAD
   Capabilities.Sync: WakuSyncCodec,
   Capabilities.Mix: MixProtocolID
-=======
   Capabilities.Sync: WakuReconciliationCodec,
->>>>>>> 926e69a1
 }.toTable
 
 func init*(
