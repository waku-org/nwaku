when (NimMajor, NimMinor) < (1, 4):
  {.push raises: [Defect].}
else:
  {.push raises: [].}

import
  std/[sequtils, strutils, options, sets, net, json],
  stew/results,
  chronos,
  chronicles,
  metrics,
  libp2p/multiaddress,
  eth/keys as eth_keys,
  eth/p2p/discoveryv5/node,
  eth/p2p/discoveryv5/protocol
import
  ../node/peer_manager/peer_manager,
  ../waku_core,
  ../waku_enr,
  ../factory/external_config

export protocol, waku_enr

declarePublicGauge waku_discv5_discovered, "number of nodes discovered"
declarePublicGauge waku_discv5_errors, "number of waku discv5 errors", ["type"]

logScope:
  topics = "waku discv5"

## Config

type WakuDiscoveryV5Config* = object
  discv5Config*: Option[DiscoveryConfig]
  address*: IpAddress
  port*: Port
  privateKey*: eth_keys.PrivateKey
  bootstrapRecords*: seq[waku_enr.Record]
  autoupdateRecord*: bool

## Protocol

type WakuDiscv5Predicate* =
  proc(record: waku_enr.Record): bool {.closure, gcsafe, raises: [].}

type WakuDiscoveryV5* = ref object
  conf: WakuDiscoveryV5Config
  protocol*: protocol.Protocol
  listening*: bool
  predicate: Option[WakuDiscv5Predicate]
  peerManager: Option[PeerManager]
  topicSubscriptionQueue: AsyncEventQueue[SubscriptionEvent]

proc shardingPredicate*(
    record: Record, bootnodes: seq[Record] = @[]
): Option[WakuDiscv5Predicate] =
  ## Filter peers based on relay sharding information
  let typedRecord = record.toTyped().valueOr:
    debug "peer filtering failed", reason = error
    return none(WakuDiscv5Predicate)

  let nodeShard = typedRecord.relaySharding().valueOr:
    debug "no relay sharding information, peer filtering disabled"
    return none(WakuDiscv5Predicate)

  debug "peer filtering updated"

  let predicate = proc(record: waku_enr.Record): bool =
    bootnodes.contains(record) or # Temp. Bootnode exception
    (
      record.getCapabilities().len > 0 and #RFC 31 requirement
      nodeShard.shardIds.anyIt(record.containsShard(nodeShard.clusterId, it))
    ) #RFC 64 guideline

  return some(predicate)

proc new*(
    T: type WakuDiscoveryV5,
    rng: ref HmacDrbgContext,
    conf: WakuDiscoveryV5Config,
    record: Option[waku_enr.Record],
    peerManager: Option[PeerManager] = none(PeerManager),
    queue: AsyncEventQueue[SubscriptionEvent] =
      newAsyncEventQueue[SubscriptionEvent](30),
): T =
  let protocol = newProtocol(
    rng = rng,
    config = conf.discv5Config.get(protocol.defaultDiscoveryConfig),
    bindPort = conf.port,
    bindIp = conf.address,
    privKey = conf.privateKey,
    bootstrapRecords = conf.bootstrapRecords,
    enrAutoUpdate = conf.autoupdateRecord,
    previousRecord = record,
    enrIp = none(IpAddress),
    enrTcpPort = none(Port),
    enrUdpPort = none(Port),
  )

  let shardPredOp =
    if record.isSome():
      shardingPredicate(record.get(), conf.bootstrapRecords)
    else:
      none(WakuDiscv5Predicate)

  WakuDiscoveryV5(
    conf: conf,
    protocol: protocol,
    listening: false,
    predicate: shardPredOp,
    peerManager: peerManager,
    topicSubscriptionQueue: queue,
  )

proc updateENRShards(
    wd: WakuDiscoveryV5, newTopics: seq[PubsubTopic], add: bool
): Result[void, string] =
  ## Add or remove shards from the Discv5 ENR
  let newShardOp = topicsToRelayShards(newTopics).valueOr:
    return err("ENR update failed: " & error)

  let newShard = newShardOp.valueOr:
    return ok()

  let typedRecord = wd.protocol.localNode.record.toTyped().valueOr:
    return err("ENR update failed: " & $error)

  let currentShardsOp = typedRecord.relaySharding()

  let resultShard =
    if add and currentShardsOp.isSome():
      let currentShard = currentShardsOp.get()

      if currentShard.clusterId != newShard.clusterId:
        return err("ENR update failed: clusterId id mismatch")

      RelayShards.init(
        currentShard.clusterId, currentShard.shardIds & newShard.shardIds
      ).valueOr:
        return err("ENR update failed: " & error)
    elif not add and currentShardsOp.isSome():
      let currentShard = currentShardsOp.get()

      if currentShard.clusterId != newShard.clusterId:
        return err("ENR update failed: clusterId id mismatch")

      let currentSet = toHashSet(currentShard.shardIds)
      let newSet = toHashSet(newShard.shardIds)

      let indices = toSeq(currentSet - newSet)

      if indices.len == 0:
        return err("ENR update failed: cannot remove all shards")

      RelayShards.init(currentShard.clusterId, indices).valueOr:
        return err("ENR update failed: " & error)
    elif add and currentShardsOp.isNone():
      newShard
    else:
      return ok()

  let (field, value) =
    if resultShard.shardIds.len >= ShardingIndicesListMaxLength:
      (ShardingBitVectorEnrField, resultShard.toBitVector())
    else:
      let list = resultShard.toIndicesList().valueOr:
        return err("ENR update failed: " & $error)

      (ShardingIndicesListEnrField, list)

  wd.protocol.updateRecord([(field, value)]).isOkOr:
    return err("ENR update failed: " & $error)

  return ok()

proc findRandomPeers*(
    wd: WakuDiscoveryV5, overridePred = none(WakuDiscv5Predicate)
): Future[seq[waku_enr.Record]] {.async.} =
  ## Find random peers to connect to using Discovery v5
  let discoveredNodes = await wd.protocol.queryRandom()

  var discoveredRecords = discoveredNodes.mapIt(it.record)

  # Filter out nodes that do not match the predicate
  if overridePred.isSome():
    discoveredRecords = discoveredRecords.filter(overridePred.get())
  elif wd.predicate.isSome():
    discoveredRecords = discoveredRecords.filter(wd.predicate.get())

  return discoveredRecords

proc searchLoop(wd: WakuDiscoveryV5) {.async.} =
  ## Continuously add newly discovered nodes

  let peerManager = wd.peerManager.valueOr:
    return

  info "Starting discovery v5 search"

  while wd.listening:
    trace "running discv5 discovery loop"
    let discoveredRecords = await wd.findRandomPeers()

    var discoveredPeers: seq[RemotePeerInfo]
    var wrongRecordsReasons: seq[tuple[record: string, errorDescription: string]]
      ## this is to store the reasons why certain records could not be converted to RemotePeerInfo

    for record in discoveredRecords:
      let peerInfo = record.toRemotePeerInfo().valueOr:
        ## in case of error, we keep track of it for debugging purposes
        wrongRecordsReasons.add(($record, $error))
        continue

      discoveredPeers.add(peerInfo)

    trace "discv5 discovered peers",
      num_discovered_peers = discoveredPeers.len,
      peers = toSeq(discoveredPeers.mapIt(shortLog(it.peerId)))

    trace "discv5 discarded wrong records",
      wrong_records =
        wrongRecordsReasons.mapIt("(" & it.record & "," & it.errorDescription & ")")

    for peer in discoveredPeers:
      # Peers added are filtered by the peer manager
      peerManager.addPeer(peer, PeerOrigin.Discv5)

    # Discovery `queryRandom` can have a synchronous fast path for example
    # when no peers are in the routing table. Don't run it in continuous loop.
    #
    # Also, give some time to dial the discovered nodes and update stats, etc.
    await sleepAsync(5.seconds)

proc subscriptionsListener(wd: WakuDiscoveryV5) {.async.} =
  ## Listen for pubsub topics subscriptions changes

  let key = wd.topicSubscriptionQueue.register()

  while wd.listening:
    let events = await wd.topicSubscriptionQueue.waitEvents(key)

    # Since we don't know the events we will receive we have to anticipate.

    let subs = events.filterIt(it.kind == PubsubSub).mapIt(it.topic)
    let unsubs = events.filterIt(it.kind == PubsubUnsub).mapIt(it.topic)

    if subs.len == 0 and unsubs.len == 0:
      continue

    let unsubRes = wd.updateENRShards(unsubs, false)
    let subRes = wd.updateENRShards(subs, true)

    if subRes.isErr():
      debug "ENR shard addition failed", reason = $subRes.error

    if unsubRes.isErr():
      debug "ENR shard removal failed", reason = $unsubRes.error

    if subRes.isErr() and unsubRes.isErr():
      continue

    debug "ENR updated successfully"

    wd.predicate =
      shardingPredicate(wd.protocol.localNode.record, wd.protocol.bootstrapRecords)

  wd.topicSubscriptionQueue.unregister(key)

proc start*(wd: WakuDiscoveryV5): Future[Result[void, string]] {.async: (raises: []).} =
  if wd.listening:
    return err("already listening")

  info "Starting discovery v5 service"

  debug "start listening on udp port", address = $wd.conf.address, port = $wd.conf.port
  try:
    wd.protocol.open()
  except CatchableError:
    return err("failed to open udp port: " & getCurrentExceptionMsg())

  wd.listening = true

  trace "start discv5 service"
  wd.protocol.start()

  asyncSpawn wd.searchLoop()
  asyncSpawn wd.subscriptionsListener()

  debug "Successfully started discovery v5 service"
  info "Discv5: discoverable ENR ", enr = wd.protocol.localNode.record.toUri()

  ok()

proc stop*(wd: WakuDiscoveryV5): Future[void] {.async.} =
  if not wd.listening:
    return

  info "Stopping discovery v5 service"

  wd.listening = false
  trace "Stop listening on discv5 port"
  await wd.protocol.closeWait()

  debug "Successfully stopped discovery v5 service"

## Helper functions

proc parseBootstrapAddress(address: string): Result[enr.Record, cstring] =
  logScope:
    address = address

  if address[0] == '/':
    return err("MultiAddress bootstrap addresses are not supported")

  let lowerCaseAddress = toLowerAscii(address)
  if lowerCaseAddress.startsWith("enr:"):
    var enrRec: enr.Record
    if not enrRec.fromURI(address):
      return err("Invalid ENR bootstrap record")

    return ok(enrRec)
  elif lowerCaseAddress.startsWith("enode:"):
    return err("ENode bootstrap addresses are not supported")
  else:
    return err("Ignoring unrecognized bootstrap address type")

proc addBootstrapNode*(bootstrapAddr: string, bootstrapEnrs: var seq[enr.Record]) =
  # Ignore empty lines or lines starting with #
  if bootstrapAddr.len == 0 or bootstrapAddr[0] == '#':
    return

  let enrRes = parseBootstrapAddress(bootstrapAddr)
  if enrRes.isErr():
    debug "ignoring invalid bootstrap address", reason = enrRes.error
    return

  bootstrapEnrs.add(enrRes.value)

proc setupDiscoveryV5*(
    myENR: enr.Record,
    nodePeerManager: PeerManager,
    nodeTopicSubscriptionQueue: AsyncEventQueue[SubscriptionEvent],
    conf: WakuNodeConf,
    dynamicBootstrapNodes: seq[RemotePeerInfo],
    rng: ref HmacDrbgContext,
    key: crypto.PrivateKey,
): WakuDiscoveryV5 =
  let dynamicBootstrapEnrs =
    dynamicBootstrapNodes.filterIt(it.hasUdpPort()).mapIt(it.enr.get())

  var discv5BootstrapEnrs: seq[enr.Record]

  # parse enrURIs from the configuration and add the resulting ENRs to the discv5BootstrapEnrs seq
  for enrUri in conf.discv5BootstrapNodes:
    addBootstrapNode(enrUri, discv5BootstrapEnrs)

  discv5BootstrapEnrs.add(dynamicBootstrapEnrs)

  let discv5Config = DiscoveryConfig.init(
    conf.discv5TableIpLimit, conf.discv5BucketIpLimit, conf.discv5BitsPerHop
  )

  let discv5UdpPort = Port(uint16(conf.discv5UdpPort) + conf.portsShift)

  let discv5Conf = WakuDiscoveryV5Config(
    discv5Config: some(discv5Config),
    address: conf.listenAddress,
    port: discv5UdpPort,
    privateKey: eth_keys.PrivateKey(key.skkey),
    bootstrapRecords: discv5BootstrapEnrs,
    autoupdateRecord: conf.discv5EnrAutoUpdate,
  )

  WakuDiscoveryV5.new(
    rng, discv5Conf, some(myENR), some(nodePeerManager), nodeTopicSubscriptionQueue
<<<<<<< HEAD
  )
=======
  )

proc updateBootstrapRecords*(
    self: var WakuDiscoveryV5, newRecordsString: string
): Result[void, string] =
  ## newRecordsString - JSON array containing the bootnode ENRs i.e. `["enr:...", "enr:..."]`
  var newRecords = newSeq[waku_enr.Record]()

  var jsonNode: JsonNode
  try:
    jsonNode = parseJson(newRecordsString)
  except Exception:
    return err("exception parsing json enr records: " & getCurrentExceptionMsg())

  if jsonNode.kind != JArray:
    return err("updateBootstrapRecords should receive a json array containing ENRs")

  for enr in jsonNode:
    let enrWithoutQuotes = ($enr).replace("\"", "")
    var bootstrapNodeEnr: waku_enr.Record
    if not bootstrapNodeEnr.fromURI(enrWithoutQuotes):
      return err("wrong enr given: " & enrWithoutQuotes)

  self.protocol.bootstrapRecords = newRecords

  return ok()
>>>>>>> 736ce1cb
<|MERGE_RESOLUTION|>--- conflicted
+++ resolved
@@ -372,9 +372,6 @@
 
   WakuDiscoveryV5.new(
     rng, discv5Conf, some(myENR), some(nodePeerManager), nodeTopicSubscriptionQueue
-<<<<<<< HEAD
-  )
-=======
   )
 
 proc updateBootstrapRecords*(
@@ -400,5 +397,4 @@
 
   self.protocol.bootstrapRecords = newRecords
 
-  return ok()
->>>>>>> 736ce1cb
+  return ok()