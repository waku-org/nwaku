{.push raises: [].}

import std/options, results, chronicles, chronos, metrics, bearssl/rand
import
  ../node/peer_manager,
  ../utils/requests,
  ./protocol_metrics,
  ./common,
  ./rpc,
  ./rpc_codec

when defined(waku_exp_store_resume):
  import std/[sequtils, times]
  import ../waku_archive
  import ../waku_core/message/digest

logScope:
  topics = "waku legacy store client"

const DefaultPageSize*: uint = 20
  # A recommended default number of waku messages per page

type WakuStoreClient* = ref object
  peerManager: PeerManager
  rng: ref rand.HmacDrbgContext

  # TODO: Move outside of the client
  when defined(waku_exp_store_resume):
    store: ArchiveDriver

proc new*(
    T: type WakuStoreClient, peerManager: PeerManager, rng: ref rand.HmacDrbgContext
): T =
  WakuStoreClient(peerManager: peerManager, rng: rng)

proc sendHistoryQueryRPC(
    w: WakuStoreClient, req: HistoryQuery, peer: RemotePeerInfo
): Future[HistoryResult] {.async, gcsafe.} =
  let connOpt = await w.peerManager.dialPeer(peer, WakuLegacyStoreCodec)
  if connOpt.isNone():
    waku_legacy_store_errors.inc(labelValues = [dialFailure])
    return err(HistoryError(kind: HistoryErrorKind.PEER_DIAL_FAILURE, address: $peer))

  let connection = connOpt.get()

  defer:
    await connection.closeWithEof()

  let requestId =
    if req.requestId != "":
      req.requestId
    else:
      generateRequestId(w.rng)

  let reqRpc = HistoryRPC(requestId: requestId, query: some(req.toRPC()))
  await connection.writeLP(reqRpc.encode().buffer)

  #TODO: I see a challenge here, if storeNode uses a different MaxRPCSize this read will fail.
  # Need to find a workaround for this.
  let buf = await connection.readLp(DefaultMaxRpcSize.int)
  let respRpc = HistoryRPC.decode(buf).valueOr:
    waku_legacy_store_errors.inc(labelValues = [decodeRpcFailure])
    return
      err(HistoryError(kind: HistoryErrorKind.BAD_RESPONSE, cause: decodeRpcFailure))

  # Disabled ,for now, since the default response is a possible case (no messages, pagesize = 0, error = NONE(0))
  # TODO: Rework the RPC protocol to differentiate the default value from an empty value (e.g., status = 200 (OK))
  #        and rework the protobuf parsing to return Option[T] when empty values are received
  if respRpc.response.isNone():
    waku_legacy_store_errors.inc(labelValues = [emptyRpcResponseFailure])
    return err(
      HistoryError(kind: HistoryErrorKind.BAD_RESPONSE, cause: emptyRpcResponseFailure)
    )

  let resp = respRpc.response.get()

  return resp.toAPI()

proc query*(
    w: WakuStoreClient, req: HistoryQuery, peer: RemotePeerInfo
): Future[HistoryResult] {.async, gcsafe.} =
  return await w.sendHistoryQueryRPC(req, peer)

# TODO: Move outside of the client
when defined(waku_exp_store_resume):
  ## Resume store

  const StoreResumeTimeWindowOffset: Timestamp = getNanosecondTime(20)
    ## Adjust the time window with an offset of 20 seconds

  proc new*(
      T: type WakuStoreClient,
      peerManager: PeerManager,
      rng: ref rand.HmacDrbgContext,
      store: ArchiveDriver,
  ): T =
    WakuStoreClient(peerManager: peerManager, rng: rng, store: store)

  proc queryAll(
      w: WakuStoreClient, query: HistoryQuery, peer: RemotePeerInfo
  ): Future[WakuStoreResult[seq[WakuMessage]]] {.async, gcsafe.} =
    ## A thin wrapper for query. Sends the query to the given peer. when the  query has a valid pagingInfo,
    ## it retrieves the historical messages in pages.
    ## Returns all the fetched messages, if error occurs, returns an error string

    # Make a copy of the query
    var req = query

    var messageList: seq[WakuMessage] = @[]

    while true:
      let response = (await w.query(req, peer)).valueOr:
        return err($error)

      messageList.add(response.messages)

      # Check whether it is the last page
      if response.cursor.isNone():
        break

      # Update paging cursor
      req.cursor = response.cursor

    return ok(messageList)

  proc queryLoop(
      w: WakuStoreClient, req: HistoryQuery, peers: seq[RemotePeerInfo]
  ): Future[WakuStoreResult[seq[WakuMessage]]] {.async, gcsafe.} =
    ## Loops through the peers candidate list in order and sends the query to each
    ##
    ## Once all responses have been received, the retrieved messages are consolidated into one deduplicated list.
    ## if no messages have been retrieved, the returned future will resolve into a result holding an empty seq.
    let queryFuturesList = peers.mapIt(w.queryAll(req, it))

    await allFutures(queryFuturesList)

    let messagesList = queryFuturesList
      .map(
        proc(fut: Future[WakuStoreResult[seq[WakuMessage]]]): seq[WakuMessage] =
          try:
            # fut.read() can raise a CatchableError
            # These futures have been awaited before using allFutures(). Call completed() just as a sanity check.
            if not fut.completed() or fut.read().isErr():
              return @[]

            fut.read().value
          except CatchableError:
            return @[]
      )
      .concat()
      .deduplicate()

    return ok(messagesList)

  proc put(
      store: ArchiveDriver, pubsubTopic: PubsubTopic, message: WakuMessage
  ): Result[void, string] =
    let
      digest = waku_archive.computeDigest(message)
      messageHash = computeMessageHash(pubsubTopic, message)
      receivedTime =
        if message.timestamp > 0:
          message.timestamp
        else:
          getNanosecondTime(getTime().toUnixFloat())

    store.put(pubsubTopic, message, digest, messageHash, receivedTime)

  proc resume*(
      w: WakuStoreClient,
      peerList = none(seq[RemotePeerInfo]),
      pageSize = DefaultPageSize,
      pubsubTopic = DefaultPubsubTopic,
  ): Future[WakuStoreResult[uint64]] {.async, gcsafe.} =
    ## resume proc retrieves the history of waku messages published on the default waku pubsub topic since the last time the waku store node has been online
    ## messages are stored in the store node's messages field and in the message db
    ## the offline time window is measured as the difference between the current time and the timestamp of the most recent persisted waku message
    ## an offset of 20 second is added to the time window to count for nodes asynchrony
    ## peerList indicates the list of peers to query from.
    ## The history is fetched from all available peers in this list and then consolidated into one deduplicated list.
    ## Such candidates should be found through a discovery method (to be developed).
    ## if no peerList is passed, one of the peers in the underlying peer manager unit of the store protocol is picked randomly to fetch the history from.
    ## The history gets fetched successfully if the dialed peer has been online during the queried time window.
    ## the resume proc returns the number of retrieved messages if no error occurs, otherwise returns the error string

    # If store has not been provided, don't even try
    if w.store.isNil():
      return err("store not provided (nil)")

    # NOTE: Original implementation is based on the message's sender timestamp. At the moment
    #       of writing, the sqlite store implementation returns the last message's receiver
    #       timestamp.
    #  lastSeenTime = lastSeenItem.get().msg.timestamp
    let
      lastSeenTime = w.store.getNewestMessageTimestamp().get(Timestamp(0))
      now = getNanosecondTime(getTime().toUnixFloat())

    info "resuming with offline time window",
      lastSeenTime = lastSeenTime, currentTime = now

    let
      queryEndTime = now + StoreResumeTimeWindowOffset
      queryStartTime = max(lastSeenTime - StoreResumeTimeWindowOffset, 0)

    let req = HistoryQuery(
      pubsubTopic: some(pubsubTopic),
      startTime: some(queryStartTime),
      endTime: some(queryEndTime),
      pageSize: uint64(pageSize),
      direction: default(),
    )

    var res: WakuStoreResult[seq[WakuMessage]]
    if peerList.isSome():
      info "trying the candidate list to fetch the history"
      res = await w.queryLoop(req, peerList.get())
    else:
      info "no candidate list is provided, selecting a random peer"
      # if no peerList is set then query from one of the peers stored in the peer manager
      let peerOpt = w.peerManager.selectPeer(WakuLegacyStoreCodec)
      if peerOpt.isNone():
        warn "no suitable remote peers"
        waku_legacy_store_errors.inc(labelValues = [peerNotFoundFailure])
        return err("no suitable remote peers")

      info "a peer is selected from peer manager"
      res = await w.queryAll(req, peerOpt.get())

<<<<<<< HEAD
    res.isOkOr:
      debug "failed to resume the history"
=======
    if res.isErr():
      info "failed to resume the history"
>>>>>>> 7a009c8b
      return err("failed to resume the history")

    # Save the retrieved messages in the store
    var added: uint = 0
    for msg in res.get():
      w.store.put(pubsubTopic, msg).isOkOr:
        continue

      added.inc()

    return ok(added)<|MERGE_RESOLUTION|>--- conflicted
+++ resolved
@@ -226,13 +226,8 @@
       info "a peer is selected from peer manager"
       res = await w.queryAll(req, peerOpt.get())
 
-<<<<<<< HEAD
     res.isOkOr:
-      debug "failed to resume the history"
-=======
-    if res.isErr():
       info "failed to resume the history"
->>>>>>> 7a009c8b
       return err("failed to resume the history")
 
     # Save the retrieved messages in the store
