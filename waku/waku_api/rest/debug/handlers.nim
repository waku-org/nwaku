{.push raises: [].}

import chronicles, json_serialization, presto/route
import ../../../waku_node, ../responses, ../serdes, ./types

export types

logScope:
  topics = "waku node rest debug_api"

const ROUTE_INFOV1* = "/info"
# /debug route is deprecated, will be removed
const ROUTE_DEBUG_INFOV1 = "/debug/v1/info"

proc installDebugInfoV1Handler(router: var RestRouter, node: WakuNode) =
  let getInfo = proc(): RestApiResponse =
    let info = node.info().toDebugWakuInfo()
<<<<<<< HEAD
    let resp = RestApiResponse.jsonResponse(info, status = Http200).valueOr:
      debug "An error occurred while building the json respose", error = error
=======
    let resp = RestApiResponse.jsonResponse(info, status = Http200)
    if resp.isErr():
      info "An error occurred while building the json respose", error = resp.error
>>>>>>> 7a009c8b
      return RestApiResponse.internalServerError()

    return resp

  # /debug route is deprecated, will be removed
  router.api(MethodGet, ROUTE_DEBUG_INFOV1) do() -> RestApiResponse:
    return getInfo()
  router.api(MethodGet, ROUTE_INFOV1) do() -> RestApiResponse:
    return getInfo()

const ROUTE_VERSIONV1* = "/version"
# /debug route is deprecated, will be removed
const ROUTE_DEBUG_VERSIONV1 = "/debug/v1/version"

proc installDebugVersionV1Handler(router: var RestRouter, node: WakuNode) =
  # /debug route is deprecated, will be removed
  router.api(MethodGet, ROUTE_DEBUG_VERSIONV1) do() -> RestApiResponse:
    return RestApiResponse.textResponse(git_version, status = Http200)
  router.api(MethodGet, ROUTE_VERSIONV1) do() -> RestApiResponse:
    return RestApiResponse.textResponse(git_version, status = Http200)

proc installDebugApiHandlers*(router: var RestRouter, node: WakuNode) =
  installDebugInfoV1Handler(router, node)
  installDebugVersionV1Handler(router, node)<|MERGE_RESOLUTION|>--- conflicted
+++ resolved
@@ -15,14 +15,8 @@
 proc installDebugInfoV1Handler(router: var RestRouter, node: WakuNode) =
   let getInfo = proc(): RestApiResponse =
     let info = node.info().toDebugWakuInfo()
-<<<<<<< HEAD
     let resp = RestApiResponse.jsonResponse(info, status = Http200).valueOr:
-      debug "An error occurred while building the json respose", error = error
-=======
-    let resp = RestApiResponse.jsonResponse(info, status = Http200)
-    if resp.isErr():
-      info "An error occurred while building the json respose", error = resp.error
->>>>>>> 7a009c8b
+      info "An error occurred while building the json respose", error = error
       return RestApiResponse.internalServerError()
 
     return resp
