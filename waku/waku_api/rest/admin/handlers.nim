when (NimMajor, NimMinor) < (1, 4):
  {.push raises: [Defect].}
else:
  {.push raises: [].}

import
  std/[strformat, sequtils, sets, tables],
  stew/byteutils,
  chronicles,
  json_serialization,
  presto/route,
  libp2p/[peerinfo, switch]

import
  ../../../waku_core,
  ../../../waku_store,
  ../../../waku_filter,
  ../../../waku_filter_v2,
  ../../../waku_lightpush/common,
  ../../../waku_relay,
  ../../../waku_node,
  ../../../waku_sync,
  ../../../node/peer_manager,
  ../responses,
  ../serdes,
  ../rest_serdes,
  ./types

export types

logScope:
  topics = "waku node rest admin api"

const ROUTE_ADMIN_V1_PEERS* = "/admin/v1/peers"
const ROUTE_ADMIN_V1_FILTER_SUBS* = "/admin/v1/filter/subscriptions"

type PeerProtocolTuple = tuple[multiaddr: string, protocol: string, connected: bool]

proc tuplesToWakuPeers(peers: var WakuPeers, peersTup: seq[PeerProtocolTuple]) =
  for peer in peersTup:
    peers.add(peer.multiaddr, peer.protocol, peer.connected)

proc installAdminV1GetPeersHandler(router: var RestRouter, node: WakuNode) =
  router.api(MethodGet, ROUTE_ADMIN_V1_PEERS) do() -> RestApiResponse:
    var peers: WakuPeers = @[]

    if not node.wakuRelay.isNil():
      # Map managed peers to WakuPeers and add to return list
      let relayPeers = node.peerManager.peerStore.peers(WakuRelayCodec).mapIt(
          (
            multiaddr: constructMultiaddrStr(it),
            protocol: WakuRelayCodec,
            connected: it.connectedness == Connectedness.Connected,
          )
        )
      tuplesToWakuPeers(peers, relayPeers)

    if not node.wakuFilterLegacy.isNil():
      # Map WakuFilter peers to WakuPeers and add to return list
      let filterPeers = node.peerManager.peerStore.peers(WakuLegacyFilterCodec).mapIt(
          (
            multiaddr: constructMultiaddrStr(it),
            protocol: WakuLegacyFilterCodec,
            connected: it.connectedness == Connectedness.Connected,
          )
        )
      tuplesToWakuPeers(peers, filterPeers)

    if not node.wakuFilter.isNil():
      # Map WakuFilter peers to WakuPeers and add to return list
      let filterV2Peers = node.peerManager.peerStore
        .peers(WakuFilterSubscribeCodec)
        .mapIt(
          (
            multiaddr: constructMultiaddrStr(it),
            protocol: WakuFilterSubscribeCodec,
            connected: it.connectedness == Connectedness.Connected,
          )
        )
      tuplesToWakuPeers(peers, filterV2Peers)

    if not node.wakuStore.isNil():
      # Map WakuStore peers to WakuPeers and add to return list
      let storePeers = node.peerManager.peerStore.peers(WakuStoreCodec).mapIt(
          (
            multiaddr: constructMultiaddrStr(it),
            protocol: WakuStoreCodec,
            connected: it.connectedness == Connectedness.Connected,
          )
        )
      tuplesToWakuPeers(peers, storePeers)

    if not node.wakuLightPush.isNil():
      # Map WakuStore peers to WakuPeers and add to return list
      let lightpushPeers = node.peerManager.peerStore.peers(WakuLightPushCodec).mapIt(
          (
            multiaddr: constructMultiaddrStr(it),
            protocol: WakuLightPushCodec,
            connected: it.connectedness == Connectedness.Connected,
          )
        )
      tuplesToWakuPeers(peers, lightpushPeers)

<<<<<<< HEAD
    if not node.wakuSync.isNil():
      # Map WakuStore peers to WakuPeers and add to return list
      let syncPeers = node.peerManager.peerStore
                           .peers(WakuSyncCodec)
                           .mapIt((multiaddr: constructMultiaddrStr(it),
                                   protocol: WakuSyncCodec,
                                   connected: it.connectedness == Connectedness.Connected))
      tuplesToWakuPeers(peers, syncPeers)

    let resp = RestApiResponse.jsonResponse(peers, status=Http200)
=======
    let resp = RestApiResponse.jsonResponse(peers, status = Http200)
>>>>>>> 3ba4378c
    if resp.isErr():
      error "An error ocurred while building the json respose: ", error = resp.error
      return RestApiResponse.internalServerError(
        fmt("An error ocurred while building the json respose: {resp.error}")
      )

    return resp.get()

proc installAdminV1PostPeersHandler(router: var RestRouter, node: WakuNode) =
  router.api(MethodPost, ROUTE_ADMIN_V1_PEERS) do(
    contentBody: Option[ContentBody]
  ) -> RestApiResponse:
    let peers: seq[string] = decodeRequestBody[seq[string]](contentBody).valueOr:
      return RestApiResponse.badRequest(fmt("Failed to decode request: {error}"))

    for i, peer in peers:
      let peerInfo = parsePeerInfo(peer).valueOr:
        return
          RestApiResponse.badRequest(fmt("Couldn't parse remote peer info: {error}"))

      if not (await node.peerManager.connectRelay(peerInfo, source = "rest")):
        return RestApiResponse.badRequest(
          fmt("Failed to connect to peer at index: {i} - {peer}")
        )

    return RestApiResponse.ok()

proc installAdminV1GetFilterSubsHandler(router: var RestRouter, node: WakuNode) =
  router.api(MethodGet, ROUTE_ADMIN_V1_FILTER_SUBS) do() -> RestApiResponse:
    if node.wakuFilter.isNil():
      return
        RestApiResponse.badRequest("Error: Filter Protocol is not mounted to the node")

    var
      subscriptions: seq[FilterSubscription] = @[]
      filterCriteria: seq[FilterTopic]

    for peerId in node.wakuFilter.subscriptions.peersSubscribed.keys:
      filterCriteria = node.wakuFilter.subscriptions.getPeerSubscriptions(peerId).mapIt(
          FilterTopic(pubsubTopic: it[0], contentTopic: it[1])
        )

      subscriptions.add(
        FilterSubscription(peerId: $peerId, filterCriteria: filterCriteria)
      )

    let resp = RestApiResponse.jsonResponse(subscriptions, status = Http200)
    if resp.isErr():
      error "An error ocurred while building the json respose: ", error = resp.error
      return RestApiResponse.internalServerError(
        fmt("An error ocurred while building the json respose: {resp.error}")
      )

    return resp.get()

proc installAdminApiHandlers*(router: var RestRouter, node: WakuNode) =
  installAdminV1GetPeersHandler(router, node)
  installAdminV1PostPeersHandler(router, node)
  installAdminV1GetFilterSubsHandler(router, node)<|MERGE_RESOLUTION|>--- conflicted
+++ resolved
@@ -101,7 +101,6 @@
         )
       tuplesToWakuPeers(peers, lightpushPeers)
 
-<<<<<<< HEAD
     if not node.wakuSync.isNil():
       # Map WakuStore peers to WakuPeers and add to return list
       let syncPeers = node.peerManager.peerStore
@@ -111,10 +110,7 @@
                                    connected: it.connectedness == Connectedness.Connected))
       tuplesToWakuPeers(peers, syncPeers)
 
-    let resp = RestApiResponse.jsonResponse(peers, status=Http200)
-=======
     let resp = RestApiResponse.jsonResponse(peers, status = Http200)
->>>>>>> 3ba4378c
     if resp.isErr():
       error "An error ocurred while building the json respose: ", error = resp.error
       return RestApiResponse.internalServerError(
