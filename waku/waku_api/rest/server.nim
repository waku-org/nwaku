when (NimMajor, NimMinor) < (1, 4):
  {.push raises: [Defect].}
else:
  {.push raises: [].}

import
  stew/results,
  stew/shims/net,
  chronicles,
  chronos,
  chronos/apps/http/httpserver,
  presto,
  presto/middleware,
  presto/servercommon

import
  ./origin_handler


type
  RestServerResult*[T] = Result[T, string]

  WakuRestServer* = object of RootObj
    router*: RestRouter
    httpServer*: HttpServerRef

  WakuRestServerRef* = ref WakuRestServer

### Configuration

type RestServerConf* = object
      cacheSize*: Natural ## \
        ## The maximum number of recently accessed states that are kept in \
        ## memory. Speeds up requests obtaining information for consecutive
        ## slots or epochs.

      cacheTtl*: Natural ## \
        ## The number of seconds to keep recently accessed states in memory

      requestTimeout*: Natural ## \
        ## The number of seconds to wait until complete REST request will be received

      maxRequestBodySize*: Natural ## \
        ## Maximum size of REST request body (kilobytes)

      maxRequestHeadersSize*: Natural ## \
        ## Maximum size of REST request headers (kilobytes)

proc default*(T: type RestServerConf): T =
  RestServerConf(
      cacheSize: 3,
      cacheTtl: 60,
      requestTimeout: 0,
      maxRequestBodySize: 16_384,
      maxRequestHeadersSize: 64
  )


### Initialization

proc new*(t: typedesc[WakuRestServerRef],
          router: RestRouter,
          address: TransportAddress,
          serverIdent: string = PrestoIdent,
          serverFlags = {HttpServerFlags.NotifyDisconnect},
          socketFlags: set[ServerFlags] = {ReuseAddr},
          serverUri = Uri(),
          maxConnections: int = -1,
          backlogSize: int = DefaultBacklogSize,
          bufferSize: int = 4096,
          httpHeadersTimeout = 10.seconds,
          maxHeadersSize: int = 8192,
          maxRequestBodySize: int = 1_048_576,
          requestErrorHandler: RestRequestErrorHandler = nil,
          dualstack = DualStackType.Auto,
          allowedOrigin: Option[string] = none(string)
          ): RestServerResult[WakuRestServerRef] =
  var server = WakuRestServerRef(router: router)

  let restMiddleware = RestServerMiddlewareRef.new(router = server.router, errorHandler = requestErrorHandler)
  let originHandlerMiddleware = OriginHandlerMiddlewareRef.new(allowedOrigin)

  let middlewares = [originHandlerMiddleware,
                     restMiddleware]

  ## This must be empty and needed only to confirm original initialization requirements of
  ## the RestHttpServer now combining old and new middleware approach.
  proc defaultProcessCallback(rf: RequestFence): Future[HttpResponseRef] {.
        async: (raises: [CancelledError]).} =
    discard


  let sres = HttpServerRef.new(address
                              , defaultProcessCallback
                              , serverFlags
                              , socketFlags
                              , serverUri
                              , serverIdent
                              , maxConnections
                              , bufferSize
                              , backlogSize
                              , httpHeadersTimeout
                              , maxHeadersSize
                              , maxRequestBodySize
                              , dualstack = dualstack
                              , middlewares = middlewares)
  if sres.isOk():
    server.httpServer = sres.get()
    ok(server)
  else:
    err(sres.error)

proc getRouter(): RestRouter =
  # TODO: Review this `validate` method. Check in nim-presto what is this used for.
  proc validate(pattern: string, value: string): int =
    ## This is rough validation procedure which should be simple and fast,
    ## because it will be used for query routing.
    if pattern.startsWith("{") and pattern.endsWith("}"): 0
    else: 1

  # disable allowed origin handling by presto, we add our own handling as middleware
  RestRouter.init(validate, allowedOrigin = none(string))

<<<<<<< HEAD
proc init*(T: type RestServerRef,
=======
proc init*(T: type WakuRestServerRef,
>>>>>>> 0def4904
              ip: IpAddress, port: Port,
              allowedOrigin=none(string),
              conf=RestServerConf.default(),
              requestErrorHandler: RestRequestErrorHandler = nil): RestServerResult[T] =
  let address = initTAddress(ip, port)
  let serverFlags = {
    HttpServerFlags.QueryCommaSeparatedArray,
    HttpServerFlags.NotifyDisconnect
  }

  let
    headersTimeout = if conf.requestTimeout == 0: chronos.InfiniteDuration
                     else: seconds(int64(conf.requestTimeout))
    maxHeadersSize = conf.maxRequestHeadersSize * 1024
    maxRequestBodySize = conf.maxRequestBodySize * 1024

  let router = getRouter()

  try:
    return WakuRestServerRef.new(
                                router,
                                address,
                                serverFlags = serverFlags,
                                httpHeadersTimeout = headersTimeout,
                                maxHeadersSize = maxHeadersSize,
                                maxRequestBodySize = maxRequestBodySize,
                                requestErrorHandler = requestErrorHandler,
                                allowedOrigin = allowedOrigin
                              )
  except CatchableError:
    return err(getCurrentExceptionMsg())

<<<<<<< HEAD
  # RestResult error type is cstring, so we need to map it to string
  res.mapErr(proc(err: cstring): string = $err)

=======
>>>>>>> 0def4904
proc newRestHttpServer*(ip: IpAddress, port: Port,
                        allowedOrigin=none(string),
                        conf=RestServerConf.default(),
                        requestErrorHandler: RestRequestErrorHandler = nil):
                    RestServerResult[WakuRestServerRef] =
  WakuRestServerRef.init(ip, port, allowedOrigin, conf, requestErrorHandler)

proc localAddress*(rs: WakuRestServerRef): TransportAddress =
  ## Returns `rs` bound local socket address.
  rs.httpServer.instance.localAddress()

proc state*(rs: WakuRestServerRef): RestServerState =
  ## Returns current REST server's state.
  case rs.httpServer.state
  of HttpServerState.ServerClosed:
    RestServerState.Closed
  of HttpServerState.ServerStopped:
    RestServerState.Stopped
  of HttpServerState.ServerRunning:
    RestServerState.Running

proc start*(rs: WakuRestServerRef) =
  ## Starts REST server.
  rs.httpServer.start()
  notice "REST service started", address = $rs.localAddress()

proc stop*(rs: WakuRestServerRef) {.async: (raises: []).} =
  ## Stop REST server from accepting new connections.
  await rs.httpServer.stop()
  notice "REST service stopped", address = $rs.localAddress()

proc drop*(rs: WakuRestServerRef): Future[void] {.
     async: (raw: true, raises: []).} =
  ## Drop all pending connections.
  rs.httpServer.drop()

proc closeWait*(rs: WakuRestServerRef) {.async: (raises: []).} =
  ## Stop REST server and drop all the pending connections.
  await rs.httpServer.closeWait()
  notice "REST service closed", address = $rs.localAddress()

proc join*(rs: WakuRestServerRef): Future[void] {.
     async: (raw: true, raises: [CancelledError]).} =
  ## Wait until REST server will not be closed.
  rs.httpServer.join()<|MERGE_RESOLUTION|>--- conflicted
+++ resolved
@@ -121,11 +121,7 @@
   # disable allowed origin handling by presto, we add our own handling as middleware
   RestRouter.init(validate, allowedOrigin = none(string))
 
-<<<<<<< HEAD
-proc init*(T: type RestServerRef,
-=======
 proc init*(T: type WakuRestServerRef,
->>>>>>> 0def4904
               ip: IpAddress, port: Port,
               allowedOrigin=none(string),
               conf=RestServerConf.default(),
@@ -158,12 +154,6 @@
   except CatchableError:
     return err(getCurrentExceptionMsg())
 
-<<<<<<< HEAD
-  # RestResult error type is cstring, so we need to map it to string
-  res.mapErr(proc(err: cstring): string = $err)
-
-=======
->>>>>>> 0def4904
 proc newRestHttpServer*(ip: IpAddress, port: Port,
                         allowedOrigin=none(string),
                         conf=RestServerConf.default(),
