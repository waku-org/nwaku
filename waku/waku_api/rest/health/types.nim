{.push raises: [].}

import results
import chronicles, json_serialization, json_serialization/std/options
import ../../../waku_node, ../serdes

#### Serialization and deserialization

proc writeValue*(
    writer: var JsonWriter[RestJson], value: ProtocolHealth
) {.raises: [IOError].} =
  writer.beginRecord()
  writer.writeField(value.protocol, $value.health)
  writer.writeField("desc", value.desc)
  writer.endRecord()

proc readValue*(
    reader: var JsonReader[RestJson], value: var ProtocolHealth
) {.gcsafe, raises: [SerializationError, IOError].} =
  var protocol = none[string]()
  var health = none[HealthStatus]()
  var desc = none[string]()
  for fieldName in readObjectFields(reader):
    if fieldName == "desc":
      if desc.isSome():
        reader.raiseUnexpectedField("Multiple `desc` fields found", "ProtocolHealth")
      desc = some(reader.readValue(string))
    else:
      if protocol.isSome():
        reader.raiseUnexpectedField(
          "Multiple `protocol` fields and value found", "ProtocolHealth"
        )

      let fieldValue = reader.readValue(string)
<<<<<<< HEAD
      try:
        health = some(HealthStatus.init(fieldValue))
        protocol = some(fieldName)
      except ValueError:
        reader.raiseUnexpectedValue(
          "Invalid `health` value: " & getCurrentExceptionMsg()
        )
=======
      let h = HealthStatus.init(fieldValue).valueOr:
        reader.raiseUnexpectedValue("Invalid `health` value: " & $error)
      health = some(h)
      protocol = some(fieldName)
>>>>>>> b9a4d770

    value = ProtocolHealth(protocol: protocol.get(), health: health.get(), desc: desc)

proc writeValue*(
    writer: var JsonWriter[RestJson], value: HealthReport
) {.raises: [IOError].} =
  writer.beginRecord()
  writer.writeField("nodeHealth", $value.nodeHealth)
  writer.writeField("protocolsHealth", value.protocolsHealth)
  writer.endRecord()

proc readValue*(
    reader: var JsonReader[RestJson], value: var HealthReport
) {.raises: [SerializationError, IOError].} =
  var
    nodeHealth: Option[HealthStatus]
    protocolsHealth: Option[seq[ProtocolHealth]]

  for fieldName in readObjectFields(reader):
    case fieldName
    of "nodeHealth":
      if nodeHealth.isSome():
        reader.raiseUnexpectedField(
          "Multiple `nodeHealth` fields found", "HealthReport"
        )

      let health = HealthStatus.init(reader.readValue(string)).valueOr:
        reader.raiseUnexpectedValue("Invalid `health` value: " & $error)

      nodeHealth = some(health)
    of "protocolsHealth":
      if protocolsHealth.isSome():
        reader.raiseUnexpectedField(
          "Multiple `protocolsHealth` fields found", "HealthReport"
        )

      protocolsHealth = some(reader.readValue(seq[ProtocolHealth]))
    else:
      unrecognizedFieldWarning(value)

  if nodeHealth.isNone():
    reader.raiseUnexpectedValue("Field `nodeHealth` is missing")

  value =
    HealthReport(nodeHealth: nodeHealth.get, protocolsHealth: protocolsHealth.get(@[]))<|MERGE_RESOLUTION|>--- conflicted
+++ resolved
@@ -32,20 +32,10 @@
         )
 
       let fieldValue = reader.readValue(string)
-<<<<<<< HEAD
-      try:
-        health = some(HealthStatus.init(fieldValue))
-        protocol = some(fieldName)
-      except ValueError:
-        reader.raiseUnexpectedValue(
-          "Invalid `health` value: " & getCurrentExceptionMsg()
-        )
-=======
       let h = HealthStatus.init(fieldValue).valueOr:
         reader.raiseUnexpectedValue("Invalid `health` value: " & $error)
       health = some(h)
       protocol = some(fieldName)
->>>>>>> b9a4d770
 
     value = ProtocolHealth(protocol: protocol.get(), health: health.get(), desc: desc)
 
