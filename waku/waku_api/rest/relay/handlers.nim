--- conflicted
+++ resolved
@@ -129,25 +129,13 @@
     let pubSubTopic = pubsubTopic.valueOr:
       return RestApiResponse.badRequest()
 
-<<<<<<< HEAD
     let messages = cache.getMessages(pubSubTopic, clear = true).valueOr:
-      debug "Not subscribed to topic", topic = pubSubTopic
+      info "Not subscribed to topic", topic = pubSubTopic
       return RestApiResponse.notFound()
 
     let data = RelayGetMessagesResponse(messages.map(toRelayWakuMessage))
     let resp = RestApiResponse.jsonResponse(data, status = Http200).valueOr:
-      debug "An error ocurred while building the json respose", error = error
-=======
-    let messages = cache.getMessages(pubSubTopic, clear = true)
-    if messages.isErr():
-      info "Not subscribed to topic", topic = pubSubTopic
-      return RestApiResponse.notFound()
-
-    let data = RelayGetMessagesResponse(messages.get().map(toRelayWakuMessage))
-    let resp = RestApiResponse.jsonResponse(data, status = Http200)
-    if resp.isErr():
-      info "An error ocurred while building the json respose", error = resp.error
->>>>>>> 7a009c8b
+      info "An error ocurred while building the json respose", error = error
       return RestApiResponse.internalServerError()
 
     return resp
