import
  std/tables,
  chronos, chronicles, metrics, stew/results,
  libp2p/protocols/pubsub/pubsubpeer,
  libp2p/protocols/pubsub/floodsub,
  libp2p/protocols/pubsub/gossipsub,
  libp2p/protocols/protocol,
  libp2p/protobuf/minprotobuf,
  libp2p/stream/connection,
  libp2p/switch,
  ./message_notifier,
  ./../../node/v2/waku_types

# NOTE This is just a start, the design of this protocol isn't done yet. It
# should be direct payload exchange (a la req-resp), not be coupled with the
# relay protocol.

logScope:
  topics = "wakufilter"

const
  WakuFilterCodec* = "/vac/waku/filter/2.0.0-alpha6"

proc encode*(filter: ContentFilter): ProtoBuffer =
  result = initProtoBuffer()

  for topic in filter.topics:
    result.write(1, topic)

proc encode*(rpc: FilterRequest): ProtoBuffer =
  result = initProtoBuffer()

  for filter in rpc.contentFilter:
    result.write(1, filter.encode())

  result.write(2, rpc.topic)

proc init*(T: type ContentFilter, buffer: seq[byte]): ProtoResult[T] =
  let pb = initProtoBuffer(buffer)

  var topics: seq[string]
  discard ? pb.getRepeatedField(1, topics)

  ok(ContentFilter(topics: topics))

proc init*(T: type FilterRequest, buffer: seq[byte]): ProtoResult[T] =
  var rpc = FilterRequest(contentFilter: @[], topic: "")
  let pb = initProtoBuffer(buffer)

  var buffs: seq[seq[byte]]
  discard ? pb.getRepeatedField(1, buffs)
  
  for buf in buffs:
    rpc.contentFilter.add(? ContentFilter.init(buf))

  discard ? pb.getField(2, rpc.topic)

  ok(rpc)

proc encode*(push: MessagePush): ProtoBuffer =
  result = initProtoBuffer()

  for push in push.messages:
    result.write(1, push.encode())

proc init*(T: type MessagePush, buffer: seq[byte]): ProtoResult[T] =
  var push = MessagePush()
  let pb = initProtoBuffer(buffer)

  var messages: seq[seq[byte]]
  discard ? pb.getRepeatedField(1, messages)

  for buf in messages:
    push.messages.add(? WakuMessage.init(buf))

  ok(push)

proc init*(T: type FilterRPC, buffer: seq[byte]): ProtoResult[T] =
  var rpc = FilterRPC()
  let pb = initProtoBuffer(buffer) 

  var requestBuffer: seq[byte]
  discard ? pb.getField(1, requestBuffer)

  rpc.request = ? FilterRequest.init(requestBuffer)

  var pushBuffer: seq[byte]
  discard ? pb.getField(2, pushBuffer)

  rpc.push = ? MessagePush.init(pushBuffer)

  ok(rpc)

proc encode*(rpc: FilterRPC): ProtoBuffer =
  result = initProtoBuffer()

  result.write(1, rpc.request.encode())
  result.write(2, rpc.push.encode())

method init*(wf: WakuFilter) =
  proc handle(conn: Connection, proto: string) {.async, gcsafe, closure.} =
    var message = await conn.readLp(64*1024)
    var res = FilterRPC.init(message)
    if res.isErr:
      error "failed to decode rpc"
      return

    let value = res.value
    if value.push != MessagePush():
      await wf.pushHandler(value.push)
    if value.request != FilterRequest():
<<<<<<< HEAD
      wf.subscribers.add(Subscriber(peer: conn.peerInfo, filter: value.request))
=======
      wf.subscribers.add(Subscriber(peer: conn.peerInfo, requestId: value.requestId, filter: value.request))
>>>>>>> 29706734

  wf.handler = handle
  wf.codec = WakuFilterCodec

proc init*(T: type WakuFilter, switch: Switch, handler: MessagePushHandler): T =
  new result
  result.switch = switch
  result.pushHandler = handler
  result.init()

proc subscription*(proto: WakuFilter): MessageNotificationSubscription =
  ## Returns a Filter for the specific protocol
  ## This filter can then be used to send messages to subscribers that match conditions.   
  proc handle(topic: string, msg: WakuMessage) {.async.} =
    for subscriber in proto.subscribers:
      if subscriber.filter.topic != topic:
        continue

      for filter in subscriber.filter.contentFilter:
        if msg.contentTopic in filter.topics:
<<<<<<< HEAD
          let push = FilterRPC(push: MessagePush(messages: @[msg]))
=======
          let push = FilterRPC(requestId: subscriber.requestId, push: MessagePush(messages: @[msg]))
>>>>>>> 29706734
          let conn = await proto.switch.dial(subscriber.peer.peerId, subscriber.peer.addrs, WakuFilterCodec)
          await conn.writeLP(push.encode().buffer)
          break

  MessageNotificationSubscription.init(@[], handle)

proc subscribe*(wf: WakuFilter, peer: PeerInfo, request: FilterRequest) {.async, gcsafe.} =
  let conn = await wf.switch.dial(peer.peerId, peer.addrs, WakuFilterCodec)
<<<<<<< HEAD
  await conn.writeLP(FilterRPC(request: request).encode().buffer)
=======
  await conn.writeLP(FilterRPC(requestId: generateRequestId(), request: request).encode().buffer)
>>>>>>> 29706734
<|MERGE_RESOLUTION|>--- conflicted
+++ resolved
@@ -109,11 +109,7 @@
     if value.push != MessagePush():
       await wf.pushHandler(value.push)
     if value.request != FilterRequest():
-<<<<<<< HEAD
-      wf.subscribers.add(Subscriber(peer: conn.peerInfo, filter: value.request))
-=======
       wf.subscribers.add(Subscriber(peer: conn.peerInfo, requestId: value.requestId, filter: value.request))
->>>>>>> 29706734
 
   wf.handler = handle
   wf.codec = WakuFilterCodec
@@ -134,11 +130,7 @@
 
       for filter in subscriber.filter.contentFilter:
         if msg.contentTopic in filter.topics:
-<<<<<<< HEAD
-          let push = FilterRPC(push: MessagePush(messages: @[msg]))
-=======
           let push = FilterRPC(requestId: subscriber.requestId, push: MessagePush(messages: @[msg]))
->>>>>>> 29706734
           let conn = await proto.switch.dial(subscriber.peer.peerId, subscriber.peer.addrs, WakuFilterCodec)
           await conn.writeLP(push.encode().buffer)
           break
@@ -147,8 +139,4 @@
 
 proc subscribe*(wf: WakuFilter, peer: PeerInfo, request: FilterRequest) {.async, gcsafe.} =
   let conn = await wf.switch.dial(peer.peerId, peer.addrs, WakuFilterCodec)
-<<<<<<< HEAD
-  await conn.writeLP(FilterRPC(request: request).encode().buffer)
-=======
-  await conn.writeLP(FilterRPC(requestId: generateRequestId(), request: request).encode().buffer)
->>>>>>> 29706734
+  await conn.writeLP(FilterRPC(requestId: generateRequestId(), request: request).encode().buffer)