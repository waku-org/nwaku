import
  std/[tables, sequtils, future, algorithm, options],
  bearssl,
  chronos, chronicles, metrics, stew/[results,byteutils],
  libp2p/switch,
  libp2p/crypto/crypto,
  libp2p/protocols/protocol,
  libp2p/protobuf/minprotobuf,
  libp2p/stream/connection,
  ./message_notifier,
  ./../../node/v2/[waku_types, message_store]

logScope:
  topics = "wakustore"

const
  WakuStoreCodec* = "/vac/waku/store/2.0.0-beta1"

type
  StoreError* = enum
    FailedToCreateDatabase = "store: failed to create db"

proc encode*(index: Index): ProtoBuffer =
  ## encodes an Index object into a ProtoBuffer
  ## returns the resultant ProtoBuffer

  # intiate a ProtoBuffer
  result = initProtoBuffer()

  # encodes index
  result.write(1, index.digest.data)
  result.write(2, index.receivedTime)

proc encode*(pd: PagingDirection): ProtoBuffer =
  ## encodes a PagingDirection into a ProtoBuffer
  ## returns the resultant ProtoBuffer

  # intiate a ProtoBuffer
  result = initProtoBuffer()

  # encodes pd
  result.write(1, uint32(ord(pd)))

proc encode*(pinfo: PagingInfo): ProtoBuffer =
  ## encodes a PagingInfo object into a ProtoBuffer
  ## returns the resultant ProtoBuffer

  # intiate a ProtoBuffer
  result = initProtoBuffer()

  # encodes pinfo
  result.write(1, pinfo.pageSize)
  result.write(2, pinfo.cursor.encode())
  result.write(3, pinfo.direction.encode())

proc init*(T: type Index, buffer: seq[byte]): ProtoResult[T] =
  ## creates and returns an Index object out of buffer
  var index = Index()
  let pb = initProtoBuffer(buffer)

  var data: seq[byte]
  discard ? pb.getField(1, data)

  # create digest from data
  index.digest = MDigest[256]()
  for count, b in data:
    index.digest.data[count] = b

  # read the receivedTime
  var receivedTime: float64
  discard ? pb.getField(2, receivedTime)
  index.receivedTime = receivedTime

  ok(index) 

proc init*(T: type PagingDirection, buffer: seq[byte]): ProtoResult[T] =
  ## creates and returns a PagingDirection object out of buffer
  let pb = initProtoBuffer(buffer)

  var dir: uint32
  discard ? pb.getField(1, dir)
  var direction = PagingDirection(dir)

  ok(direction)

proc init*(T: type PagingInfo, buffer: seq[byte]): ProtoResult[T] =
  ## creates and returns a PagingInfo object out of buffer
  var pagingInfo = PagingInfo()
  let pb = initProtoBuffer(buffer)

  var pageSize: uint32
  discard ? pb.getField(1, pageSize)
  pagingInfo.pageSize = pageSize


  var cursorBuffer: seq[byte]
  discard ? pb.getField(2, cursorBuffer)
  pagingInfo.cursor = ? Index.init(cursorBuffer)

  var directionBuffer: seq[byte]
  discard ? pb.getField(3, directionBuffer)
  pagingInfo.direction = ? PagingDirection.init(directionBuffer)

  ok(pagingInfo) 
  
proc init*(T: type HistoryQuery, buffer: seq[byte]): ProtoResult[T] =
  var msg = HistoryQuery()
  let pb = initProtoBuffer(buffer)

  var topics: seq[ContentTopic]

  discard ? pb.getRepeatedField(1, topics)

  msg.topics = topics

  var pagingInfoBuffer: seq[byte]
  discard ? pb.getField(2, pagingInfoBuffer)

  msg.pagingInfo = ? PagingInfo.init(pagingInfoBuffer)

  ok(msg)

proc init*(T: type HistoryResponse, buffer: seq[byte]): ProtoResult[T] =
  var msg = HistoryResponse()
  let pb = initProtoBuffer(buffer)

  var messages: seq[seq[byte]]
  discard ? pb.getRepeatedField(1, messages)

  for buf in messages:
    msg.messages.add( ? WakuMessage.init(buf))

  var pagingInfoBuffer: seq[byte]
  discard ? pb.getField(2,pagingInfoBuffer)
  msg.pagingInfo= ? PagingInfo.init(pagingInfoBuffer)

  ok(msg)

proc init*(T: type HistoryRPC, buffer: seq[byte]): ProtoResult[T] =
  var rpc = HistoryRPC()
  let pb = initProtoBuffer(buffer)

  discard ? pb.getField(1, rpc.requestId)

  var queryBuffer: seq[byte]
  discard ? pb.getField(2, queryBuffer)

  rpc.query = ? HistoryQuery.init(queryBuffer)

  var responseBuffer: seq[byte]
  discard ? pb.getField(3, responseBuffer)

  rpc.response = ? HistoryResponse.init(responseBuffer)

  ok(rpc)

proc encode*(query: HistoryQuery): ProtoBuffer =
  result = initProtoBuffer()

  for topic in query.topics:
    result.write(1, topic)
  
  result.write(2, query.pagingInfo.encode())

proc encode*(response: HistoryResponse): ProtoBuffer =
  result = initProtoBuffer()

  for msg in response.messages:
    result.write(1, msg.encode())

  result.write(2, response.pagingInfo.encode())

proc encode*(rpc: HistoryRPC): ProtoBuffer =
  result = initProtoBuffer()

  result.write(1, rpc.requestId)
  result.write(2, rpc.query.encode())
  result.write(3, rpc.response.encode())

proc indexComparison* (x, y: Index): int =
  ## compares x and y
  ## returns 0 if they are equal 
  ## returns -1 if x < y
  ## returns 1 if x > y
  let 
    timecmp = system.cmp(x.receivedTime, y.receivedTime)
    digestcm = system.cmp(x.digest.data, y.digest.data)
  if timecmp != 0: # timestamp has a higher priority for comparison
    return timecmp
  return digestcm

proc indexedWakuMessageComparison*(x, y: IndexedWakuMessage): int =
  ## compares x and y
  ## returns 0 if they are equal 
  ## returns -1 if x < y
  ## returns 1 if x > y
  result = indexComparison(x.index, y.index)

proc findIndex*(msgList: seq[IndexedWakuMessage], index: Index): Option[int] =
  ## returns the position of an IndexedWakuMessage in msgList whose index value matches the given index
  ## returns none if no match is found
  for i, indexedWakuMessage in msgList:
    if indexedWakuMessage.index == index:
      return some(i)
  return none(int)

proc paginateWithIndex*(list: seq[IndexedWakuMessage], pinfo: PagingInfo): (seq[IndexedWakuMessage], PagingInfo) =
  ## takes list, and performs paging based on pinfo 
  ## returns the page i.e, a sequence of IndexedWakuMessage and the new paging info to be used for the next paging request
  var
    cursor = pinfo.cursor
    pageSize = pinfo.pageSize
    dir = pinfo.direction

  if pageSize == 0: # pageSize being zero indicates that no pagination is required
    return (list, pinfo)

  if list.len == 0: # no pagination is needed for an empty list
    return (list, PagingInfo(pageSize: 0, cursor:pinfo.cursor, direction: pinfo.direction))

  var msgList = list # makes a copy of the list
  # sorts msgList based on the custom comparison proc indexedWakuMessageComparison
  msgList.sort(indexedWakuMessageComparison) 

  var initQuery = false
  if cursor == Index(): 
    initQuery = true # an empty cursor means it is an intial query
    case dir
      of PagingDirection.FORWARD: 
        cursor = list[0].index # perform paging from the begining of the list
      of PagingDirection.BACKWARD: 
        cursor = list[list.len - 1].index # perform paging from the end of the list
  var foundIndexOption = msgList.findIndex(cursor) 
  if foundIndexOption.isNone: # the cursor is not valid
    return (@[], PagingInfo(pageSize: 0, cursor:pinfo.cursor, direction: pinfo.direction))
  var foundIndex = foundIndexOption.get()
  var retrievedPageSize, s, e: int
  var newCursor: Index # to be returned as part of the new paging info
  case dir
    of PagingDirection.FORWARD: # forward pagination
      let remainingMessages= msgList.len - foundIndex - 1
      # the number of queried messages cannot exceed the MaxPageSize and the total remaining messages i.e., msgList.len-foundIndex
      retrievedPageSize = min(int(pageSize), MaxPageSize).min(remainingMessages)  
      if initQuery : foundIndex = foundIndex - 1
      s = foundIndex + 1  # non inclusive
      e = foundIndex + retrievedPageSize 
      newCursor = msgList[e].index # the new cursor points to the end of the page
    of PagingDirection.BACKWARD: # backward pagination
      let remainingMessages=foundIndex
      # the number of queried messages cannot exceed the MaxPageSize and the total remaining messages i.e., foundIndex-0
      retrievedPageSize = min(int(pageSize), MaxPageSize).min(remainingMessages) 
      if initQuery : foundIndex = foundIndex + 1
      s = foundIndex - retrievedPageSize 
      e = foundIndex - 1
      newCursor = msgList[s].index # the new cursor points to the begining of the page

  # retrieve the messages
  for i in s..e:
    result[0].add(msgList[i])

  result[1] = PagingInfo(pageSize : uint64(retrievedPageSize), cursor : newCursor, direction : pinfo.direction)


proc paginateWithoutIndex(list: seq[IndexedWakuMessage], pinfo: PagingInfo): (seq[WakuMessage], PagingInfo) =
  ## takes list, and perfomrs paging based on pinfo 
  ## returns the page i.e, a sequence of WakuMessage and the new paging info to be used for the next paging request  
  var (indexedData, updatedPagingInfo) = paginateWithIndex(list,pinfo)
  for indexedMsg in indexedData:
    result[0].add(indexedMsg.msg)
  result[1] = updatedPagingInfo

proc findMessages(w: WakuStore, query: HistoryQuery): HistoryResponse =
  result = HistoryResponse(messages: newSeq[WakuMessage]())
<<<<<<< HEAD
=======
  # data holds IndexedWakuMessage whose topics match the query
  var data = w.messages.filterIt(it.msg.contentTopic in query.topics)  
  
  # perform pagination
  (result.messages, result.pagingInfo)= paginateWithoutIndex(data, query.pagingInfo)

>>>>>>> ea5f9993

  if isNil(w.store):
    return

  var messages = newSeq[WakuMessage]()
  proc data(val: WakuMessage) =
    messages.add(val)

  let res = w.store.get(query.topics, data)
  if res.isErr:
    return

  result.messages = messages

method init*(ws: WakuStore): Result[void, StoreError] =
  proc handle(conn: Connection, proto: string) {.async, gcsafe, closure.} =
    var message = await conn.readLp(64*1024)
    var res = HistoryRPC.init(message)
    if res.isErr:
      error "failed to decode rpc"
      return

    info "received query"

    let value = res.value
    let response = ws.findMessages(res.value.query)
    await conn.writeLp(HistoryRPC(requestId: value.requestId,
        response: response).encode().buffer)

  ws.handler = handle
  ws.codec = WakuStoreCodec
  ok()

proc init*(T: type WakuStore, switch: Switch, rng: ref BrHmacDrbgContext): Result[T, StoreError] =
  let res = new WakuStore
  res.rng = rng
  res.switch = switch
  ? res.init()

  ok(res)

# @TODO THIS SHOULD PROBABLY BE AN ADD FUNCTION AND APPEND THE PEER TO AN ARRAY
proc setPeer*(ws: WakuStore, peer: PeerInfo) =
  ws.peers.add(HistoryPeer(peerInfo: peer))

<<<<<<< HEAD
=======
proc subscription*(proto: WakuStore): MessageNotificationSubscription =
  ## The filter function returns the pubsub filter for the node.
  ## This is used to pipe messages into the storage, therefore
  ## the filter should be used by the component that receives
  ## new messages.
  proc handle(topic: string, msg: WakuMessage) {.async.} =
    let index = msg.computeIndex()
    proto.messages.add(IndexedWakuMessage(msg: msg, index: index))
    

  MessageNotificationSubscription.init(@[], handle)

>>>>>>> ea5f9993
proc query*(w: WakuStore, query: HistoryQuery, handler: QueryHandlerFunc) {.async, gcsafe.} =
  # @TODO We need to be more stratigic about which peers we dial. Right now we just set one on the service.
  # Ideally depending on the query and our set  of peers we take a subset of ideal peers.
  # This will require us to check for various factors such as:
  #  - which topics they track
  #  - latency?
  #  - default store peer?

  let peer = w.peers[0]
  let conn = await w.switch.dial(peer.peerInfo.peerId, peer.peerInfo.addrs, WakuStoreCodec)

  await conn.writeLP(HistoryRPC(requestId: generateRequestId(w.rng),
      query: query).encode().buffer)

  var message = await conn.readLp(64*1024)
  let response = HistoryRPC.init(message)

  if response.isErr:
    error "failed to decode response"
    return

  handler(response.value.response)

proc subscription*(proto: WakuStore): MessageNotificationSubscription =
  ## The filter function returns the pubsub filter for the node.
  ## This is used to pipe messages into the storage, therefore
  ## the filter should be used by the component that receives
  ## new messages.
  proc handle(topic: string, msg: WakuMessage) {.async.} =
    if proto.store.isNil:
      return

    discard proto.store.put(msg)

  MessageNotificationSubscription.init(@[], handle)<|MERGE_RESOLUTION|>--- conflicted
+++ resolved
@@ -177,109 +177,8 @@
   result.write(2, rpc.query.encode())
   result.write(3, rpc.response.encode())
 
-proc indexComparison* (x, y: Index): int =
-  ## compares x and y
-  ## returns 0 if they are equal 
-  ## returns -1 if x < y
-  ## returns 1 if x > y
-  let 
-    timecmp = system.cmp(x.receivedTime, y.receivedTime)
-    digestcm = system.cmp(x.digest.data, y.digest.data)
-  if timecmp != 0: # timestamp has a higher priority for comparison
-    return timecmp
-  return digestcm
-
-proc indexedWakuMessageComparison*(x, y: IndexedWakuMessage): int =
-  ## compares x and y
-  ## returns 0 if they are equal 
-  ## returns -1 if x < y
-  ## returns 1 if x > y
-  result = indexComparison(x.index, y.index)
-
-proc findIndex*(msgList: seq[IndexedWakuMessage], index: Index): Option[int] =
-  ## returns the position of an IndexedWakuMessage in msgList whose index value matches the given index
-  ## returns none if no match is found
-  for i, indexedWakuMessage in msgList:
-    if indexedWakuMessage.index == index:
-      return some(i)
-  return none(int)
-
-proc paginateWithIndex*(list: seq[IndexedWakuMessage], pinfo: PagingInfo): (seq[IndexedWakuMessage], PagingInfo) =
-  ## takes list, and performs paging based on pinfo 
-  ## returns the page i.e, a sequence of IndexedWakuMessage and the new paging info to be used for the next paging request
-  var
-    cursor = pinfo.cursor
-    pageSize = pinfo.pageSize
-    dir = pinfo.direction
-
-  if pageSize == 0: # pageSize being zero indicates that no pagination is required
-    return (list, pinfo)
-
-  if list.len == 0: # no pagination is needed for an empty list
-    return (list, PagingInfo(pageSize: 0, cursor:pinfo.cursor, direction: pinfo.direction))
-
-  var msgList = list # makes a copy of the list
-  # sorts msgList based on the custom comparison proc indexedWakuMessageComparison
-  msgList.sort(indexedWakuMessageComparison) 
-
-  var initQuery = false
-  if cursor == Index(): 
-    initQuery = true # an empty cursor means it is an intial query
-    case dir
-      of PagingDirection.FORWARD: 
-        cursor = list[0].index # perform paging from the begining of the list
-      of PagingDirection.BACKWARD: 
-        cursor = list[list.len - 1].index # perform paging from the end of the list
-  var foundIndexOption = msgList.findIndex(cursor) 
-  if foundIndexOption.isNone: # the cursor is not valid
-    return (@[], PagingInfo(pageSize: 0, cursor:pinfo.cursor, direction: pinfo.direction))
-  var foundIndex = foundIndexOption.get()
-  var retrievedPageSize, s, e: int
-  var newCursor: Index # to be returned as part of the new paging info
-  case dir
-    of PagingDirection.FORWARD: # forward pagination
-      let remainingMessages= msgList.len - foundIndex - 1
-      # the number of queried messages cannot exceed the MaxPageSize and the total remaining messages i.e., msgList.len-foundIndex
-      retrievedPageSize = min(int(pageSize), MaxPageSize).min(remainingMessages)  
-      if initQuery : foundIndex = foundIndex - 1
-      s = foundIndex + 1  # non inclusive
-      e = foundIndex + retrievedPageSize 
-      newCursor = msgList[e].index # the new cursor points to the end of the page
-    of PagingDirection.BACKWARD: # backward pagination
-      let remainingMessages=foundIndex
-      # the number of queried messages cannot exceed the MaxPageSize and the total remaining messages i.e., foundIndex-0
-      retrievedPageSize = min(int(pageSize), MaxPageSize).min(remainingMessages) 
-      if initQuery : foundIndex = foundIndex + 1
-      s = foundIndex - retrievedPageSize 
-      e = foundIndex - 1
-      newCursor = msgList[s].index # the new cursor points to the begining of the page
-
-  # retrieve the messages
-  for i in s..e:
-    result[0].add(msgList[i])
-
-  result[1] = PagingInfo(pageSize : uint64(retrievedPageSize), cursor : newCursor, direction : pinfo.direction)
-
-
-proc paginateWithoutIndex(list: seq[IndexedWakuMessage], pinfo: PagingInfo): (seq[WakuMessage], PagingInfo) =
-  ## takes list, and perfomrs paging based on pinfo 
-  ## returns the page i.e, a sequence of WakuMessage and the new paging info to be used for the next paging request  
-  var (indexedData, updatedPagingInfo) = paginateWithIndex(list,pinfo)
-  for indexedMsg in indexedData:
-    result[0].add(indexedMsg.msg)
-  result[1] = updatedPagingInfo
-
 proc findMessages(w: WakuStore, query: HistoryQuery): HistoryResponse =
   result = HistoryResponse(messages: newSeq[WakuMessage]())
-<<<<<<< HEAD
-=======
-  # data holds IndexedWakuMessage whose topics match the query
-  var data = w.messages.filterIt(it.msg.contentTopic in query.topics)  
-  
-  # perform pagination
-  (result.messages, result.pagingInfo)= paginateWithoutIndex(data, query.pagingInfo)
-
->>>>>>> ea5f9993
 
   if isNil(w.store):
     return
@@ -324,44 +223,6 @@
 # @TODO THIS SHOULD PROBABLY BE AN ADD FUNCTION AND APPEND THE PEER TO AN ARRAY
 proc setPeer*(ws: WakuStore, peer: PeerInfo) =
   ws.peers.add(HistoryPeer(peerInfo: peer))
-
-<<<<<<< HEAD
-=======
-proc subscription*(proto: WakuStore): MessageNotificationSubscription =
-  ## The filter function returns the pubsub filter for the node.
-  ## This is used to pipe messages into the storage, therefore
-  ## the filter should be used by the component that receives
-  ## new messages.
-  proc handle(topic: string, msg: WakuMessage) {.async.} =
-    let index = msg.computeIndex()
-    proto.messages.add(IndexedWakuMessage(msg: msg, index: index))
-    
-
-  MessageNotificationSubscription.init(@[], handle)
-
->>>>>>> ea5f9993
-proc query*(w: WakuStore, query: HistoryQuery, handler: QueryHandlerFunc) {.async, gcsafe.} =
-  # @TODO We need to be more stratigic about which peers we dial. Right now we just set one on the service.
-  # Ideally depending on the query and our set  of peers we take a subset of ideal peers.
-  # This will require us to check for various factors such as:
-  #  - which topics they track
-  #  - latency?
-  #  - default store peer?
-
-  let peer = w.peers[0]
-  let conn = await w.switch.dial(peer.peerInfo.peerId, peer.peerInfo.addrs, WakuStoreCodec)
-
-  await conn.writeLP(HistoryRPC(requestId: generateRequestId(w.rng),
-      query: query).encode().buffer)
-
-  var message = await conn.readLp(64*1024)
-  let response = HistoryRPC.init(message)
-
-  if response.isErr:
-    error "failed to decode response"
-    return
-
-  handler(response.value.response)
 
 proc subscription*(proto: WakuStore): MessageNotificationSubscription =
   ## The filter function returns the pubsub filter for the node.
@@ -374,4 +235,27 @@
 
     discard proto.store.put(msg)
 
-  MessageNotificationSubscription.init(@[], handle)+  MessageNotificationSubscription.init(@[], handle)
+
+proc query*(w: WakuStore, query: HistoryQuery, handler: QueryHandlerFunc) {.async, gcsafe.} =
+  # @TODO We need to be more stratigic about which peers we dial. Right now we just set one on the service.
+  # Ideally depending on the query and our set  of peers we take a subset of ideal peers.
+  # This will require us to check for various factors such as:
+  #  - which topics they track
+  #  - latency?
+  #  - default store peer?
+
+  let peer = w.peers[0]
+  let conn = await w.switch.dial(peer.peerInfo.peerId, peer.peerInfo.addrs, WakuStoreCodec)
+
+  await conn.writeLP(HistoryRPC(requestId: generateRequestId(w.rng),
+      query: query).encode().buffer)
+
+  var message = await conn.readLp(64*1024)
+  let response = HistoryRPC.init(message)
+
+  if response.isErr:
+    error "failed to decode response"
+    return
+
+  handler(response.value.response)