import tables, std/options
<<<<<<< HEAD
import ../waku_lightpush_legacy/rpc
=======
import waku/waku_lightpush/rpc
import libp2p/peerid
>>>>>>> f60bd311

type
  ResponseQuality* = enum
    BadResponse
    GoodResponse

  # Encode reputation indicator as Option[bool]:
  #   some(true)  => GoodRep
  #   some(false) => BadRep
  #   none(bool)  => unknown / not set
  ReputationManager* = ref object
    reputationOf*: Table[PeerId, Option[bool]]

proc init*(T: type ReputationManager): ReputationManager =
  return ReputationManager(reputationOf: initTable[PeerId, Option[bool]]())

proc setReputation*(
    manager: var ReputationManager, peer: PeerId, repValue: Option[bool]
) =
  manager.reputationOf[peer] = repValue

proc getReputation*(manager: ReputationManager, peer: PeerId): Option[bool] =
  if peer in manager.reputationOf:
    result = manager.reputationOf[peer]
  else:
    result = none(bool)

# Evaluate the quality of a PushResponse by checking its isSuccess field
proc evaluateResponse*(response: PushResponse): ResponseQuality =
  if response.isSuccess:
    return GoodResponse
  else:
    return BadResponse

# Update reputation of the peer based on the quality of the response
proc updateReputationFromResponse*(
    manager: var ReputationManager, peer: PeerId, response: PushResponse
) =
  let respQuality = evaluateResponse(response)
  case respQuality
  of BadResponse:
    manager.setReputation(peer, some(false)) # false => BadRep
  of GoodResponse:
    manager.setReputation(peer, some(true)) # true  => GoodRep<|MERGE_RESOLUTION|>--- conflicted
+++ resolved
@@ -1,10 +1,6 @@
 import tables, std/options
-<<<<<<< HEAD
-import ../waku_lightpush_legacy/rpc
-=======
-import waku/waku_lightpush/rpc
+import ../waku_lightpush/[rpc, common]
 import libp2p/peerid
->>>>>>> f60bd311
 
 type
   ResponseQuality* = enum
@@ -32,16 +28,16 @@
   else:
     result = none(bool)
 
-# Evaluate the quality of a PushResponse by checking its isSuccess field
-proc evaluateResponse*(response: PushResponse): ResponseQuality =
-  if response.isSuccess:
+# Evaluate the quality of a LightPushResponse by checking its status code
+proc evaluateResponse*(response: LightPushResponse): ResponseQuality =
+  if response.statusCode == LightpushStatusCode.SUCCESS.uint32:
     return GoodResponse
   else:
     return BadResponse
 
 # Update reputation of the peer based on the quality of the response
 proc updateReputationFromResponse*(
-    manager: var ReputationManager, peer: PeerId, response: PushResponse
+    manager: var ReputationManager, peer: PeerId, response: LightPushResponse
 ) =
   let respQuality = evaluateResponse(response)
   case respQuality
