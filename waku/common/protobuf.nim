# Extensions for libp2p's protobuf library implementation

when (NimMajor, NimMinor) < (1, 4):
  {.push raises: [Defect].}
else:
  {.push raises: [].}

import
  std/options,
  libp2p/protobuf/minprotobuf,
  libp2p/varint
 
export
  minprotobuf,
  varint


proc write3*(proto: var ProtoBuffer, field: int, value: auto) =
  when value is Option:
    if value.isSome():
      proto.write(field, value.get())
<<<<<<< HEAD
=======
  elif value is bool:
    proto.write(field, zint(value))
>>>>>>> e85b5cba
  else:
    proto.write(field, value)

proc finish3*(proto: var ProtoBuffer) =
  if proto.buffer.len > 0:
    proto.finish()
  else:
    proto.offset = 0

proc `==`*(a: zint64, b: zint64): bool =
  int64(a) == int64(b)<|MERGE_RESOLUTION|>--- conflicted
+++ resolved
@@ -19,11 +19,8 @@
   when value is Option:
     if value.isSome():
       proto.write(field, value.get())
-<<<<<<< HEAD
-=======
   elif value is bool:
     proto.write(field, zint(value))
->>>>>>> e85b5cba
   else:
     proto.write(field, value)
 
