--- conflicted
+++ resolved
@@ -200,19 +200,11 @@
                                                Port(uint16(conf.udpPort) + conf.portsShift))
 
   let
-<<<<<<< HEAD
-    bridge = WakuBridge.new(nodev1Key = conf.nodekeyv1_depr,  # @TODO remove deprecated config item
-                            nodev1Address = nodev1Address,
-                            powRequirement = conf.wakuPow,
-                            rng = rng,
-                            nodev2Key = conf.nodekeyv2_depr, # @TODO remove deprecated config item
-=======
     bridge = WakuBridge.new(nodev1Key = conf.nodekeyV1,
                             nodev1Address = nodev1Address,
                             powRequirement = conf.wakuPow,
                             rng = rng,
                             nodev2Key = conf.nodekeyV2,
->>>>>>> 1ae76720
                             nodev2BindIp = conf.listenAddress, nodev2BindPort = Port(uint16(conf.libp2pTcpPort) + conf.portsShift),
                             nodev2ExtIp = nodev2ExtIp, nodev2ExtPort = nodev2ExtPort)
   
@@ -220,14 +212,6 @@
 
   # Now load rest of config
   # Optionally direct connect nodev1 with a set of nodes
-<<<<<<< HEAD
-  # @TODO remove deprecated config items
-  if conf.staticnodesv1_depr.len > 0: connectToNodes(bridge.nodev1, conf.staticnodesv1_depr)
-  elif conf.fleetv1_depr == prod: connectToNodes(bridge.nodev1, WhisperNodes)
-  elif conf.fleetv1_depr == staging: connectToNodes(bridge.nodev1, WhisperNodesStaging)
-  elif conf.fleetv1_depr == test: connectToNodes(bridge.nodev1, WhisperNodesTest)
-=======
->>>>>>> 1ae76720
 
   if conf.staticnodesV1.len > 0: connectToNodes(bridge.nodev1, conf.staticnodesV1)
   elif conf.fleetV1 == prod: connectToNodes(bridge.nodev1, WhisperNodes)
@@ -241,13 +225,7 @@
   if conf.filter:
     mountFilter(bridge.nodev2)
 
-<<<<<<< HEAD
-  if conf.staticnodesv2_depr.len > 0: # @TODO remove deprecated config item
-    waitFor connectToNodes(bridge.nodev2, conf.staticnodesv2_depr)
-  elif conf.staticnodesV2.len > 0:
-=======
   if conf.staticnodesV2.len > 0:
->>>>>>> 1ae76720
     waitFor connectToNodes(bridge.nodev2, conf.staticnodesV2)
 
   if conf.storenode != "":
