import
  confutils, confutils/defs, confutils/std/net, chronicles, chronos,
  libp2p/crypto/[crypto, secp],
  eth/keys

type
  FleetV1* =  enum
    none
    prod
    staging
    test

  WakuNodeConf* = object
    logLevel* {.
      desc: "Sets the log level"
      defaultValue: LogLevel.INFO
      name: "log-level" .}: LogLevel

    listenAddress* {.
      defaultValue: defaultListenAddress(config)
      desc: "Listening address for the LibP2P traffic"
      name: "listen-address"}: ValidIpAddress

    libp2pTcpPort* {.
      desc: "Libp2p TCP listening port (for Waku v2)"
      defaultValue: 9000
      name: "libp2p-tcp-port" .}: uint16

    devp2pTcpPort* {.
      desc: "Devp2p TCP listening port (for Waku v1)"
      defaultValue: 30303
      name: "devp2p-tcp-port" .}: uint16

    udpPort* {.
      desc: "UDP listening port"
      defaultValue: 9000
      name: "udp-port" .}: uint16

    portsShift* {.
      desc: "Add a shift to all default port numbers"
      defaultValue: 0
      name: "ports-shift" .}: uint16

    nat* {.
      desc: "Specify method to use for determining public address. " &
            "Must be one of: any, none, upnp, pmp, extip:<IP>"
      defaultValue: "any" .}: string

    rpc* {.
      desc: "Enable Waku RPC server"
      defaultValue: false
      name: "rpc" .}: bool

    rpcAddress* {.
      desc: "Listening address of the RPC server",
      defaultValue: ValidIpAddress.init("127.0.0.1")
      name: "rpc-address" }: ValidIpAddress

    rpcPort* {.
      desc: "Listening port of the RPC server"
      defaultValue: 8545
      name: "rpc-port" .}: uint16

    metricsServer* {.
      desc: "Enable the metrics server"
      defaultValue: false
      name: "metrics-server" .}: bool

    metricsServerAddress* {.
      desc: "Listening address of the metrics server"
      defaultValue: ValidIpAddress.init("127.0.0.1")
      name: "metrics-server-address" }: ValidIpAddress

    metricsServerPort* {.
      desc: "Listening HTTP port of the metrics server"
      defaultValue: 8008
      name: "metrics-server-port" .}: uint16

    ### Waku v1 options
<<<<<<< HEAD
    # @TODO: deprecate this item. Name changed from `fleetv1` -> `fleet-v1`
    fleetv1_depr* {.
      desc: "Select the Waku v1 fleet to connect to"
      defaultValue: FleetV1.none
      name: "fleetv1" .}: FleetV1
    
    fleetV1* {.
      desc: "Select the Waku v1 fleet to connect to"
      defaultValue: FleetV1.none
      name: "fleet-v1" .}: FleetV1

    # @TODO: deprecate this item. Name changed from `staticnodev1` -> `staticnodes-v1`
    staticnodesv1_depr* {.
      desc: "Enode URL to directly connect with. Argument may be repeated"
      name: "staticnodev1" .}: seq[string]
    
    staticnodesV1* {.
      desc: "Enode URL to directly connect with. Argument may be repeated"
      name: "staticnode-v1" .}: seq[string]

    # @TODO: deprecate this item. Name changed from `nodekeyv1` -> `node-key-v1`
    nodekeyv1_depr* {.
      desc: "DevP2P node private key as hex",
      # TODO: can the rng be passed in somehow via Load?
      defaultValue: keys.KeyPair.random(keys.newRng()[])
      name: "nodekeyv1" .}: keys.KeyPair
    
    nodekeyV1* {.
      desc: "DevP2P node private key as hex",
      # TODO: can the rng be passed in somehow via Load?
      defaultValue: keys.KeyPair.random(keys.newRng()[])
=======
    
    fleetV1* {.
      desc: "Select the Waku v1 fleet to connect to"
      defaultValue: FleetV1.none
      name: "fleet-v1" .}: FleetV1
    
    staticnodesV1* {.
      desc: "Enode URL to directly connect with. Argument may be repeated"
      name: "staticnode-v1" .}: seq[string]
    
    nodekeyV1* {.
      desc: "DevP2P node private key as hex",
      # TODO: can the rng be passed in somehow via Load?
      defaultValue: keys.KeyPair.random(keys.newRng()[])
>>>>>>> 1ae76720
      name: "nodekey-v1" .}: keys.KeyPair

    wakuPow* {.
      desc: "PoW requirement of Waku node.",
      defaultValue: 0.002
      name: "waku-pow" .}: float64

    ### Waku v2 options
<<<<<<< HEAD
    # @TODO: deprecate this item. Name changed from `staticnodev2` -> `staticnodes-v2`
    staticnodesv2_depr* {.
      desc: "Multiaddr of peer to directly connect with. Argument may be repeated"
      name: "staticnodev2" }: seq[string]
    
    staticnodesV2* {.
      desc: "Multiaddr of peer to directly connect with. Argument may be repeated"
      name: "staticnode-v2" }: seq[string]

    # @TODO: deprecate this item. Name changed from `nodekeyv2` -> `node-key-v2`
    nodekeyv2_depr* {.
      desc: "P2P node private key as hex"
      defaultValue: crypto.PrivateKey.random(Secp256k1, keys.newRng()[]).tryGet()
      name: "nodekeyv2" }: crypto.PrivateKey
    
    nodekeyV2* {.
      desc: "P2P node private key as hex"
      defaultValue: crypto.PrivateKey.random(Secp256k1, keys.newRng()[]).tryGet()
=======

    staticnodesV2* {.
      desc: "Multiaddr of peer to directly connect with. Argument may be repeated"
      name: "staticnode-v2" }: seq[string]

    nodekeyV2* {.
      desc: "P2P node private key as hex"
      defaultValue: crypto.PrivateKey.random(Secp256k1, keys.newRng()[]).tryGet()
>>>>>>> 1ae76720
      name: "nodekey-v2" }: crypto.PrivateKey

    topics* {.
      desc: "Default topics to subscribe to (space separated list)"
      defaultValue: "/waku/2/default-waku/proto"
      name: "topics" .}: string

    store* {.
      desc: "Flag whether to start store protocol",
      defaultValue: true
      name: "store" }: bool

    filter* {.
      desc: "Flag whether to start filter protocol",
      defaultValue: false
      name: "filter" }: bool

    relay* {.
      desc: "Flag whether to start relay protocol",
      defaultValue: true
      name: "relay" }: bool

    storenode* {.
      desc: "Multiaddr of peer to connect with for waku store protocol"
      defaultValue: ""
      name: "storenode" }: string

    filternode* {.
      desc: "Multiaddr of peer to connect with for waku filter protocol"
      defaultValue: ""
      name: "filternode" }: string

proc parseCmdArg*(T: type keys.KeyPair, p: TaintedString): T =
  try:
    let privkey = keys.PrivateKey.fromHex(string(p)).tryGet()
    result = privkey.toKeyPair()
  except CatchableError:
    raise newException(ConfigurationError, "Invalid private key")

proc completeCmdArg*(T: type keys.KeyPair, val: TaintedString): seq[string] =
  return @[]

proc parseCmdArg*(T: type crypto.PrivateKey, p: TaintedString): T =
  let key = SkPrivateKey.init(p)
  if key.isOk():
    crypto.PrivateKey(scheme: Secp256k1, skkey: key.get())
  else:
    raise newException(ConfigurationError, "Invalid private key")

proc completeCmdArg*(T: type crypto.PrivateKey, val: TaintedString): seq[string] =
  return @[]

proc parseCmdArg*(T: type ValidIpAddress, p: TaintedString): T =
  try:
    result = ValidIpAddress.init(p)
  except CatchableError:
    raise newException(ConfigurationError, "Invalid IP address")

proc completeCmdArg*(T: type ValidIpAddress, val: TaintedString): seq[string] =
  return @[]

func defaultListenAddress*(conf: WakuNodeConf): ValidIpAddress =
  (static ValidIpAddress.init("0.0.0.0"))<|MERGE_RESOLUTION|>--- conflicted
+++ resolved
@@ -77,39 +77,6 @@
       name: "metrics-server-port" .}: uint16
 
     ### Waku v1 options
-<<<<<<< HEAD
-    # @TODO: deprecate this item. Name changed from `fleetv1` -> `fleet-v1`
-    fleetv1_depr* {.
-      desc: "Select the Waku v1 fleet to connect to"
-      defaultValue: FleetV1.none
-      name: "fleetv1" .}: FleetV1
-    
-    fleetV1* {.
-      desc: "Select the Waku v1 fleet to connect to"
-      defaultValue: FleetV1.none
-      name: "fleet-v1" .}: FleetV1
-
-    # @TODO: deprecate this item. Name changed from `staticnodev1` -> `staticnodes-v1`
-    staticnodesv1_depr* {.
-      desc: "Enode URL to directly connect with. Argument may be repeated"
-      name: "staticnodev1" .}: seq[string]
-    
-    staticnodesV1* {.
-      desc: "Enode URL to directly connect with. Argument may be repeated"
-      name: "staticnode-v1" .}: seq[string]
-
-    # @TODO: deprecate this item. Name changed from `nodekeyv1` -> `node-key-v1`
-    nodekeyv1_depr* {.
-      desc: "DevP2P node private key as hex",
-      # TODO: can the rng be passed in somehow via Load?
-      defaultValue: keys.KeyPair.random(keys.newRng()[])
-      name: "nodekeyv1" .}: keys.KeyPair
-    
-    nodekeyV1* {.
-      desc: "DevP2P node private key as hex",
-      # TODO: can the rng be passed in somehow via Load?
-      defaultValue: keys.KeyPair.random(keys.newRng()[])
-=======
     
     fleetV1* {.
       desc: "Select the Waku v1 fleet to connect to"
@@ -124,7 +91,6 @@
       desc: "DevP2P node private key as hex",
       # TODO: can the rng be passed in somehow via Load?
       defaultValue: keys.KeyPair.random(keys.newRng()[])
->>>>>>> 1ae76720
       name: "nodekey-v1" .}: keys.KeyPair
 
     wakuPow* {.
@@ -133,26 +99,6 @@
       name: "waku-pow" .}: float64
 
     ### Waku v2 options
-<<<<<<< HEAD
-    # @TODO: deprecate this item. Name changed from `staticnodev2` -> `staticnodes-v2`
-    staticnodesv2_depr* {.
-      desc: "Multiaddr of peer to directly connect with. Argument may be repeated"
-      name: "staticnodev2" }: seq[string]
-    
-    staticnodesV2* {.
-      desc: "Multiaddr of peer to directly connect with. Argument may be repeated"
-      name: "staticnode-v2" }: seq[string]
-
-    # @TODO: deprecate this item. Name changed from `nodekeyv2` -> `node-key-v2`
-    nodekeyv2_depr* {.
-      desc: "P2P node private key as hex"
-      defaultValue: crypto.PrivateKey.random(Secp256k1, keys.newRng()[]).tryGet()
-      name: "nodekeyv2" }: crypto.PrivateKey
-    
-    nodekeyV2* {.
-      desc: "P2P node private key as hex"
-      defaultValue: crypto.PrivateKey.random(Secp256k1, keys.newRng()[]).tryGet()
-=======
 
     staticnodesV2* {.
       desc: "Multiaddr of peer to directly connect with. Argument may be repeated"
@@ -161,7 +107,6 @@
     nodekeyV2* {.
       desc: "P2P node private key as hex"
       defaultValue: crypto.PrivateKey.random(Secp256k1, keys.newRng()[]).tryGet()
->>>>>>> 1ae76720
       name: "nodekey-v2" }: crypto.PrivateKey
 
     topics* {.
