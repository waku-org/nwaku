import
  health_monitor/[node_health_monitor, protocol_health, online_monitor, health_status]

<<<<<<< HEAD
import std/[options, sets], chronos, libp2p/protocols/rendezvous

import waku_node, ../waku_rln_relay, ../waku_relay, ./peer_manager

type
  HealthStatus* = enum
    INITIALIZING
    SYNCHRONIZING
    READY
    NOT_READY
    NOT_MOUNTED
    SHUTTING_DOWN

  ProtocolHealth* = object
    protocol*: string
    health*: HealthStatus
    desc*: Option[string] ## describes why a certain protocol is considered `NOT_READY`

  HealthReport* = object
    nodeHealth*: HealthStatus
    protocolsHealth*: seq[ProtocolHealth]

  WakuNodeHealthMonitor* = ref object
    nodeHealth: HealthStatus
    node: Option[WakuNode]

proc `$`*(t: HealthStatus): string =
  result =
    case t
    of INITIALIZING: "Initializing"
    of SYNCHRONIZING: "Synchronizing"
    of READY: "Ready"
    of NOT_READY: "Not Ready"
    of NOT_MOUNTED: "Not Mounted"
    of SHUTTING_DOWN: "Shutting Down"

proc init*(
    t: typedesc[HealthStatus], strRep: string
): HealthStatus {.raises: [ValueError].} =
  case strRep
  of "Initializing":
    return HealthStatus.INITIALIZING
  of "Synchronizing":
    return HealthStatus.SYNCHRONIZING
  of "Ready":
    return HealthStatus.READY
  of "Not Ready":
    return HealthStatus.NOT_READY
  of "Not Mounted":
    return HealthStatus.NOT_MOUNTED
  of "Shutting Down":
    return HealthStatus.SHUTTING_DOWN
  else:
    raise newException(ValueError, "Invalid HealthStatus string representation")

proc init*(p: typedesc[ProtocolHealth], protocol: string): ProtocolHealth =
  let p = ProtocolHealth(
    protocol: protocol, health: HealthStatus.NOT_MOUNTED, desc: none[string]()
  )
  return p

proc notReady(p: var ProtocolHealth, desc: string): ProtocolHealth =
  p.health = HealthStatus.NOT_READY
  p.desc = some(desc)
  return p

proc ready(p: var ProtocolHealth): ProtocolHealth =
  p.health = HealthStatus.READY
  p.desc = none[string]()
  return p

proc notMounted(p: var ProtocolHealth): ProtocolHealth =
  p.health = HealthStatus.NOT_MOUNTED
  p.desc = none[string]()
  return p

proc synchronizing(p: var ProtocolHealth): ProtocolHealth =
  p.health = HealthStatus.SYNCHRONIZING
  p.desc = none[string]()
  return p

proc initializing(p: var ProtocolHealth): ProtocolHealth =
  p.health = HealthStatus.INITIALIZING
  p.desc = none[string]()
  return p

proc shuttingDown(p: var ProtocolHealth): ProtocolHealth =
  p.health = HealthStatus.SHUTTING_DOWN
  p.desc = none[string]()
  return p

const FutIsReadyTimout = 5.seconds

proc getRelayHealth(hm: WakuNodeHealthMonitor): ProtocolHealth =
  var p = ProtocolHealth.init("Relay")
  if hm.node.get().wakuRelay == nil:
    return p.notMounted()

  let relayPeers = hm.node
    .get().wakuRelay
    .getConnectedPubSubPeers(pubsubTopic = "").valueOr:
      return p.notMounted()

  if relayPeers.len() == 0:
    return p.notReady("No connected peers")

  return p.ready()

proc getRlnRelayHealth(hm: WakuNodeHealthMonitor): Future[ProtocolHealth] {.async.} =
  var p = ProtocolHealth.init("Rln Relay")
  if hm.node.get().wakuRlnRelay.isNil():
    return p.notMounted()

  let isReadyStateFut = hm.node.get().wakuRlnRelay.isReady()
  if not await isReadyStateFut.withTimeout(FutIsReadyTimout):
    return p.notReady("Ready state check timed out")

  try:
    if not isReadyStateFut.completed():
      return p.notReady("Ready state check timed out")
    elif isReadyStateFut.read():
      return p.ready()

    return p.synchronizing()
  except:
    error "exception reading state: " & getCurrentExceptionMsg()
    return p.notReady("State cannot be determined")

proc getLightpushHealth(
    hm: WakuNodeHealthMonitor, relayHealth: HealthStatus
): ProtocolHealth =
  var p = ProtocolHealth.init("Lightpush")
  if hm.node.get().wakuLightPush == nil:
    return p.notMounted()

  if relayHealth == HealthStatus.READY:
    return p.ready()

  return p.notReady("Node has no relay peers to fullfill push requests")

proc getLightpushClientHealth(
    hm: WakuNodeHealthMonitor, relayHealth: HealthStatus
): ProtocolHealth =
  var p = ProtocolHealth.init("Lightpush Client")
  if hm.node.get().wakuLightpushClient == nil:
    return p.notMounted()

  let selfServiceAvailable =
    hm.node.get().wakuLightPush != nil and relayHealth == HealthStatus.READY
  let servicePeerAvailable =
    hm.node.get().peerManager.selectPeer(WakuLightPushCodec).isSome()

  if selfServiceAvailable or servicePeerAvailable:
    return p.ready()

  return p.notReady("No Lightpush service peer available yet")

proc getLegacyLightpushHealth(
    hm: WakuNodeHealthMonitor, relayHealth: HealthStatus
): ProtocolHealth =
  var p = ProtocolHealth.init("Legacy Lightpush")
  if hm.node.get().wakuLegacyLightPush == nil:
    return p.notMounted()

  if relayHealth == HealthStatus.READY:
    return p.ready()

  return p.notReady("Node has no relay peers to fullfill push requests")

proc getLegacyLightpushClientHealth(
    hm: WakuNodeHealthMonitor, relayHealth: HealthStatus
): ProtocolHealth =
  var p = ProtocolHealth.init("Legacy Lightpush Client")
  if hm.node.get().wakuLegacyLightpushClient == nil:
    return p.notMounted()

  if (hm.node.get().wakuLegacyLightPush != nil and relayHealth == HealthStatus.READY) or
      hm.node.get().peerManager.selectPeer(WakuLegacyLightPushCodec).isSome():
    return p.ready()

  return p.notReady("No Lightpush service peer available yet")

proc getFilterHealth(
    hm: WakuNodeHealthMonitor, relayHealth: HealthStatus
): ProtocolHealth =
  var p = ProtocolHealth.init("Filter")
  if hm.node.get().wakuFilter == nil:
    return p.notMounted()

  if relayHealth == HealthStatus.READY:
    return p.ready()

  return p.notReady("Relay is not ready, filter will not be able to sort out messages")

proc getFilterClientHealth(
    hm: WakuNodeHealthMonitor, relayHealth: HealthStatus
): ProtocolHealth =
  var p = ProtocolHealth.init("Filter Client")
  if hm.node.get().wakuFilterClient == nil:
    return p.notMounted()

  if hm.node.get().peerManager.selectPeer(WakuFilterSubscribeCodec).isSome():
    return p.ready()

  return p.notReady("No Filter service peer available yet")

proc getStoreHealth(hm: WakuNodeHealthMonitor): ProtocolHealth =
  var p = ProtocolHealth.init("Store")
  if hm.node.get().wakuStore == nil:
    return p.notMounted()

  return p.ready()

proc getStoreClientHealth(hm: WakuNodeHealthMonitor): ProtocolHealth =
  var p = ProtocolHealth.init("Store Client")
  if hm.node.get().wakuStoreClient == nil:
    return p.notMounted()

  if hm.node.get().peerManager.selectPeer(WakuStoreCodec).isSome() or
      hm.node.get().wakuStore != nil:
    return p.ready()

  return p.notReady(
    "No Store service peer available yet, neither Store service set up for the node"
  )

proc getLegacyStoreHealth(hm: WakuNodeHealthMonitor): ProtocolHealth =
  var p = ProtocolHealth.init("Legacy Store")
  if hm.node.get().wakuLegacyStore == nil:
    return p.notMounted()

  return p.ready()

proc getLegacyStoreClientHealth(hm: WakuNodeHealthMonitor): ProtocolHealth =
  var p = ProtocolHealth.init("Legacy Store Client")
  if hm.node.get().wakuLegacyStoreClient == nil:
    return p.notMounted()

  if hm.node.get().peerManager.selectPeer(WakuLegacyStoreCodec).isSome() or
      hm.node.get().wakuLegacyStore != nil:
    return p.ready()

  return p.notReady(
    "No Legacy Store service peers are available yet, neither Store service set up for the node"
  )

proc getPeerExchangeHealth(hm: WakuNodeHealthMonitor): ProtocolHealth =
  var p = ProtocolHealth.init("Peer Exchange")
  if hm.node.get().wakuPeerExchange == nil:
    return p.notMounted()

  return p.ready()

proc getRendezvousHealth(hm: WakuNodeHealthMonitor): ProtocolHealth =
  var p = ProtocolHealth.init("Rendezvous")
  if hm.node.get().wakuRendezvous == nil:
    return p.notMounted()

  if hm.node.get().peerManager.switch.peerStore.peers(RendezVousCodec).len() == 0:
    return p.notReady("No Rendezvous peers are available yet")

  return p.ready()

proc getNodeHealthReport*(hm: WakuNodeHealthMonitor): Future[HealthReport] {.async.} =
  var report: HealthReport
  report.nodeHealth = hm.nodeHealth

  if hm.node.isSome():
    let relayHealth = hm.getRelayHealth()
    report.protocolsHealth.add(relayHealth)
    report.protocolsHealth.add(await hm.getRlnRelayHealth())
    report.protocolsHealth.add(hm.getLightpushHealth(relayHealth.health))
    report.protocolsHealth.add(hm.getLegacyLightpushHealth(relayHealth.health))
    report.protocolsHealth.add(hm.getFilterHealth(relayHealth.health))
    report.protocolsHealth.add(hm.getStoreHealth())
    report.protocolsHealth.add(hm.getLegacyStoreHealth())
    report.protocolsHealth.add(hm.getPeerExchangeHealth())
    report.protocolsHealth.add(hm.getRendezvousHealth())

    report.protocolsHealth.add(hm.getLightpushClientHealth(relayHealth.health))
    report.protocolsHealth.add(hm.getLegacyLightpushClientHealth(relayHealth.health))
    report.protocolsHealth.add(hm.getStoreClientHealth())
    report.protocolsHealth.add(hm.getLegacyStoreClientHealth())
    report.protocolsHealth.add(hm.getFilterClientHealth(relayHealth.health))
  return report

proc setNode*(hm: WakuNodeHealthMonitor, node: WakuNode) =
  hm.node = some(node)

proc setOverallHealth*(hm: WakuNodeHealthMonitor, health: HealthStatus) =
  hm.nodeHealth = health
=======
export node_health_monitor, protocol_health, online_monitor, health_status
>>>>>>> b9a4d770
<|MERGE_RESOLUTION|>--- conflicted
+++ resolved
@@ -1,298 +1,4 @@
 import
   health_monitor/[node_health_monitor, protocol_health, online_monitor, health_status]
 
-<<<<<<< HEAD
-import std/[options, sets], chronos, libp2p/protocols/rendezvous
-
-import waku_node, ../waku_rln_relay, ../waku_relay, ./peer_manager
-
-type
-  HealthStatus* = enum
-    INITIALIZING
-    SYNCHRONIZING
-    READY
-    NOT_READY
-    NOT_MOUNTED
-    SHUTTING_DOWN
-
-  ProtocolHealth* = object
-    protocol*: string
-    health*: HealthStatus
-    desc*: Option[string] ## describes why a certain protocol is considered `NOT_READY`
-
-  HealthReport* = object
-    nodeHealth*: HealthStatus
-    protocolsHealth*: seq[ProtocolHealth]
-
-  WakuNodeHealthMonitor* = ref object
-    nodeHealth: HealthStatus
-    node: Option[WakuNode]
-
-proc `$`*(t: HealthStatus): string =
-  result =
-    case t
-    of INITIALIZING: "Initializing"
-    of SYNCHRONIZING: "Synchronizing"
-    of READY: "Ready"
-    of NOT_READY: "Not Ready"
-    of NOT_MOUNTED: "Not Mounted"
-    of SHUTTING_DOWN: "Shutting Down"
-
-proc init*(
-    t: typedesc[HealthStatus], strRep: string
-): HealthStatus {.raises: [ValueError].} =
-  case strRep
-  of "Initializing":
-    return HealthStatus.INITIALIZING
-  of "Synchronizing":
-    return HealthStatus.SYNCHRONIZING
-  of "Ready":
-    return HealthStatus.READY
-  of "Not Ready":
-    return HealthStatus.NOT_READY
-  of "Not Mounted":
-    return HealthStatus.NOT_MOUNTED
-  of "Shutting Down":
-    return HealthStatus.SHUTTING_DOWN
-  else:
-    raise newException(ValueError, "Invalid HealthStatus string representation")
-
-proc init*(p: typedesc[ProtocolHealth], protocol: string): ProtocolHealth =
-  let p = ProtocolHealth(
-    protocol: protocol, health: HealthStatus.NOT_MOUNTED, desc: none[string]()
-  )
-  return p
-
-proc notReady(p: var ProtocolHealth, desc: string): ProtocolHealth =
-  p.health = HealthStatus.NOT_READY
-  p.desc = some(desc)
-  return p
-
-proc ready(p: var ProtocolHealth): ProtocolHealth =
-  p.health = HealthStatus.READY
-  p.desc = none[string]()
-  return p
-
-proc notMounted(p: var ProtocolHealth): ProtocolHealth =
-  p.health = HealthStatus.NOT_MOUNTED
-  p.desc = none[string]()
-  return p
-
-proc synchronizing(p: var ProtocolHealth): ProtocolHealth =
-  p.health = HealthStatus.SYNCHRONIZING
-  p.desc = none[string]()
-  return p
-
-proc initializing(p: var ProtocolHealth): ProtocolHealth =
-  p.health = HealthStatus.INITIALIZING
-  p.desc = none[string]()
-  return p
-
-proc shuttingDown(p: var ProtocolHealth): ProtocolHealth =
-  p.health = HealthStatus.SHUTTING_DOWN
-  p.desc = none[string]()
-  return p
-
-const FutIsReadyTimout = 5.seconds
-
-proc getRelayHealth(hm: WakuNodeHealthMonitor): ProtocolHealth =
-  var p = ProtocolHealth.init("Relay")
-  if hm.node.get().wakuRelay == nil:
-    return p.notMounted()
-
-  let relayPeers = hm.node
-    .get().wakuRelay
-    .getConnectedPubSubPeers(pubsubTopic = "").valueOr:
-      return p.notMounted()
-
-  if relayPeers.len() == 0:
-    return p.notReady("No connected peers")
-
-  return p.ready()
-
-proc getRlnRelayHealth(hm: WakuNodeHealthMonitor): Future[ProtocolHealth] {.async.} =
-  var p = ProtocolHealth.init("Rln Relay")
-  if hm.node.get().wakuRlnRelay.isNil():
-    return p.notMounted()
-
-  let isReadyStateFut = hm.node.get().wakuRlnRelay.isReady()
-  if not await isReadyStateFut.withTimeout(FutIsReadyTimout):
-    return p.notReady("Ready state check timed out")
-
-  try:
-    if not isReadyStateFut.completed():
-      return p.notReady("Ready state check timed out")
-    elif isReadyStateFut.read():
-      return p.ready()
-
-    return p.synchronizing()
-  except:
-    error "exception reading state: " & getCurrentExceptionMsg()
-    return p.notReady("State cannot be determined")
-
-proc getLightpushHealth(
-    hm: WakuNodeHealthMonitor, relayHealth: HealthStatus
-): ProtocolHealth =
-  var p = ProtocolHealth.init("Lightpush")
-  if hm.node.get().wakuLightPush == nil:
-    return p.notMounted()
-
-  if relayHealth == HealthStatus.READY:
-    return p.ready()
-
-  return p.notReady("Node has no relay peers to fullfill push requests")
-
-proc getLightpushClientHealth(
-    hm: WakuNodeHealthMonitor, relayHealth: HealthStatus
-): ProtocolHealth =
-  var p = ProtocolHealth.init("Lightpush Client")
-  if hm.node.get().wakuLightpushClient == nil:
-    return p.notMounted()
-
-  let selfServiceAvailable =
-    hm.node.get().wakuLightPush != nil and relayHealth == HealthStatus.READY
-  let servicePeerAvailable =
-    hm.node.get().peerManager.selectPeer(WakuLightPushCodec).isSome()
-
-  if selfServiceAvailable or servicePeerAvailable:
-    return p.ready()
-
-  return p.notReady("No Lightpush service peer available yet")
-
-proc getLegacyLightpushHealth(
-    hm: WakuNodeHealthMonitor, relayHealth: HealthStatus
-): ProtocolHealth =
-  var p = ProtocolHealth.init("Legacy Lightpush")
-  if hm.node.get().wakuLegacyLightPush == nil:
-    return p.notMounted()
-
-  if relayHealth == HealthStatus.READY:
-    return p.ready()
-
-  return p.notReady("Node has no relay peers to fullfill push requests")
-
-proc getLegacyLightpushClientHealth(
-    hm: WakuNodeHealthMonitor, relayHealth: HealthStatus
-): ProtocolHealth =
-  var p = ProtocolHealth.init("Legacy Lightpush Client")
-  if hm.node.get().wakuLegacyLightpushClient == nil:
-    return p.notMounted()
-
-  if (hm.node.get().wakuLegacyLightPush != nil and relayHealth == HealthStatus.READY) or
-      hm.node.get().peerManager.selectPeer(WakuLegacyLightPushCodec).isSome():
-    return p.ready()
-
-  return p.notReady("No Lightpush service peer available yet")
-
-proc getFilterHealth(
-    hm: WakuNodeHealthMonitor, relayHealth: HealthStatus
-): ProtocolHealth =
-  var p = ProtocolHealth.init("Filter")
-  if hm.node.get().wakuFilter == nil:
-    return p.notMounted()
-
-  if relayHealth == HealthStatus.READY:
-    return p.ready()
-
-  return p.notReady("Relay is not ready, filter will not be able to sort out messages")
-
-proc getFilterClientHealth(
-    hm: WakuNodeHealthMonitor, relayHealth: HealthStatus
-): ProtocolHealth =
-  var p = ProtocolHealth.init("Filter Client")
-  if hm.node.get().wakuFilterClient == nil:
-    return p.notMounted()
-
-  if hm.node.get().peerManager.selectPeer(WakuFilterSubscribeCodec).isSome():
-    return p.ready()
-
-  return p.notReady("No Filter service peer available yet")
-
-proc getStoreHealth(hm: WakuNodeHealthMonitor): ProtocolHealth =
-  var p = ProtocolHealth.init("Store")
-  if hm.node.get().wakuStore == nil:
-    return p.notMounted()
-
-  return p.ready()
-
-proc getStoreClientHealth(hm: WakuNodeHealthMonitor): ProtocolHealth =
-  var p = ProtocolHealth.init("Store Client")
-  if hm.node.get().wakuStoreClient == nil:
-    return p.notMounted()
-
-  if hm.node.get().peerManager.selectPeer(WakuStoreCodec).isSome() or
-      hm.node.get().wakuStore != nil:
-    return p.ready()
-
-  return p.notReady(
-    "No Store service peer available yet, neither Store service set up for the node"
-  )
-
-proc getLegacyStoreHealth(hm: WakuNodeHealthMonitor): ProtocolHealth =
-  var p = ProtocolHealth.init("Legacy Store")
-  if hm.node.get().wakuLegacyStore == nil:
-    return p.notMounted()
-
-  return p.ready()
-
-proc getLegacyStoreClientHealth(hm: WakuNodeHealthMonitor): ProtocolHealth =
-  var p = ProtocolHealth.init("Legacy Store Client")
-  if hm.node.get().wakuLegacyStoreClient == nil:
-    return p.notMounted()
-
-  if hm.node.get().peerManager.selectPeer(WakuLegacyStoreCodec).isSome() or
-      hm.node.get().wakuLegacyStore != nil:
-    return p.ready()
-
-  return p.notReady(
-    "No Legacy Store service peers are available yet, neither Store service set up for the node"
-  )
-
-proc getPeerExchangeHealth(hm: WakuNodeHealthMonitor): ProtocolHealth =
-  var p = ProtocolHealth.init("Peer Exchange")
-  if hm.node.get().wakuPeerExchange == nil:
-    return p.notMounted()
-
-  return p.ready()
-
-proc getRendezvousHealth(hm: WakuNodeHealthMonitor): ProtocolHealth =
-  var p = ProtocolHealth.init("Rendezvous")
-  if hm.node.get().wakuRendezvous == nil:
-    return p.notMounted()
-
-  if hm.node.get().peerManager.switch.peerStore.peers(RendezVousCodec).len() == 0:
-    return p.notReady("No Rendezvous peers are available yet")
-
-  return p.ready()
-
-proc getNodeHealthReport*(hm: WakuNodeHealthMonitor): Future[HealthReport] {.async.} =
-  var report: HealthReport
-  report.nodeHealth = hm.nodeHealth
-
-  if hm.node.isSome():
-    let relayHealth = hm.getRelayHealth()
-    report.protocolsHealth.add(relayHealth)
-    report.protocolsHealth.add(await hm.getRlnRelayHealth())
-    report.protocolsHealth.add(hm.getLightpushHealth(relayHealth.health))
-    report.protocolsHealth.add(hm.getLegacyLightpushHealth(relayHealth.health))
-    report.protocolsHealth.add(hm.getFilterHealth(relayHealth.health))
-    report.protocolsHealth.add(hm.getStoreHealth())
-    report.protocolsHealth.add(hm.getLegacyStoreHealth())
-    report.protocolsHealth.add(hm.getPeerExchangeHealth())
-    report.protocolsHealth.add(hm.getRendezvousHealth())
-
-    report.protocolsHealth.add(hm.getLightpushClientHealth(relayHealth.health))
-    report.protocolsHealth.add(hm.getLegacyLightpushClientHealth(relayHealth.health))
-    report.protocolsHealth.add(hm.getStoreClientHealth())
-    report.protocolsHealth.add(hm.getLegacyStoreClientHealth())
-    report.protocolsHealth.add(hm.getFilterClientHealth(relayHealth.health))
-  return report
-
-proc setNode*(hm: WakuNodeHealthMonitor, node: WakuNode) =
-  hm.node = some(node)
-
-proc setOverallHealth*(hm: WakuNodeHealthMonitor, health: HealthStatus) =
-  hm.nodeHealth = health
-=======
-export node_health_monitor, protocol_health, online_monitor, health_status
->>>>>>> b9a4d770
+export node_health_monitor, protocol_health, online_monitor, health_status