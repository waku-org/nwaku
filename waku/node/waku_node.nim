when (NimMajor, NimMinor) < (1, 4):
  {.push raises: [Defect].}
else:
  {.push raises: [].}

import
  std/[hashes, options, sugar, tables, strutils, sequtils, os, net],
  chronos,
  chronicles,
  metrics,
  stew/results,
  stew/byteutils,
  eth/keys,
  nimcrypto,
  bearssl/rand,
  eth/p2p/discoveryv5/enr,
  libp2p/crypto/crypto,
  libp2p/protocols/ping,
  libp2p/protocols/pubsub/gossipsub,
  libp2p/protocols/pubsub/rpc/messages,
  libp2p/protocols/connectivity/autonat/client,
  libp2p/protocols/connectivity/autonat/service,
  libp2p/protocols/rendezvous,
  libp2p/builders,
  libp2p/transports/transport,
  libp2p/transports/tcptransport,
  libp2p/transports/wstransport
import
  ../waku_core,
  ../waku_core/topics/sharding,
  ../waku_relay,
  ../waku_archive,
  ../waku_store_legacy/protocol as legacy_store,
  ../waku_store_legacy/client as legacy_store_client,
  ../waku_store_legacy/common as legacy_store_common,
  ../waku_store/protocol as store,
  ../waku_store/client as store_client,
  ../waku_store/common as store_common,
  ../waku_filter_v2,
  ../waku_filter_v2/client as filter_client,
  ../waku_filter_v2/subscriptions as filter_subscriptions,
  ../waku_metadata,
  ../waku_lightpush/client as lightpush_client,
  ../waku_lightpush/common,
  ../waku_lightpush/protocol,
  ../waku_lightpush/self_req_handler,
  ../waku_lightpush/callbacks,
  ../waku_enr,
  ../waku_peer_exchange,
  ../waku_rln_relay,
  ./config,
  ./peer_manager,
  ../common/ratelimit

declarePublicCounter waku_node_messages, "number of messages received", ["type"]
declarePublicHistogram waku_histogram_message_size,
  "message size histogram in kB",
  buckets = [0.0, 5.0, 15.0, 50.0, 75.0, 100.0, 125.0, 150.0, 300.0, 700.0, 1000.0, Inf]

declarePublicGauge waku_version,
  "Waku version info (in git describe format)", ["version"]
declarePublicGauge waku_node_errors, "number of wakunode errors", ["type"]
declarePublicGauge waku_lightpush_peers, "number of lightpush peers"
declarePublicGauge waku_filter_peers, "number of filter peers"
declarePublicGauge waku_store_peers, "number of store peers"
declarePublicGauge waku_px_peers,
  "number of peers (in the node's peerManager) supporting the peer exchange protocol"

logScope:
  topics = "waku node"

# TODO: Move to application instance (e.g., `WakuNode2`)
# Git version in git describe format (defined compile time)
const git_version* {.strdefine.} = "n/a"

# Default clientId
const clientId* = "Nimbus Waku v2 node"

const WakuNodeVersionString* = "version / git commit hash: " & git_version

# key and crypto modules different
type
  # TODO: Move to application instance (e.g., `WakuNode2`)
  WakuInfo* = object # NOTE One for simplicity, can extend later as needed
    listenAddresses*: seq[string]
    enrUri*: string #multiaddrStrings*: seq[string]

  # NOTE based on Eth2Node in NBC eth2_network.nim
  WakuNode* = ref object
    peerManager*: PeerManager
    switch*: Switch
    wakuRelay*: WakuRelay
    wakuArchive*: WakuArchive
    wakuLegacyStore*: legacy_store.WakuStore
    wakuLegacyStoreClient*: legacy_store_client.WakuStoreClient
    wakuStore*: store.WakuStore
    wakuStoreClient*: store_client.WakuStoreClient
    wakuFilter*: waku_filter_v2.WakuFilter
    wakuFilterClient*: filter_client.WakuFilterClient
    wakuRlnRelay*: WakuRLNRelay
    wakuLightPush*: WakuLightPush
    wakuLightpushClient*: WakuLightPushClient
    wakuPeerExchange*: WakuPeerExchange
    wakuMetadata*: WakuMetadata
    wakuSharding*: Sharding
    enr*: enr.Record
    libp2pPing*: Ping
    rng*: ref rand.HmacDrbgContext
    rendezvous*: RendezVous
    announcedAddresses*: seq[MultiAddress]
    started*: bool # Indicates that node has started listening
    topicSubscriptionQueue*: AsyncEventQueue[SubscriptionEvent]
    contentTopicHandlers: Table[ContentTopic, TopicHandler]

proc getAutonatService*(rng: ref HmacDrbgContext): AutonatService =
  ## AutonatService request other peers to dial us back
  ## flagging us as Reachable or NotReachable.
  ## minConfidence is used as threshold to determine the state.
  ## If maxQueueSize > numPeersToAsk past samples are considered
  ## in the calculation.
  let autonatService = AutonatService.new(
    autonatClient = AutonatClient.new(),
    rng = rng,
    scheduleInterval = Opt.some(chronos.seconds(120)),
    askNewConnectedPeers = false,
    numPeersToAsk = 3,
    maxQueueSize = 3,
    minConfidence = 0.7,
  )

  proc statusAndConfidenceHandler(
      networkReachability: NetworkReachability, confidence: Opt[float]
  ): Future[void] {.gcsafe, async.} =
    if confidence.isSome():
      info "Peer reachability status",
        networkReachability = networkReachability, confidence = confidence.get()

  autonatService.statusAndConfidenceHandler(statusAndConfidenceHandler)

  return autonatService

proc new*(
    T: type WakuNode,
    netConfig: NetConfig,
    enr: enr.Record,
    switch: Switch,
    peerManager: PeerManager,
    # TODO: make this argument required after tests are updated
    rng: ref HmacDrbgContext = crypto.newRng(),
): T {.raises: [Defect, LPError, IOError, TLSStreamProtocolError].} =
  ## Creates a Waku Node instance.

  info "Initializing networking", addrs = $netConfig.announcedAddresses

  let queue = newAsyncEventQueue[SubscriptionEvent](0)

  let node = WakuNode(
    peerManager: peerManager,
    switch: switch,
    rng: rng,
    enr: enr,
    announcedAddresses: netConfig.announcedAddresses,
    topicSubscriptionQueue: queue,
  )

  return node

proc peerInfo*(node: WakuNode): PeerInfo =
  node.switch.peerInfo

proc peerId*(node: WakuNode): PeerId =
  node.peerInfo.peerId

# TODO: Move to application instance (e.g., `WakuNode2`)
# TODO: Extend with more relevant info: topics, peers, memory usage, online time, etc
proc info*(node: WakuNode): WakuInfo =
  ## Returns information about the Node, such as what multiaddress it can be reached at.

  let peerInfo = node.switch.peerInfo

  var listenStr: seq[string]
  for address in node.announcedAddresses:
    var fulladdr = $address & "/p2p/" & $peerInfo.peerId
    listenStr &= fulladdr
  let enrUri = node.enr.toUri()
  let wakuInfo = WakuInfo(listenAddresses: listenStr, enrUri: enrUri)
  return wakuInfo

proc connectToNodes*(
    node: WakuNode, nodes: seq[RemotePeerInfo] | seq[string], source = "api"
) {.async.} =
  ## `source` indicates source of node addrs (static config, api call, discovery, etc)
  # NOTE Connects to the node without a give protocol, which automatically creates streams for relay
  await peer_manager.connectToNodes(node.peerManager, nodes, source = source)

## Waku Metadata

proc mountMetadata*(node: WakuNode, clusterId: uint32): Result[void, string] =
  if not node.wakuMetadata.isNil():
    return err("Waku metadata already mounted, skipping")

  let metadata = WakuMetadata.new(clusterId, node.enr, node.topicSubscriptionQueue)

  node.wakuMetadata = metadata
  node.peerManager.wakuMetadata = metadata

  let catchRes = catch:
    node.switch.mount(node.wakuMetadata, protocolMatcher(WakuMetadataCodec))
  if catchRes.isErr():
    return err(catchRes.error.msg)

  return ok()

## Waku Sharding
proc mountSharding*(
    node: WakuNode, clusterId: uint16, shardCount: uint32
): Result[void, string] =
  info "mounting sharding", clusterId = clusterId, shardCount = shardCount
  node.wakuSharding = Sharding(clusterId: clusterId, shardCountGenZero: shardCount)
  return ok()

## Waku relay

proc registerRelayDefaultHandler(node: WakuNode, topic: PubsubTopic) =
  if node.wakuRelay.isSubscribed(topic):
    return

  proc traceHandler(topic: PubsubTopic, msg: WakuMessage) {.async, gcsafe.} =
    notice "waku.relay received",
      my_peer_id = node.peerId,
      pubsubTopic = topic,
      msg_hash = topic.computeMessageHash(msg).to0xHex(),
      receivedTime = getNowInNanosecondTime(),
      payloadSizeBytes = msg.payload.len

    let msgSizeKB = msg.payload.len / 1000

    waku_node_messages.inc(labelValues = ["relay"])
    waku_histogram_message_size.observe(msgSizeKB)

  proc filterHandler(topic: PubsubTopic, msg: WakuMessage) {.async, gcsafe.} =
    if node.wakuFilter.isNil():
      return

    await node.wakuFilter.handleMessage(topic, msg)

  proc archiveHandler(topic: PubsubTopic, msg: WakuMessage) {.async, gcsafe.} =
    if node.wakuArchive.isNil():
      return

    await node.wakuArchive.handleMessage(topic, msg)

  let defaultHandler = proc(
      topic: PubsubTopic, msg: WakuMessage
  ): Future[void] {.async, gcsafe.} =
    await traceHandler(topic, msg)
    await filterHandler(topic, msg)
    await archiveHandler(topic, msg)

  discard node.wakuRelay.subscribe(topic, defaultHandler)

proc subscribe*(
    node: WakuNode, subscription: SubscriptionEvent, handler = none(WakuRelayHandler)
) =
  ## Subscribes to a PubSub or Content topic. Triggers handler when receiving messages on
  ## this topic. WakuRelayHandler is a method that takes a topic and a Waku message.

  if node.wakuRelay.isNil():
    error "Invalid API call to `subscribe`. WakuRelay not mounted."
    return

  let (pubsubTopic, contentTopicOp) =
    case subscription.kind
    of ContentSub:
      let shard = node.wakuSharding.getShard((subscription.topic)).valueOr:
        error "Autosharding error", error = error
        return

      (shard, some(subscription.topic))
    of PubsubSub:
      (subscription.topic, none(ContentTopic))
    else:
      return

  if contentTopicOp.isSome() and node.contentTopicHandlers.hasKey(contentTopicOp.get()):
    error "Invalid API call to `subscribe`. Was already subscribed"
    return

  debug "subscribe", pubsubTopic = pubsubTopic

  node.topicSubscriptionQueue.emit((kind: PubsubSub, topic: pubsubTopic))
  node.registerRelayDefaultHandler(pubsubTopic)

  if handler.isSome():
    let wrappedHandler = node.wakuRelay.subscribe(pubsubTopic, handler.get())

    if contentTopicOp.isSome():
      node.contentTopicHandlers[contentTopicOp.get()] = wrappedHandler

proc unsubscribe*(node: WakuNode, subscription: SubscriptionEvent) =
  ## Unsubscribes from a specific PubSub or Content topic.

  if node.wakuRelay.isNil():
    error "Invalid API call to `unsubscribe`. WakuRelay not mounted."
    return

  let (pubsubTopic, contentTopicOp) =
    case subscription.kind
    of ContentUnsub:
      let shard = node.wakuSharding.getShard((subscription.topic)).valueOr:
        error "Autosharding error", error = error
        return

      (shard, some(subscription.topic))
    of PubsubUnsub:
      (subscription.topic, none(ContentTopic))
    else:
      return

  if not node.wakuRelay.isSubscribed(pubsubTopic):
    error "Invalid API call to `unsubscribe`. Was not subscribed"
    return

  if contentTopicOp.isSome():
    # Remove this handler only
    var handler: TopicHandler
    if node.contentTopicHandlers.pop(contentTopicOp.get(), handler):
      debug "unsubscribe", contentTopic = contentTopicOp.get()
      node.wakuRelay.unsubscribe(pubsubTopic, handler)

  if contentTopicOp.isNone() or node.wakuRelay.topics.getOrDefault(pubsubTopic).len == 1:
    # Remove all handlers
    debug "unsubscribe", pubsubTopic = pubsubTopic
    node.wakuRelay.unsubscribeAll(pubsubTopic)
    node.topicSubscriptionQueue.emit((kind: PubsubUnsub, topic: pubsubTopic))

proc publish*(
    node: WakuNode, pubsubTopicOp: Option[PubsubTopic], message: WakuMessage
): Future[Result[void, string]] {.async, gcsafe.} =
  ## Publish a `WakuMessage`. Pubsub topic contains; none, a named or static shard.
  ## `WakuMessage` should contain a `contentTopic` field for light node functionality.
  ## It is also used to determine the shard.

  if node.wakuRelay.isNil():
    let msg =
      "Invalid API call to `publish`. WakuRelay not mounted. Try `lightpush` instead."
    error "publish error", msg = msg
    # TODO: Improve error handling
    return err(msg)

  let pubsubTopic = pubsubTopicOp.valueOr:
    node.wakuSharding.getShard(message.contentTopic).valueOr:
      let msg = "Autosharding error: " & error
      error "publish error", msg = msg
      return err(msg)

  #TODO instead of discard return error when 0 peers received the message
  discard await node.wakuRelay.publish(pubsubTopic, message)

  notice "waku.relay published",
    peerId = node.peerId,
    pubsubTopic = pubsubTopic,
    msg_hash = pubsubTopic.computeMessageHash(message).to0xHex(),
    publishTime = getNowInNanosecondTime()

  return ok()

proc startRelay*(node: WakuNode) {.async.} =
  ## Setup and start relay protocol
  info "starting relay protocol"

  if node.wakuRelay.isNil():
    error "Failed to start relay. Not mounted."
    return

  ## Setup relay protocol

  # Resume previous relay connections
  if node.peerManager.peerStore.hasPeers(protocolMatcher(WakuRelayCodec)):
    info "Found previous WakuRelay peers. Reconnecting."

    # Reconnect to previous relay peers. This will respect a backoff period, if necessary
    let backoffPeriod =
      node.wakuRelay.parameters.pruneBackoff + chronos.seconds(BackoffSlackTime)

    await node.peerManager.reconnectPeers(WakuRelayCodec, backoffPeriod)

  # Start the WakuRelay protocol
  await node.wakuRelay.start()

  info "relay started successfully"

proc mountRelay*(
    node: WakuNode,
    pubsubTopics: seq[string] = @[],
    peerExchangeHandler = none(RoutingRecordsHandler),
    maxMessageSize = int(DefaultMaxWakuMessageSize),
) {.async, gcsafe.} =
  if not node.wakuRelay.isNil():
    error "wakuRelay already mounted, skipping"
    return

  ## The default relay topics is the union of all configured topics plus default PubsubTopic(s)
  info "mounting relay protocol"

  let initRes = WakuRelay.new(node.switch, maxMessageSize)
  if initRes.isErr():
    error "failed mounting relay protocol", error = initRes.error
    return

  node.wakuRelay = initRes.value

  ## Add peer exchange handler
  if peerExchangeHandler.isSome():
    node.wakuRelay.parameters.enablePX = true
      # Feature flag for peer exchange in nim-libp2p
    node.wakuRelay.routingRecordsHandler.add(peerExchangeHandler.get())

  if node.started:
    await node.startRelay()

  node.switch.mount(node.wakuRelay, protocolMatcher(WakuRelayCodec))

  info "relay mounted successfully"

  # Subscribe to topics
  for pubsubTopic in pubsubTopics:
    node.subscribe((kind: PubsubSub, topic: pubsubTopic))

## Waku filter

proc mountFilter*(
    node: WakuNode,
    subscriptionTimeout: Duration =
      filter_subscriptions.DefaultSubscriptionTimeToLiveSec,
    maxFilterPeers: uint32 = filter_subscriptions.MaxFilterPeers,
    maxFilterCriteriaPerPeer: uint32 = filter_subscriptions.MaxFilterCriteriaPerPeer,
) {.async: (raises: []).} =
  ## Mounting filter v2 protocol

  info "mounting filter protocol"
  node.wakuFilter = WakuFilter.new(
    node.peerManager, subscriptionTimeout, maxFilterPeers, maxFilterCriteriaPerPeer
  )

  if node.started:
    try:
      await node.wakuFilter.start()
    except CatchableError:
      error "failed to start wakuFilter", error = getCurrentExceptionMsg()

  try:
    node.switch.mount(node.wakuFilter, protocolMatcher(WakuFilterSubscribeCodec))
  except LPError:
    error "failed to mount wakuFilter", error = getCurrentExceptionMsg()

proc filterHandleMessage*(
    node: WakuNode, pubsubTopic: PubsubTopic, message: WakuMessage
) {.async.} =
  if node.wakuFilter.isNil():
    error "cannot handle filter message", error = "waku filter is required"
    return

  await node.wakuFilter.handleMessage(pubsubTopic, message)

proc mountFilterClient*(node: WakuNode) {.async: (raises: []).} =
  ## Mounting both filter
  ## Giving option for application level to choose btw own push message handling or
  ## rely on node provided cache. - This only applies for v2 filter client
  info "mounting filter client"

  node.wakuFilterClient = WakuFilterClient.new(node.peerManager, node.rng)

  if node.started:
    try:
      await node.wakuFilterClient.start()
    except CatchableError:
      error "failed to start wakuFilterClient", error = getCurrentExceptionMsg()

  try:
    node.switch.mount(node.wakuFilterClient, protocolMatcher(WakuFilterSubscribeCodec))
  except LPError:
    error "failed to mount wakuFilterClient", error = getCurrentExceptionMsg()

proc filterSubscribe*(
    node: WakuNode,
    pubsubTopic: Option[PubsubTopic],
    contentTopics: ContentTopic | seq[ContentTopic],
    peer: RemotePeerInfo | string,
): Future[FilterSubscribeResult] {.async: (raises: []).} =
  ## Registers for messages that match a specific filter. Triggers the handler whenever a message is received.
  if node.wakuFilterClient.isNil():
    error "cannot register filter subscription to topic",
      error = "waku filter client is not set up"
    return err(FilterSubscribeError.serviceUnavailable())

  let remotePeerRes = parsePeerInfo(peer)
  if remotePeerRes.isErr():
    error "Couldn't parse the peer info properly", error = remotePeerRes.error
    return err(FilterSubscribeError.serviceUnavailable("No peers available"))

  let remotePeer = remotePeerRes.value

  if pubsubTopic.isSome():
    info "registering filter subscription to content",
      pubsubTopic = pubsubTopic.get(),
      contentTopics = contentTopics,
      peer = remotePeer.peerId

    when (contentTopics is ContentTopic):
      let contentTopics = @[contentTopics]
    let subRes = await node.wakuFilterClient.subscribe(
      remotePeer, pubsubTopic.get(), contentTopics
    )
    if subRes.isOk():
      info "v2 subscribed to topic",
        pubsubTopic = pubsubTopic, contentTopics = contentTopics

      # Purpose is to update Waku Metadata
      node.topicSubscriptionQueue.emit((kind: PubsubSub, topic: pubsubTopic.get()))
    else:
      error "failed filter v2 subscription", error = subRes.error
      waku_node_errors.inc(labelValues = ["subscribe_filter_failure"])

    return subRes
  else:
    let topicMapRes = node.wakuSharding.parseSharding(pubsubTopic, contentTopics)

    let topicMap =
      if topicMapRes.isErr():
        error "can't get shard", error = topicMapRes.error
        return err(FilterSubscribeError.badResponse("can't get shard"))
      else:
        topicMapRes.get()

    var futures = collect(newSeq):
      for pubsub, topics in topicMap.pairs:
        info "registering filter subscription to content",
          pubsubTopic = pubsub, contentTopics = topics, peer = remotePeer.peerId
        let content = topics.mapIt($it)
        node.wakuFilterClient.subscribe(remotePeer, $pubsub, content)

    var subRes: FilterSubscribeResult = FilterSubscribeResult.ok()
    try:
      let finished = await allFinished(futures)

      for fut in finished:
        let res = fut.read()

        if res.isErr():
          error "failed filter subscription", error = res.error
          waku_node_errors.inc(labelValues = ["subscribe_filter_failure"])
          subRes = FilterSubscribeResult.err(res.error)

      for pubsub, topics in topicMap.pairs:
        info "subscribed to topic", pubsubTopic = pubsub, contentTopics = topics

        # Purpose is to update Waku Metadata
        node.topicSubscriptionQueue.emit((kind: PubsubSub, topic: $pubsub))
    except CatchableError:
      let errMsg = "exception in filterSubscribe: " & getCurrentExceptionMsg()
      error "exception in filterSubscribe", error = getCurrentExceptionMsg()
      waku_node_errors.inc(labelValues = ["subscribe_filter_failure"])
      subRes =
        FilterSubscribeResult.err(FilterSubscribeError.serviceUnavailable(errMsg))

    # return the last error or ok
    return subRes

proc filterUnsubscribe*(
    node: WakuNode,
    pubsubTopic: Option[PubsubTopic],
    contentTopics: ContentTopic | seq[ContentTopic],
    peer: RemotePeerInfo | string,
): Future[FilterSubscribeResult] {.async: (raises: []).} =
  ## Unsubscribe from a content filter V2".

  let remotePeerRes = parsePeerInfo(peer)
  if remotePeerRes.isErr():
    error "couldn't parse remotePeerInfo", error = remotePeerRes.error
    return err(FilterSubscribeError.serviceUnavailable("No peers available"))

  let remotePeer = remotePeerRes.value

  if pubsubTopic.isSome():
    info "deregistering filter subscription to content",
      pubsubTopic = pubsubTopic.get(),
      contentTopics = contentTopics,
      peer = remotePeer.peerId

    let unsubRes = await node.wakuFilterClient.unsubscribe(
      remotePeer, pubsubTopic.get(), contentTopics
    )
    if unsubRes.isOk():
      info "unsubscribed from topic",
        pubsubTopic = pubsubTopic.get(), contentTopics = contentTopics

      # Purpose is to update Waku Metadata
      node.topicSubscriptionQueue.emit((kind: PubsubUnsub, topic: pubsubTopic.get()))
    else:
      error "failed filter unsubscription", error = unsubRes.error
      waku_node_errors.inc(labelValues = ["unsubscribe_filter_failure"])

    return unsubRes
  else: # pubsubTopic.isNone
    let topicMapRes = node.wakuSharding.parseSharding(pubsubTopic, contentTopics)

    let topicMap =
      if topicMapRes.isErr():
        error "can't get shard", error = topicMapRes.error
        return err(FilterSubscribeError.badResponse("can't get shard"))
      else:
        topicMapRes.get()

    var futures = collect(newSeq):
      for pubsub, topics in topicMap.pairs:
        info "deregistering filter subscription to content",
          pubsubTopic = pubsub, contentTopics = topics, peer = remotePeer.peerId
        let content = topics.mapIt($it)
        node.wakuFilterClient.unsubscribe(remotePeer, $pubsub, content)

    var unsubRes: FilterSubscribeResult = FilterSubscribeResult.ok()
    try:
      let finished = await allFinished(futures)

      for fut in finished:
        let res = fut.read()

        if res.isErr():
          error "failed filter unsubscription", error = res.error
          waku_node_errors.inc(labelValues = ["unsubscribe_filter_failure"])
          unsubRes = FilterSubscribeResult.err(res.error)

      for pubsub, topics in topicMap.pairs:
        info "unsubscribed from topic", pubsubTopic = pubsub, contentTopics = topics

        # Purpose is to update Waku Metadata
        node.topicSubscriptionQueue.emit((kind: PubsubUnsub, topic: $pubsub))
    except CatchableError:
      let errMsg = "exception in filterUnsubscribe: " & getCurrentExceptionMsg()
      error "exception in filterUnsubscribe", error = getCurrentExceptionMsg()
      waku_node_errors.inc(labelValues = ["unsubscribe_filter_failure"])
      unsubRes =
        FilterSubscribeResult.err(FilterSubscribeError.serviceUnavailable(errMsg))

    # return the last error or ok
    return unsubRes

proc filterUnsubscribeAll*(
    node: WakuNode, peer: RemotePeerInfo | string
): Future[FilterSubscribeResult] {.async: (raises: []).} =
  ## Unsubscribe from a content filter V2".

  let remotePeerRes = parsePeerInfo(peer)
  if remotePeerRes.isErr():
    error "couldn't parse remotePeerInfo", error = remotePeerRes.error
    return err(FilterSubscribeError.serviceUnavailable("No peers available"))

  let remotePeer = remotePeerRes.value

  info "deregistering all filter subscription to content", peer = remotePeer.peerId

  let unsubRes = await node.wakuFilterClient.unsubscribeAll(remotePeer)
  if unsubRes.isOk():
    info "unsubscribed from all content-topic", peerId = remotePeer.peerId
  else:
    error "failed filter unsubscription from all content-topic", error = unsubRes.error
    waku_node_errors.inc(labelValues = ["unsubscribe_filter_failure"])

  return unsubRes

# NOTICE: subscribe / unsubscribe methods are removed - they were already depricated
# yet incompatible to handle both type of filters - use specific filter registration instead

## Waku archive
proc mountArchive*(
    node: WakuNode, driver: ArchiveDriver, retentionPolicy = none(RetentionPolicy)
): Result[void, string] =
  node.wakuArchive = WakuArchive.new(driver = driver, retentionPolicy = retentionPolicy).valueOr:
    return err("error in mountArchive: " & error)

  node.wakuArchive.start()

  return ok()

## Legacy Waku Store

# TODO: Review this mapping logic. Maybe, move it to the appplication code
proc toArchiveQuery(request: legacy_store_common.HistoryQuery): ArchiveQuery =
  ArchiveQuery(
    pubsubTopic: request.pubsubTopic,
    contentTopics: request.contentTopics,
    cursor: request.cursor.map(
      proc(cursor: HistoryCursor): ArchiveCursor =
        ArchiveCursor(
          pubsubTopic: cursor.pubsubTopic,
          senderTime: cursor.senderTime,
          storeTime: cursor.storeTime,
          digest: cursor.digest,
        )
    ),
    startTime: request.startTime,
    endTime: request.endTime,
    pageSize: request.pageSize.uint,
    direction: request.direction,
  )

# TODO: Review this mapping logic. Maybe, move it to the appplication code
proc toHistoryResult*(res: ArchiveResult): legacy_store_common.HistoryResult =
  if res.isErr():
    let error = res.error
    case res.error.kind
    of ArchiveErrorKind.DRIVER_ERROR, ArchiveErrorKind.INVALID_QUERY:
      err(HistoryError(kind: HistoryErrorKind.BAD_REQUEST, cause: res.error.cause))
    else:
      err(HistoryError(kind: HistoryErrorKind.UNKNOWN))
  else:
    let response = res.get()
    ok(
      HistoryResponse(
        messages: response.messages,
        cursor: response.cursor.map(
          proc(cursor: ArchiveCursor): HistoryCursor =
            HistoryCursor(
              pubsubTopic: cursor.pubsubTopic,
              senderTime: cursor.senderTime,
              storeTime: cursor.storeTime,
              digest: cursor.digest,
            )
        ),
      )
    )

proc mountLegacyStore*(
    node: WakuNode, rateLimit: RateLimitSetting = DefaultGlobalNonRelayRateLimit
) {.async.} =
  info "mounting waku legacy store protocol"

  if node.wakuArchive.isNil():
    error "failed to mount waku legacy store protocol", error = "waku archive not set"
    return

  # TODO: Review this handler logic. Maybe, move it to the appplication code
  let queryHandler: HistoryQueryHandler = proc(
      request: HistoryQuery
  ): Future[legacy_store_common.HistoryResult] {.async.} =
    if request.cursor.isSome():
      request.cursor.get().checkHistCursor().isOkOr:
        return err(error)

    let request = request.toArchiveQuery()
    let response = await node.wakuArchive.findMessagesV2(request)
    return response.toHistoryResult()

  node.wakuLegacyStore = legacy_store.WakuStore.new(
    node.peerManager, node.rng, queryHandler, some(rateLimit)
  )

  if node.started:
    # Node has started already. Let's start store too.
    await node.wakuLegacyStore.start()

  node.switch.mount(
    node.wakuLegacyStore, protocolMatcher(legacy_store_common.WakuLegacyStoreCodec)
  )

proc mountLegacyStoreClient*(node: WakuNode) =
  info "mounting legacy store client"

  node.wakuLegacyStoreClient =
    legacy_store_client.WakuStoreClient.new(node.peerManager, node.rng)

proc query*(
    node: WakuNode, query: legacy_store_common.HistoryQuery, peer: RemotePeerInfo
): Future[legacy_store_common.WakuStoreResult[legacy_store_common.HistoryResponse]] {.
    async, gcsafe
.} =
  ## Queries known nodes for historical messages
  if node.wakuLegacyStoreClient.isNil():
    return err("waku legacy store client is nil")

  let queryRes = await node.wakuLegacyStoreClient.query(query, peer)
  if queryRes.isErr():
    return err("legacy store client query error: " & $queryRes.error)

  let response = queryRes.get()

  return ok(response)

# TODO: Move to application module (e.g., wakunode2.nim)
proc query*(
    node: WakuNode, query: legacy_store_common.HistoryQuery
): Future[legacy_store_common.WakuStoreResult[legacy_store_common.HistoryResponse]] {.
    async, gcsafe, deprecated: "Use 'node.query()' with peer destination instead"
.} =
  ## Queries known nodes for historical messages
  if node.wakuLegacyStoreClient.isNil():
    return err("waku legacy store client is nil")

  let peerOpt = node.peerManager.selectPeer(legacy_store_common.WakuLegacyStoreCodec)
  if peerOpt.isNone():
    error "no suitable remote peers"
    return err("peer_not_found_failure")

  return await node.query(query, peerOpt.get())

when defined(waku_exp_store_resume):
  # TODO: Move to application module (e.g., wakunode2.nim)
  proc resume*(
      node: WakuNode, peerList: Option[seq[RemotePeerInfo]] = none(seq[RemotePeerInfo])
  ) {.async, gcsafe.} =
    ## resume proc retrieves the history of waku messages published on the default waku pubsub topic since the last time the waku node has been online
    ## for resume to work properly the waku node must have the store protocol mounted in the full mode (i.e., persisting messages)
    ## messages are stored in the wakuStore's messages field and in the message db
    ## the offline time window is measured as the difference between the current time and the timestamp of the most recent persisted waku message
    ## an offset of 20 second is added to the time window to count for nodes asynchrony
    ## peerList indicates the list of peers to query from. The history is fetched from the first available peer in this list. Such candidates should be found through a discovery method (to be developed).
    ## if no peerList is passed, one of the peers in the underlying peer manager unit of the store protocol is picked randomly to fetch the history from.
    ## The history gets fetched successfully if the dialed peer has been online during the queried time window.
    if node.wakuLegacyStoreClient.isNil():
      return

    let retrievedMessages = await node.wakuLegacyStoreClient.resume(peerList)
    if retrievedMessages.isErr():
      error "failed to resume store", error = retrievedMessages.error
      return

    info "the number of retrieved messages since the last online time: ",
      number = retrievedMessages.value

## Waku Store

proc toArchiveQuery(request: StoreQueryRequest): ArchiveQuery =
  var query = ArchiveQuery()

  query.includeData = request.includeData
  query.pubsubTopic = request.pubsubTopic
  query.contentTopics = request.contentTopics
  query.startTime = request.startTime
  query.endTime = request.endTime
  query.hashes = request.messageHashes

  if request.paginationCursor.isSome():
    var cursor = ArchiveCursor()
    cursor.hash = request.paginationCursor.get()
    query.cursor = some(cursor)

  query.direction = request.paginationForward

  if request.paginationLimit.isSome():
    query.pageSize = uint(request.paginationLimit.get())

  return query

proc toStoreResult(res: ArchiveResult): StoreQueryResult =
  let response = res.valueOr:
    return err(StoreError.new(300, "archive error: " & $error))

  var res = StoreQueryResponse()

  res.statusCode = 200
  res.statusDesc = "OK"

  for i in 0 ..< response.hashes.len:
    let hash = response.hashes[i]

    let kv = store_common.WakuMessageKeyValue(messageHash: hash)

    res.messages.add(kv)

  for i in 0 ..< response.messages.len:
    res.messages[i].message = some(response.messages[i])
    res.messages[i].pubsubTopic = some(response.topics[i])

  if response.cursor.isSome():
    res.paginationCursor = some(response.cursor.get().hash)

  return ok(res)

proc mountStore*(
    node: WakuNode, rateLimit: RateLimitSetting = DefaultGlobalNonRelayRateLimit
) {.async.} =
  if node.wakuArchive.isNil():
    error "failed to mount waku store protocol", error = "waku archive not set"
    return

  info "mounting waku store protocol"

  let requestHandler: StoreQueryRequestHandler = proc(
      request: StoreQueryRequest
  ): Future[StoreQueryResult] {.async.} =
    let request = request.toArchiveQuery()
    let response = await node.wakuArchive.findMessages(request)

    return response.toStoreResult()

  node.wakuStore =
    store.WakuStore.new(node.peerManager, node.rng, requestHandler, some(rateLimit))

  if node.started:
    await node.wakuStore.start()

  node.switch.mount(node.wakuStore, protocolMatcher(store_common.WakuStoreCodec))

proc mountStoreClient*(node: WakuNode) =
  info "mounting store client"

  node.wakuStoreClient = store_client.WakuStoreClient.new(node.peerManager, node.rng)

proc query*(
    node: WakuNode, request: store_common.StoreQueryRequest, peer: RemotePeerInfo
): Future[store_common.WakuStoreResult[store_common.StoreQueryResponse]] {.
    async, gcsafe
.} =
  ## Queries known nodes for historical messages
  if node.wakuStoreClient.isNil():
    return err("waku store v3 client is nil")

  let response = (await node.wakuStoreClient.query(request, peer)).valueOr:
    var res = StoreQueryResponse()
    res.statusCode = uint32(error.kind)
    res.statusDesc = $error

    return ok(res)

  return ok(response)

## Waku lightpush

proc mountLightPush*(
    node: WakuNode, rateLimit: RateLimitSetting = DefaultGlobalNonRelayRateLimit
) {.async.} =
  info "mounting light push"
  
  var pushHandler = 
    if node.wakuRelay.isNil:
      debug "mounting lightpush without relay (nil)"
      getNilPushHandler()
    else:
      debug "mounting lightpush with relay"
      let rlnPeer = 
        if node.wakuRlnRelay.isNil:
          debug "mounting lightpush without rln-relay"
          none(WakuRLNRelay)
        else:
          debug "mounting lightpush with rln-relay"
          some(node.wakuRlnRelay)
      getRelayPushHandler(node.wakuRelay, rlnPeer)

<<<<<<< HEAD
=======
  var pushHandler: PushMessageHandler
  if node.wakuRelay.isNil():
    debug "mounting lightpush without relay (nil)"
    pushHandler = proc(
        peer: PeerId, pubsubTopic: string, message: WakuMessage
    ): Future[WakuLightPushResult[void]] {.async.} =
      return err("no waku relay found")
  else:
    pushHandler = proc(
        peer: PeerId, pubsubTopic: string, message: WakuMessage
    ): Future[WakuLightPushResult[void]] {.async.} =
      let validationRes = await node.wakuRelay.validateMessage(pubSubTopic, message)
      if validationRes.isErr():
        return err(validationRes.error)

      let publishedCount =
        await node.wakuRelay.publish(pubsubTopic, message.encode().buffer)

      if publishedCount == 0:
        ## Agreed change expected to the lightpush protocol to better handle such case. https://github.com/waku-org/pm/issues/93
        let msgHash = computeMessageHash(pubsubTopic, message).to0xHex()
        notice "Lightpush request has not been published to any peers",
          msg_hash = msgHash

      return ok()

  debug "mounting lightpush with relay"
>>>>>>> dcff7e99
  node.wakuLightPush =
    WakuLightPush.new(node.peerManager, node.rng, pushHandler, some(rateLimit))

  if node.started:
    # Node has started already. Let's start lightpush too.
    await node.wakuLightPush.start()

  node.switch.mount(node.wakuLightPush, protocolMatcher(WakuLightPushCodec))

proc mountLightPushClient*(node: WakuNode) =
  info "mounting light push client"

  node.wakuLightpushClient = WakuLightPushClient.new(node.peerManager, node.rng)

proc lightpushPublish*(
    node: WakuNode,
    pubsubTopic: Option[PubsubTopic],
    message: WakuMessage,
    peer: RemotePeerInfo,
): Future[WakuLightPushResult[void]] {.async, gcsafe.} =
  ## Pushes a `WakuMessage` to a node which relays it further on PubSub topic.
  ## Returns whether relaying was successful or not.
  ## `WakuMessage` should contain a `contentTopic` field for light node
  ## functionality.
  if node.wakuLightpushClient.isNil() and node.wakuLightPush.isNil():
    error "failed to publish message as lightpush not available"
    return err("Waku lightpush not available")

  let internalPublish = proc(
      node: WakuNode,
      pubsubTopic: PubsubTopic,
      message: WakuMessage,
      peer: RemotePeerInfo,
  ): Future[WakuLightPushResult[void]] {.async, gcsafe.} =
    let msgHash = pubsubTopic.computeMessageHash(message).to0xHex()
    if not node.wakuLightpushClient.isNil():
      notice "publishing message with lightpush",
        pubsubTopic = pubsubTopic,
        contentTopic = message.contentTopic,
        target_peer_id = peer.peerId,
        msg_hash = msgHash
      return await node.wakuLightpushClient.publish(pubsubTopic, message, peer)

    if not node.wakuLightPush.isNil():
      notice "publishing message with self hosted lightpush",
        pubsubTopic = pubsubTopic,
        contentTopic = message.contentTopic,
        target_peer_id = peer.peerId,
        msg_hash = msgHash
      return await node.wakuLightPush.handleSelfLightPushRequest(pubsubTopic, message)

  if pubsubTopic.isSome():
    return await internalPublish(node, pubsubTopic.get(), message, peer)

  let topicMapRes = node.wakuSharding.parseSharding(pubsubTopic, message.contentTopic)

  let topicMap =
    if topicMapRes.isErr():
      return err(topicMapRes.error)
    else:
      topicMapRes.get()

  for pubsub, _ in topicMap.pairs: # There's only one pair anyway
    return await internalPublish(node, $pubsub, message, peer)

# TODO: Move to application module (e.g., wakunode2.nim)
proc lightpushPublish*(
    node: WakuNode, pubsubTopic: Option[PubsubTopic], message: WakuMessage
): Future[WakuLightPushResult[void]] {.
    async, gcsafe, deprecated: "Use 'node.lightpushPublish()' instead"
.} =
  if node.wakuLightpushClient.isNil() and node.wakuLightPush.isNil():
    error "failed to publish message as lightpush not available"
    return err("waku lightpush not available")

  var peerOpt: Option[RemotePeerInfo] = none(RemotePeerInfo)
  if not node.wakuLightpushClient.isNil():
    peerOpt = node.peerManager.selectPeer(WakuLightPushCodec)
    if peerOpt.isNone():
      let msg = "no suitable remote peers"
      error "failed to publish message", msg = msg
      return err(msg)
  elif not node.wakuLightPush.isNil():
    peerOpt = some(RemotePeerInfo.init($node.switch.peerInfo.peerId))

  let publishRes =
    await node.lightpushPublish(pubsubTopic, message, peer = peerOpt.get())

  if publishRes.isErr():
    error "failed to publish message", error = publishRes.error

  return publishRes

## Waku RLN Relay
proc mountRlnRelay*(
    node: WakuNode,
    rlnConf: WakuRlnConfig,
    spamHandler = none(SpamHandler),
    registrationHandler = none(RegistrationHandler),
) {.async.} =
  info "mounting rln relay"

  if node.wakuRelay.isNil():
    raise newException(
      CatchableError, "WakuRelay protocol is not mounted, cannot mount WakuRlnRelay"
    )

  let rlnRelayRes = waitFor WakuRlnRelay.new(rlnConf, registrationHandler)
  if rlnRelayRes.isErr():
    raise
      newException(CatchableError, "failed to mount WakuRlnRelay: " & rlnRelayRes.error)
  let rlnRelay = rlnRelayRes.get()
  let validator = generateRlnValidator(rlnRelay, spamHandler)

  # register rln validator as default validator
  debug "Registering RLN validator"
  node.wakuRelay.addValidator(validator, "RLN validation failed")

  node.wakuRlnRelay = rlnRelay

## Waku peer-exchange

proc mountPeerExchange*(node: WakuNode) {.async: (raises: []).} =
  info "mounting waku peer exchange"

  node.wakuPeerExchange = WakuPeerExchange.new(node.peerManager)

  if node.started:
    try:
      await node.wakuPeerExchange.start()
    except CatchableError:
      error "failed to start wakuPeerExchange", error = getCurrentExceptionMsg()

  try:
    node.switch.mount(node.wakuPeerExchange, protocolMatcher(WakuPeerExchangeCodec))
  except LPError:
    error "failed to mount wakuPeerExchange", error = getCurrentExceptionMsg()

proc fetchPeerExchangePeers*(
    node: Wakunode, amount: uint64
): Future[Result[int, string]] {.async: (raises: []).} =
  if node.wakuPeerExchange.isNil():
    error "could not get peers from px, waku peer-exchange is nil"
    return err("PeerExchange is not mounted")

  info "Retrieving peer info via peer exchange protocol"
  let pxPeersRes = await node.wakuPeerExchange.request(amount)
  if pxPeersRes.isOk:
    var validPeers = 0
    let peers = pxPeersRes.get().peerInfos
    for pi in peers:
      var record: enr.Record
      if enr.fromBytes(record, pi.enr):
        node.peerManager.addPeer(record.toRemotePeerInfo().get, PeerExchange)
        validPeers += 1
    info "Retrieved peer info via peer exchange protocol",
      validPeers = validPeers, totalPeers = peers.len
    return ok(validPeers)
  else:
    warn "failed to retrieve peer info via peer exchange protocol",
      error = pxPeersRes.error
    return err("Peer exchange failure: " & $pxPeersRes.error)

# TODO: Move to application module (e.g., wakunode2.nim)
proc setPeerExchangePeer*(
    node: WakuNode, peer: RemotePeerInfo | MultiAddress | string
) =
  if node.wakuPeerExchange.isNil():
    error "could not set peer, waku peer-exchange is nil"
    return

  info "Set peer-exchange peer", peer = peer

  let remotePeerRes = parsePeerInfo(peer)
  if remotePeerRes.isErr():
    error "could not parse peer info", error = remotePeerRes.error
    return

  node.peerManager.addPeer(remotePeerRes.value, PeerExchange)
  waku_px_peers.inc()

## Other protocols

proc mountLibp2pPing*(node: WakuNode) {.async: (raises: []).} =
  info "mounting libp2p ping protocol"

  try:
    node.libp2pPing = Ping.new(rng = node.rng)
  except Exception as e:
    error "failed to create ping", error = getCurrentExceptionMsg()

  if node.started:
    # Node has started already. Let's start ping too.
    try:
      await node.libp2pPing.start()
    except CatchableError:
      error "failed to start libp2pPing", error = getCurrentExceptionMsg()

  try:
    node.switch.mount(node.libp2pPing)
  except LPError:
    error "failed to mount libp2pPing", error = getCurrentExceptionMsg()

# TODO: Move this logic to PeerManager
proc keepaliveLoop(node: WakuNode, keepalive: chronos.Duration) {.async.} =
  while node.started:
    # Keep all connected peers alive while running
    trace "Running keepalive"

    # First get a list of connected peer infos
    let peers =
      node.peerManager.peerStore.peers().filterIt(it.connectedness == Connected)

    for peer in peers:
      try:
        let conn = await node.switch.dial(peer.peerId, peer.addrs, PingCodec)
        let pingDelay = await node.libp2pPing.ping(conn)
        await conn.close()
      except CatchableError as exc:
        waku_node_errors.inc(labelValues = ["keep_alive_failure"])

    await sleepAsync(keepalive)

proc startKeepalive*(node: WakuNode) =
  let defaultKeepalive = 2.minutes # 20% of the default chronosstream timeout duration

  info "starting keepalive", keepalive = defaultKeepalive

  asyncSpawn node.keepaliveLoop(defaultKeepalive)

proc mountRendezvous*(node: WakuNode) {.async: (raises: []).} =
  info "mounting rendezvous discovery protocol"

  node.rendezvous = RendezVous.new(node.switch)

  if node.started:
    try:
      await node.rendezvous.start()
    except CatchableError:
      error "failed to start rendezvous", error = getCurrentExceptionMsg()

  try:
    node.switch.mount(node.rendezvous)
  except LPError:
    error "failed to mount rendezvous", error = getCurrentExceptionMsg()

proc isBindIpWithZeroPort(inputMultiAdd: MultiAddress): bool =
  let inputStr = $inputMultiAdd
  if inputStr.contains("0.0.0.0/tcp/0") or inputStr.contains("127.0.0.1/tcp/0"):
    return true

  return false

proc printNodeNetworkInfo*(node: WakuNode): void =
  let peerInfo = node.switch.peerInfo
  var announcedStr = ""
  var listenStr = ""
  var localIp = ""

  try:
    localIp = $getPrimaryIPAddr()
  except Exception as e:
    warn "Could not retrieve localIp", msg = e.msg

  info "PeerInfo", peerId = peerInfo.peerId, addrs = peerInfo.addrs

  for address in node.announcedAddresses:
    var fulladdr = "[" & $address & "/p2p/" & $peerInfo.peerId & "]"
    announcedStr &= fulladdr

  for transport in node.switch.transports:
    for address in transport.addrs:
      var fulladdr = "[" & $address & "/p2p/" & $peerInfo.peerId & "]"
      listenStr &= fulladdr

  ## XXX: this should be /ip4..., / stripped?
  info "Listening on", full = listenStr, localIp = localIp
  info "Announcing addresses", full = announcedStr
  info "DNS: discoverable ENR ", enr = node.enr.toUri()

proc start*(node: WakuNode) {.async.} =
  ## Starts a created Waku Node and
  ## all its mounted protocols.

  waku_version.set(1, labelValues = [git_version])
  info "Starting Waku node", version = git_version

  var zeroPortPresent = false
  for address in node.announcedAddresses:
    if isBindIpWithZeroPort(address):
      zeroPortPresent = true

  # Perform relay-specific startup tasks TODO: this should be rethought
  if not node.wakuRelay.isNil():
    await node.startRelay()

  if not node.wakuMetadata.isNil():
    node.wakuMetadata.start()

  ## The switch uses this mapper to update peer info addrs
  ## with announced addrs after start
  let addressMapper = proc(
      listenAddrs: seq[MultiAddress]
  ): Future[seq[MultiAddress]] {.async.} =
    return node.announcedAddresses
  node.switch.peerInfo.addressMappers.add(addressMapper)

  ## The switch will update addresses after start using the addressMapper
  await node.switch.start()

  node.started = true

  if not zeroPortPresent:
    printNodeNetworkInfo(node)
  else:
    info "Listening port is dynamically allocated, address and ENR generation postponed"

  info "Node started successfully"

proc stop*(node: WakuNode) {.async.} =
  ## By stopping the switch we are stopping all the underlying mounted protocols
  await node.switch.stop()

  node.peerManager.stop()

  if not node.wakuRlnRelay.isNil():
    try:
      await node.wakuRlnRelay.stop() ## this can raise an exception
    except Exception:
      error "exception stopping the node", error = getCurrentExceptionMsg()

  if not node.wakuArchive.isNil():
    await node.wakuArchive.stopWait()

  node.started = false

proc isReady*(node: WakuNode): Future[bool] {.async: (raises: [Exception]).} =
  if node.wakuRlnRelay == nil:
    return true
  return await node.wakuRlnRelay.isReady()
  ## TODO: add other protocol `isReady` checks<|MERGE_RESOLUTION|>--- conflicted
+++ resolved
@@ -947,36 +947,6 @@
           some(node.wakuRlnRelay)
       getRelayPushHandler(node.wakuRelay, rlnPeer)
 
-<<<<<<< HEAD
-=======
-  var pushHandler: PushMessageHandler
-  if node.wakuRelay.isNil():
-    debug "mounting lightpush without relay (nil)"
-    pushHandler = proc(
-        peer: PeerId, pubsubTopic: string, message: WakuMessage
-    ): Future[WakuLightPushResult[void]] {.async.} =
-      return err("no waku relay found")
-  else:
-    pushHandler = proc(
-        peer: PeerId, pubsubTopic: string, message: WakuMessage
-    ): Future[WakuLightPushResult[void]] {.async.} =
-      let validationRes = await node.wakuRelay.validateMessage(pubSubTopic, message)
-      if validationRes.isErr():
-        return err(validationRes.error)
-
-      let publishedCount =
-        await node.wakuRelay.publish(pubsubTopic, message.encode().buffer)
-
-      if publishedCount == 0:
-        ## Agreed change expected to the lightpush protocol to better handle such case. https://github.com/waku-org/pm/issues/93
-        let msgHash = computeMessageHash(pubsubTopic, message).to0xHex()
-        notice "Lightpush request has not been published to any peers",
-          msg_hash = msgHash
-
-      return ok()
-
-  debug "mounting lightpush with relay"
->>>>>>> dcff7e99
   node.wakuLightPush =
     WakuLightPush.new(node.peerManager, node.rng, pushHandler, some(rateLimit))
 
