--- conflicted
+++ resolved
@@ -441,89 +441,6 @@
   node.wakuFilterClient = WakuFilterClient.new(node.peerManager, node.rng)
 
   node.switch.mount(node.wakuFilterClient, protocolMatcher(WakuFilterSubscribeCodec))
-<<<<<<< HEAD
-=======
-  node.switch.mount(node.wakuFilterClientLegacy, protocolMatcher(WakuLegacyFilterCodec))
-
-proc legacyFilterSubscribe*(node: WakuNode,
-                            pubsubTopic: Option[PubsubTopic],
-                            contentTopics: ContentTopic|seq[ContentTopic],
-                            handler: FilterPushHandler,
-                            peer: RemotePeerInfo|string)
-                            {.async, gcsafe, raises: [Defect, ValueError].} =
-
-  ## Registers for messages that match a specific filter.
-  ## Triggers the handler whenever a message is received.
-  if node.wakuFilterClientLegacy.isNil():
-    error "cannot register filter subscription to topic", error="waku legacy filter client is not set up"
-    return
-
-  let remotePeerRes = parsePeerInfo(peer)
-  if remotePeerRes.isErr():
-    error "Couldn't parse the peer info properly", error = remotePeerRes.error
-    return
-
-  let remotePeer = remotePeerRes.value
-
-  # Add handler wrapper to store the message when pushed, when relay is disabled and filter enabled
-  # TODO: Move this logic to wakunode2 app
-  # FIXME: This part needs refactoring. It seems possible that in special cases archiver will store same message multiple times.
-  let handlerWrapper: FilterPushHandler =
-        if node.wakuRelay.isNil() and not node.wakuStore.isNil():
-          proc(pubsubTopic: string, message: WakuMessage) {.async, gcsafe, closure.} =
-            await allFutures(node.wakuArchive.handleMessage(pubSubTopic, message),
-                             handler(pubsubTopic, message))
-        else:
-          handler
-
-  if pubsubTopic.isSome():
-    info "registering legacy filter subscription to content",
-      pubsubTopic=pubsubTopic.get(),
-      contentTopics=contentTopics,
-      peer=remotePeer.peerId
-
-    let res = await node.wakuFilterClientLegacy.subscribe(pubsubTopic.get(),
-                                                          contentTopics,
-                                                          handlerWrapper,
-                                                          peer=remotePeer)
-
-    if res.isOk():
-      info "subscribed to topic", pubsubTopic=pubsubTopic.get(),
-        contentTopics=contentTopics
-    else:
-      error "failed legacy filter subscription", error=res.error
-      waku_node_errors.inc(labelValues = ["subscribe_filter_failure"])
-  else:
-    let topicMapRes = node.wakuSharding.parseSharding(pubsubTopic, contentTopics)
-
-    let topicMap =
-      if topicMapRes.isErr():
-        error "can't get shard", error=topicMapRes.error
-        return
-      else: topicMapRes.get()
-
-    var futures = collect(newSeq):
-      for pubsub, topics in topicMap.pairs:
-        info "registering legacy filter subscription to content",
-          pubsubTopic=pubsub,
-          contentTopics=topics,
-          peer=remotePeer.peerId
-
-        let content = topics.mapIt($it)
-        node.wakuFilterClientLegacy.subscribe($pubsub, content, handlerWrapper, peer=remotePeer)
-
-    let finished = await allFinished(futures)
-
-    for fut in finished:
-      let res = fut.read()
-
-      if res.isErr():
-        error "failed legacy filter subscription", error=res.error
-        waku_node_errors.inc(labelValues = ["subscribe_filter_failure"])
-
-    for pubsub, topics in topicMap.pairs:
-      info "subscribed to topic", pubsubTopic=pubsub, contentTopics=topics
->>>>>>> 5a225809
 
 proc filterSubscribe*(node: WakuNode,
                         pubsubTopic: Option[PubsubTopic],
@@ -595,63 +512,6 @@
     # return the last error or ok
     return subRes
 
-<<<<<<< HEAD
-=======
-proc legacyFilterUnsubscribe*(node: WakuNode,
-                              pubsubTopic: Option[PubsubTopic],
-                              contentTopics: ContentTopic|seq[ContentTopic],
-                              peer: RemotePeerInfo|string)
-                              {.async, gcsafe, raises: [Defect, ValueError].} =
-  ## Unsubscribe from a content legacy filter.
-  if node.wakuFilterClientLegacy.isNil():
-    error "cannot unregister filter subscription to content", error="waku filter client is nil"
-    return
-
-  let remotePeerRes = parsePeerInfo(peer)
-  if remotePeerRes.isErr():
-    error "couldn't parse remotePeerInfo", error = remotePeerRes.error
-    return
-
-  let remotePeer = remotePeerRes.value
-
-  if pubsubTopic.isSome():
-    info "deregistering legacy filter subscription to content", pubsubTopic=pubsubTopic.get(), contentTopics=contentTopics, peer=remotePeer.peerId
-
-    let res = await node.wakuFilterClientLegacy.unsubscribe(pubsubTopic.get(), contentTopics, peer=remotePeer)
-
-    if res.isOk():
-      info "unsubscribed from topic", pubsubTopic=pubsubTopic.get(), contentTopics=contentTopics
-    else:
-      error "failed filter unsubscription", error=res.error
-      waku_node_errors.inc(labelValues = ["unsubscribe_filter_failure"])
-  else:
-    let topicMapRes = node.wakuSharding.parseSharding(pubsubTopic, contentTopics)
-
-    let topicMap =
-      if topicMapRes.isErr():
-        error "can't get shard", error = topicMapRes.error
-        return
-      else: topicMapRes.get()
-
-    var futures = collect(newSeq):
-      for pubsub, topics in topicMap.pairs:
-        info "deregistering filter subscription to content", pubsubTopic=pubsub, contentTopics=topics, peer=remotePeer.peerId
-        let content = topics.mapIt($it)
-        node.wakuFilterClientLegacy.unsubscribe($pubsub, content, peer=remotePeer)
-
-    let finished = await allFinished(futures)
-
-    for fut in finished:
-      let res = fut.read()
-
-      if res.isErr():
-        error "failed filter unsubscription", error=res.error
-        waku_node_errors.inc(labelValues = ["unsubscribe_filter_failure"])
-
-    for pubsub, topics in topicMap.pairs:
-      info "unsubscribed from topic", pubsubTopic=pubsub, contentTopics=topics
-
->>>>>>> 5a225809
 proc filterUnsubscribe*(node: WakuNode,
                           pubsubTopic: Option[PubsubTopic],
                           contentTopics: seq[ContentTopic],
