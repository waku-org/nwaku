when (NimMajor, NimMinor) < (1, 4):
  {.push raises: [Defect].}
else:
  {.push raises: [].}

import
  std/[hashes, options, sugar, tables, strutils, sequtils, os],
  chronos,
  chronicles,
  metrics,
  stew/results,
  stew/byteutils,
  stew/shims/net as stewNet,
  eth/keys,
  nimcrypto,
  bearssl/rand,
  eth/p2p/discoveryv5/enr,
  libp2p/crypto/crypto,
  libp2p/protocols/ping,
  libp2p/protocols/pubsub/gossipsub,
  libp2p/protocols/pubsub/rpc/messages,
  libp2p/protocols/connectivity/autonat/client,
  libp2p/protocols/connectivity/autonat/service,
  libp2p/protocols/rendezvous,
  libp2p/builders,
  libp2p/transports/transport,
  libp2p/transports/tcptransport,
  libp2p/transports/wstransport
import
  ../waku_core,
  ../waku_core/topics/sharding,
  ../waku_relay,
  ../waku_archive,
  ../waku_store,
  ../waku_store/client as store_client,
  ../waku_filter as legacy_filter,
    #TODO: support for legacy filter protocol will be removed
  ../waku_filter/client as legacy_filter_client,
    #TODO: support for legacy filter protocol will be removed
  ../waku_filter_v2,
  ../waku_filter_v2/client as filter_client,
  ../waku_filter_v2/subscriptions as filter_subscriptions,
  ../waku_metadata,
  ../waku_sync,
  ../waku_lightpush/client as lightpush_client,
  ../waku_lightpush/common,
  ../waku_lightpush/protocol,
  ../waku_enr,
  ../waku_dnsdisc,
  ../waku_peer_exchange,
  ../waku_rln_relay,
  ./config,
  ./peer_manager

declarePublicCounter waku_node_messages, "number of messages received", ["type"]
declarePublicHistogram waku_histogram_message_size,
  "message size histogram in kB",
  buckets = [0.0, 5.0, 15.0, 50.0, 75.0, 100.0, 125.0, 150.0, 300.0, 700.0, 1000.0, Inf]

declarePublicGauge waku_version,
  "Waku version info (in git describe format)", ["version"]
declarePublicGauge waku_node_errors, "number of wakunode errors", ["type"]
declarePublicGauge waku_lightpush_peers, "number of lightpush peers"
declarePublicGauge waku_filter_peers, "number of filter peers"
declarePublicGauge waku_store_peers, "number of store peers"
declarePublicGauge waku_px_peers,
  "number of peers (in the node's peerManager) supporting the peer exchange protocol"

logScope:
  topics = "waku node"

# TODO: Move to application instance (e.g., `WakuNode2`)
# Git version in git describe format (defined compile time)
const git_version* {.strdefine.} = "n/a"

# Default clientId
const clientId* = "Nimbus Waku v2 node"

const WakuNodeVersionString* = "version / git commit hash: " & git_version

# key and crypto modules different
type
  # TODO: Move to application instance (e.g., `WakuNode2`)
  WakuInfo* = object # NOTE One for simplicity, can extend later as needed
    listenAddresses*: seq[string]
    enrUri*: string #multiaddrStrings*: seq[string]

  # NOTE based on Eth2Node in NBC eth2_network.nim
  WakuNode* = ref object
    peerManager*: PeerManager
    switch*: Switch
    wakuRelay*: WakuRelay
    wakuArchive*: WakuArchive
    wakuStore*: WakuStore
    wakuStoreClient*: WakuStoreClient
    wakuFilter*: waku_filter_v2.WakuFilter
    wakuFilterClient*: filter_client.WakuFilterClient
    wakuFilterLegacy*: legacy_filter.WakuFilterLegacy
      #TODO: support for legacy filter protocol will be removed
    wakuFilterClientLegacy*: legacy_filter_client.WakuFilterClientLegacy
      #TODO: support for legacy filter protocol will be removed
    wakuRlnRelay*: WakuRLNRelay
    wakuLightPush*: WakuLightPush
    wakuLightpushClient*: WakuLightPushClient
    wakuPeerExchange*: WakuPeerExchange
    wakuMetadata*: WakuMetadata
    wakuSync*: WakuSync
    wakuSharding*: Sharding
    enr*: enr.Record
    libp2pPing*: Ping
    rng*: ref rand.HmacDrbgContext
    rendezvous*: RendezVous
    announcedAddresses*: seq[MultiAddress]
    started*: bool # Indicates that node has started listening
    topicSubscriptionQueue*: AsyncEventQueue[SubscriptionEvent]
    contentTopicHandlers: Table[ContentTopic, TopicHandler]

proc getAutonatService*(rng: ref HmacDrbgContext): AutonatService =
  ## AutonatService request other peers to dial us back
  ## flagging us as Reachable or NotReachable.
  ## minConfidence is used as threshold to determine the state.
  ## If maxQueueSize > numPeersToAsk past samples are considered
  ## in the calculation.
  let autonatService = AutonatService.new(
    autonatClient = AutonatClient.new(),
    rng = rng,
    scheduleInterval = Opt.some(chronos.seconds(120)),
    askNewConnectedPeers = false,
    numPeersToAsk = 3,
    maxQueueSize = 3,
    minConfidence = 0.7,
  )

  proc statusAndConfidenceHandler(
      networkReachability: NetworkReachability, confidence: Opt[float]
  ): Future[void] {.gcsafe, async.} =
    if confidence.isSome():
      info "Peer reachability status",
        networkReachability = networkReachability, confidence = confidence.get()

  autonatService.statusAndConfidenceHandler(statusAndConfidenceHandler)

  return autonatService

proc new*(
    T: type WakuNode,
    netConfig: NetConfig,
    enr: enr.Record,
    switch: Switch,
    peerManager: PeerManager,
    # TODO: make this argument required after tests are updated
    rng: ref HmacDrbgContext = crypto.newRng(),
): T {.raises: [Defect, LPError, IOError, TLSStreamProtocolError].} =
  ## Creates a Waku Node instance.

  info "Initializing networking", addrs = $netConfig.announcedAddresses

  let queue = newAsyncEventQueue[SubscriptionEvent](30)

  let node = WakuNode(
    peerManager: peerManager,
    switch: switch,
    rng: rng,
    enr: enr,
    announcedAddresses: netConfig.announcedAddresses,
    topicSubscriptionQueue: queue,
  )

  return node

proc peerInfo*(node: WakuNode): PeerInfo =
  node.switch.peerInfo

proc peerId*(node: WakuNode): PeerId =
  node.peerInfo.peerId

# TODO: Move to application instance (e.g., `WakuNode2`)
# TODO: Extend with more relevant info: topics, peers, memory usage, online time, etc
proc info*(node: WakuNode): WakuInfo =
  ## Returns information about the Node, such as what multiaddress it can be reached at.

  let peerInfo = node.switch.peerInfo

  var listenStr: seq[string]
  for address in node.announcedAddresses:
    var fulladdr = $address & "/p2p/" & $peerInfo.peerId
    listenStr &= fulladdr
  let enrUri = node.enr.toUri()
  let wakuInfo = WakuInfo(listenAddresses: listenStr, enrUri: enrUri)
  return wakuInfo

proc connectToNodes*(
    node: WakuNode, nodes: seq[RemotePeerInfo] | seq[string], source = "api"
) {.async.} =
  ## `source` indicates source of node addrs (static config, api call, discovery, etc)
  # NOTE Connects to the node without a give protocol, which automatically creates streams for relay
  await peer_manager.connectToNodes(node.peerManager, nodes, source = source)

## Waku Sync

proc mountWakuSync*(node: WakuNode): Result[void, string] =
  if not node.wakuSync.isNil():
    return err("Waku sync already mounted, skipping")

  let sync = WakuSync.new(node.peerManager)#TODO add the callback and the options

  node.wakuSync = sync

  let catchRes = catch: node.switch.mount(node.wakuSync, protocolMatcher(WakuSyncCodec))
  if catchRes.isErr():
    return err(catchRes.error.msg)

  return ok()

## Waku Metadata

proc mountMetadata*(node: WakuNode, clusterId: uint32): Result[void, string] =
  if not node.wakuMetadata.isNil():
    return err("Waku metadata already mounted, skipping")

  let metadata = WakuMetadata.new(clusterId, node.enr, node.topicSubscriptionQueue)

  node.wakuMetadata = metadata
  node.peerManager.wakuMetadata = metadata

  let catchRes = catch:
    node.switch.mount(node.wakuMetadata, protocolMatcher(WakuMetadataCodec))
  if catchRes.isErr():
    return err(catchRes.error.msg)

  return ok()

## Waku Sharding
proc mountSharding*(
    node: WakuNode, clusterId: uint32, shardCount: uint32
): Result[void, string] =
  info "mounting sharding", clusterId = clusterId, shardCount = shardCount
  node.wakuSharding = Sharding(clusterId: clusterId, shardCountGenZero: shardCount)
  return ok()

## Waku relay

proc registerRelayDefaultHandler(node: WakuNode, topic: PubsubTopic) =
  if node.wakuRelay.isSubscribed(topic):
    return

  proc traceHandler(topic: PubsubTopic, msg: WakuMessage) {.async, gcsafe.} =
    trace "waku.relay received",
      peerId = node.peerId,
      pubsubTopic = topic,
      hash = topic.computeMessageHash(msg).to0xHex(),
      receivedTime = getNowInNanosecondTime(),
      payloadSizeBytes = msg.payload.len

    let msgSizeKB = msg.payload.len / 1000

    waku_node_messages.inc(labelValues = ["relay"])
    waku_histogram_message_size.observe(msgSizeKB)

  proc filterHandler(topic: PubsubTopic, msg: WakuMessage) {.async, gcsafe.} =
    if node.wakuFilter.isNil():
      return

    await node.wakuFilter.handleMessage(topic, msg)

    ##TODO: Support for legacy filter will be removed
    if node.wakuFilterLegacy.isNil():
      return

    await node.wakuFilterLegacy.handleMessage(topic, msg)

  proc archiveHandler(topic: PubsubTopic, msg: WakuMessage) {.async, gcsafe.} =
    if node.wakuArchive.isNil():
      return

    await node.wakuArchive.handleMessage(topic, msg)

<<<<<<< HEAD

  proc syncHandler(topic: PubsubTopic, msg: WakuMessage) =
    if node.wakuSync.isNil():
      return

    node.wakuSync.ingessMessage(topic, msg)

  let defaultHandler = proc(topic: PubsubTopic, msg: WakuMessage): Future[void] {.async, gcsafe.} =
=======
  let defaultHandler = proc(
      topic: PubsubTopic, msg: WakuMessage
  ): Future[void] {.async, gcsafe.} =
>>>>>>> 3ba4378c
    await traceHandler(topic, msg)
    await filterHandler(topic, msg)
    await archiveHandler(topic, msg)
    syncHandler(topic, msg)

  discard node.wakuRelay.subscribe(topic, defaultHandler)

proc subscribe*(
    node: WakuNode, subscription: SubscriptionEvent, handler = none(WakuRelayHandler)
) =
  ## Subscribes to a PubSub or Content topic. Triggers handler when receiving messages on
  ## this topic. WakuRelayHandler is a method that takes a topic and a Waku message.

  if node.wakuRelay.isNil():
    error "Invalid API call to `subscribe`. WakuRelay not mounted."
    return

  let (pubsubTopic, contentTopicOp) =
    case subscription.kind
    of ContentSub:
      let shard = node.wakuSharding.getShard((subscription.topic)).valueOr:
        error "Autosharding error", error = error
        return

      (shard, some(subscription.topic))
    of PubsubSub:
      (subscription.topic, none(ContentTopic))
    else:
      return

  if contentTopicOp.isSome() and node.contentTopicHandlers.hasKey(contentTopicOp.get()):
    error "Invalid API call to `subscribe`. Was already subscribed"
    return

  debug "subscribe", pubsubTopic = pubsubTopic

  node.topicSubscriptionQueue.emit((kind: PubsubSub, topic: pubsubTopic))
  node.registerRelayDefaultHandler(pubsubTopic)

  if handler.isSome():
    let wrappedHandler = node.wakuRelay.subscribe(pubsubTopic, handler.get())

    if contentTopicOp.isSome():
      node.contentTopicHandlers[contentTopicOp.get()] = wrappedHandler

proc unsubscribe*(node: WakuNode, subscription: SubscriptionEvent) =
  ## Unsubscribes from a specific PubSub or Content topic.

  if node.wakuRelay.isNil():
    error "Invalid API call to `unsubscribe`. WakuRelay not mounted."
    return

  let (pubsubTopic, contentTopicOp) =
    case subscription.kind
    of ContentUnsub:
      let shard = node.wakuSharding.getShard((subscription.topic)).valueOr:
        error "Autosharding error", error = error
        return

      (shard, some(subscription.topic))
    of PubsubUnsub:
      (subscription.topic, none(ContentTopic))
    else:
      return

  if not node.wakuRelay.isSubscribed(pubsubTopic):
    error "Invalid API call to `unsubscribe`. Was not subscribed"
    return

  if contentTopicOp.isSome():
    # Remove this handler only
    var handler: TopicHandler
    if node.contentTopicHandlers.pop(contentTopicOp.get(), handler):
      debug "unsubscribe", contentTopic = contentTopicOp.get()
      node.wakuRelay.unsubscribe(pubsubTopic, handler)

  if contentTopicOp.isNone() or node.wakuRelay.topics.getOrDefault(pubsubTopic).len == 1:
    # Remove all handlers
    debug "unsubscribe", pubsubTopic = pubsubTopic
    node.wakuRelay.unsubscribeAll(pubsubTopic)
    node.topicSubscriptionQueue.emit((kind: PubsubUnsub, topic: pubsubTopic))

proc publish*(
    node: WakuNode, pubsubTopicOp: Option[PubsubTopic], message: WakuMessage
): Future[Result[void, string]] {.async, gcsafe.} =
  ## Publish a `WakuMessage`. Pubsub topic contains; none, a named or static shard.
  ## `WakuMessage` should contain a `contentTopic` field for light node functionality.
  ## It is also used to determine the shard.

  if node.wakuRelay.isNil():
    let msg =
      "Invalid API call to `publish`. WakuRelay not mounted. Try `lightpush` instead."
    error "publish error", msg = msg
    # TODO: Improve error handling
    return err(msg)

  let pubsubTopic = pubsubTopicOp.valueOr:
    node.wakuSharding.getShard(message.contentTopic).valueOr:
      let msg = "Autosharding error: " & error
      error "publish error", msg = msg
      return err(msg)

  #TODO instead of discard return error when 0 peers received the message
  discard await node.wakuRelay.publish(pubsubTopic, message)

  trace "waku.relay published",
    peerId = node.peerId,
    pubsubTopic = pubsubTopic,
    hash = pubsubTopic.computeMessageHash(message).to0xHex(),
    publishTime = getNowInNanosecondTime()

  return ok()

proc startRelay*(node: WakuNode) {.async.} =
  ## Setup and start relay protocol
  info "starting relay protocol"

  if node.wakuRelay.isNil():
    error "Failed to start relay. Not mounted."
    return

  ## Setup relay protocol

  # Resume previous relay connections
  if node.peerManager.peerStore.hasPeers(protocolMatcher(WakuRelayCodec)):
    info "Found previous WakuRelay peers. Reconnecting."

    # Reconnect to previous relay peers. This will respect a backoff period, if necessary
    let backoffPeriod =
      node.wakuRelay.parameters.pruneBackoff + chronos.seconds(BackoffSlackTime)

    await node.peerManager.reconnectPeers(WakuRelayCodec, backoffPeriod)

  # Start the WakuRelay protocol
  await node.wakuRelay.start()

  info "relay started successfully"

proc mountRelay*(
    node: WakuNode,
    pubsubTopics: seq[string] = @[],
    peerExchangeHandler = none(RoutingRecordsHandler),
    maxMessageSize = int(MaxWakuMessageSize),
) {.async, gcsafe.} =
  if not node.wakuRelay.isNil():
    error "wakuRelay already mounted, skipping"
    return

  ## The default relay topics is the union of all configured topics plus default PubsubTopic(s)
  info "mounting relay protocol"

  let initRes = WakuRelay.new(node.switch, maxMessageSize)
  if initRes.isErr():
    error "failed mounting relay protocol", error = initRes.error
    return

  node.wakuRelay = initRes.value

  ## Add peer exchange handler
  if peerExchangeHandler.isSome():
    node.wakuRelay.parameters.enablePX = true
      # Feature flag for peer exchange in nim-libp2p
    node.wakuRelay.routingRecordsHandler.add(peerExchangeHandler.get())

  if node.started:
    await node.startRelay()

  node.switch.mount(node.wakuRelay, protocolMatcher(WakuRelayCodec))

  info "relay mounted successfully"

  # Subscribe to topics
  for pubsubTopic in pubsubTopics:
    node.subscribe((kind: PubsubSub, topic: pubsubTopic))

## Waku filter

proc mountLegacyFilter*(
    node: WakuNode, filterTimeout: Duration = WakuLegacyFilterTimeout
) {.async, raises: [Defect, LPError].} =
  ## Mounting legacy filter protocol with separation from new v2 filter protocol for easier removal later
  ## TODO: remove legacy filter protocol

  info "mounting legacy filter protocol"
  node.wakuFilterLegacy =
    WakuFilterLegacy.new(node.peerManager, node.rng, filterTimeout)

  if node.started:
    await node.wakuFilterLegacy.start() #TODO: remove legacy

  node.switch.mount(node.wakuFilterLegacy, protocolMatcher(WakuLegacyFilterCodec))

proc mountFilter*(
    node: WakuNode,
    subscriptionTimeout: Duration =
      filter_subscriptions.DefaultSubscriptionTimeToLiveSec,
    maxFilterPeers: uint32 = filter_subscriptions.MaxFilterPeers,
    maxFilterCriteriaPerPeer: uint32 = filter_subscriptions.MaxFilterCriteriaPerPeer,
) {.async, raises: [Defect, LPError].} =
  ## Mounting filter v2 protocol

  info "mounting filter protocol"
  node.wakuFilter = WakuFilter.new(
    node.peerManager, subscriptionTimeout, maxFilterPeers, maxFilterCriteriaPerPeer
  )

  if node.started:
    await node.wakuFilter.start()

  node.switch.mount(node.wakuFilter, protocolMatcher(WakuFilterSubscribeCodec))

proc filterHandleMessage*(
    node: WakuNode, pubsubTopic: PubsubTopic, message: WakuMessage
) {.async.} =
  if node.wakuFilter.isNil() or node.wakuFilterLegacy.isNil():
    error "cannot handle filter message",
      error = "waku filter and waku filter legacy are both required"
    return

  await allFutures(
    node.wakuFilter.handleMessage(pubsubTopic, message),
    node.wakuFilterLegacy.handleMessage(pubsubTopic, message), #TODO: remove legacy
  )

proc mountFilterClient*(node: WakuNode) {.async, raises: [Defect, LPError].} =
  ## Mounting both filter clients v1 - legacy and v2.
  ## Giving option for application level to choose btw own push message handling or
  ## rely on node provided cache. - This only applies for v2 filter client
  info "mounting filter client"

  node.wakuFilterClientLegacy = WakuFilterClientLegacy.new(node.peerManager, node.rng)
  node.wakuFilterClient = WakuFilterClient.new(node.peerManager, node.rng)

  if node.started:
    await allFutures(node.wakuFilterClientLegacy.start(), node.wakuFilterClient.start())

  node.switch.mount(node.wakuFilterClient, protocolMatcher(WakuFilterSubscribeCodec))
  node.switch.mount(node.wakuFilterClientLegacy, protocolMatcher(WakuLegacyFilterCodec))

proc legacyFilterSubscribe*(
    node: WakuNode,
    pubsubTopic: Option[PubsubTopic],
    contentTopics: ContentTopic | seq[ContentTopic],
    handler: FilterPushHandler,
    peer: RemotePeerInfo | string,
) {.async, gcsafe, raises: [Defect, ValueError].} =
  ## Registers for messages that match a specific filter.
  ## Triggers the handler whenever a message is received.
  if node.wakuFilterClientLegacy.isNil():
    error "cannot register filter subscription to topic",
      error = "waku legacy filter client is not set up"
    return

  let remotePeerRes = parsePeerInfo(peer)
  if remotePeerRes.isErr():
    error "Couldn't parse the peer info properly", error = remotePeerRes.error
    return

  let remotePeer = remotePeerRes.value

  # Add handler wrapper to store the message when pushed, when relay is disabled and filter enabled
  # TODO: Move this logic to wakunode2 app
  # FIXME: This part needs refactoring. It seems possible that in special cases archiver will store same message multiple times.
  let handlerWrapper: FilterPushHandler =
    if node.wakuRelay.isNil() and not node.wakuStore.isNil():
      proc(pubsubTopic: string, message: WakuMessage) {.async, gcsafe, closure.} =
        await allFutures(
          node.wakuArchive.handleMessage(pubSubTopic, message),
          handler(pubsubTopic, message),
        )
    else:
      handler

  if pubsubTopic.isSome():
    info "registering legacy filter subscription to content",
      pubsubTopic = pubsubTopic.get(),
      contentTopics = contentTopics,
      peer = remotePeer.peerId

    let res = await node.wakuFilterClientLegacy.subscribe(
      pubsubTopic.get(), contentTopics, handlerWrapper, peer = remotePeer
    )

    if res.isOk():
      info "subscribed to topic",
        pubsubTopic = pubsubTopic.get(), contentTopics = contentTopics
    else:
      error "failed legacy filter subscription", error = res.error
      waku_node_errors.inc(labelValues = ["subscribe_filter_failure"])
  else:
    let topicMapRes = node.wakuSharding.parseSharding(pubsubTopic, contentTopics)

    let topicMap =
      if topicMapRes.isErr():
        error "can't get shard", error = topicMapRes.error
        return
      else:
        topicMapRes.get()

    var futures = collect(newSeq):
      for pubsub, topics in topicMap.pairs:
        info "registering legacy filter subscription to content",
          pubsubTopic = pubsub, contentTopics = topics, peer = remotePeer.peerId

        let content = topics.mapIt($it)
        node.wakuFilterClientLegacy.subscribe(
          $pubsub, content, handlerWrapper, peer = remotePeer
        )

    let finished = await allFinished(futures)

    for fut in finished:
      let res = fut.read()

      if res.isErr():
        error "failed legacy filter subscription", error = res.error
        waku_node_errors.inc(labelValues = ["subscribe_filter_failure"])

    for pubsub, topics in topicMap.pairs:
      info "subscribed to topic", pubsubTopic = pubsub, contentTopics = topics

proc filterSubscribe*(
    node: WakuNode,
    pubsubTopic: Option[PubsubTopic],
    contentTopics: ContentTopic | seq[ContentTopic],
    peer: RemotePeerInfo | string,
): Future[FilterSubscribeResult] {.async, gcsafe, raises: [Defect, ValueError].} =
  ## Registers for messages that match a specific filter. Triggers the handler whenever a message is received.
  if node.wakuFilterClient.isNil():
    error "cannot register filter subscription to topic",
      error = "waku filter client is not set up"
    return err(FilterSubscribeError.serviceUnavailable())

  let remotePeerRes = parsePeerInfo(peer)
  if remotePeerRes.isErr():
    error "Couldn't parse the peer info properly", error = remotePeerRes.error
    return err(FilterSubscribeError.serviceUnavailable("No peers available"))

  let remotePeer = remotePeerRes.value

  if pubsubTopic.isSome():
    info "registering filter subscription to content",
      pubsubTopic = pubsubTopic.get(),
      contentTopics = contentTopics,
      peer = remotePeer.peerId

    let subRes = await node.wakuFilterClient.subscribe(
      remotePeer, pubsubTopic.get(), contentTopics
    )
    if subRes.isOk():
      info "v2 subscribed to topic",
        pubsubTopic = pubsubTopic, contentTopics = contentTopics

      # Purpose is to update Waku Metadata
      node.topicSubscriptionQueue.emit((kind: PubsubSub, topic: pubsubTopic.get()))
    else:
      error "failed filter v2 subscription", error = subRes.error
      waku_node_errors.inc(labelValues = ["subscribe_filter_failure"])

    return subRes
  else:
    let topicMapRes = node.wakuSharding.parseSharding(pubsubTopic, contentTopics)

    let topicMap =
      if topicMapRes.isErr():
        error "can't get shard", error = topicMapRes.error
        return err(FilterSubscribeError.badResponse("can't get shard"))
      else:
        topicMapRes.get()

    var futures = collect(newSeq):
      for pubsub, topics in topicMap.pairs:
        info "registering filter subscription to content",
          pubsubTopic = pubsub, contentTopics = topics, peer = remotePeer.peerId
        let content = topics.mapIt($it)
        node.wakuFilterClient.subscribe(remotePeer, $pubsub, content)

    let finished = await allFinished(futures)

    var subRes: FilterSubscribeResult = FilterSubscribeResult.ok()
    for fut in finished:
      let res = fut.read()

      if res.isErr():
        error "failed filter subscription", error = res.error
        waku_node_errors.inc(labelValues = ["subscribe_filter_failure"])
        subRes = FilterSubscribeResult.err(res.error)

    for pubsub, topics in topicMap.pairs:
      info "subscribed to topic", pubsubTopic = pubsub, contentTopics = topics

      # Purpose is to update Waku Metadata
      node.topicSubscriptionQueue.emit((kind: PubsubSub, topic: $pubsub))

    # return the last error or ok
    return subRes

proc legacyFilterUnsubscribe*(
    node: WakuNode,
    pubsubTopic: Option[PubsubTopic],
    contentTopics: ContentTopic | seq[ContentTopic],
    peer: RemotePeerInfo | string,
) {.async, gcsafe, raises: [Defect, ValueError].} =
  ## Unsubscribe from a content legacy filter.
  if node.wakuFilterClientLegacy.isNil():
    error "cannot unregister filter subscription to content",
      error = "waku filter client is nil"
    return

  let remotePeerRes = parsePeerInfo(peer)
  if remotePeerRes.isErr():
    error "couldn't parse remotePeerInfo", error = remotePeerRes.error
    return

  let remotePeer = remotePeerRes.value

  if pubsubTopic.isSome():
    info "deregistering legacy filter subscription to content",
      pubsubTopic = pubsubTopic.get(),
      contentTopics = contentTopics,
      peer = remotePeer.peerId

    let res = await node.wakuFilterClientLegacy.unsubscribe(
      pubsubTopic.get(), contentTopics, peer = remotePeer
    )

    if res.isOk():
      info "unsubscribed from topic",
        pubsubTopic = pubsubTopic.get(), contentTopics = contentTopics
    else:
      error "failed filter unsubscription", error = res.error
      waku_node_errors.inc(labelValues = ["unsubscribe_filter_failure"])
  else:
    let topicMapRes = node.wakuSharding.parseSharding(pubsubTopic, contentTopics)

    let topicMap =
      if topicMapRes.isErr():
        error "can't get shard", error = topicMapRes.error
        return
      else:
        topicMapRes.get()

    var futures = collect(newSeq):
      for pubsub, topics in topicMap.pairs:
        info "deregistering filter subscription to content",
          pubsubTopic = pubsub, contentTopics = topics, peer = remotePeer.peerId
        let content = topics.mapIt($it)
        node.wakuFilterClientLegacy.unsubscribe($pubsub, content, peer = remotePeer)

    let finished = await allFinished(futures)

    for fut in finished:
      let res = fut.read()

      if res.isErr():
        error "failed filter unsubscription", error = res.error
        waku_node_errors.inc(labelValues = ["unsubscribe_filter_failure"])

    for pubsub, topics in topicMap.pairs:
      info "unsubscribed from topic", pubsubTopic = pubsub, contentTopics = topics

proc filterUnsubscribe*(
    node: WakuNode,
    pubsubTopic: Option[PubsubTopic],
    contentTopics: seq[ContentTopic],
    peer: RemotePeerInfo | string,
): Future[FilterSubscribeResult] {.async, gcsafe, raises: [Defect, ValueError].} =
  ## Unsubscribe from a content filter V2".
  if node.wakuFilterClientLegacy.isNil():
    error "cannot unregister filter subscription to content",
      error = "waku filter client is nil"
    return err(FilterSubscribeError.serviceUnavailable())

  let remotePeerRes = parsePeerInfo(peer)
  if remotePeerRes.isErr():
    error "couldn't parse remotePeerInfo", error = remotePeerRes.error
    return err(FilterSubscribeError.serviceUnavailable("No peers available"))

  let remotePeer = remotePeerRes.value

  if pubsubTopic.isSome():
    info "deregistering filter subscription to content",
      pubsubTopic = pubsubTopic.get(),
      contentTopics = contentTopics,
      peer = remotePeer.peerId

    let unsubRes = await node.wakuFilterClient.unsubscribe(
      remotePeer, pubsubTopic.get(), contentTopics
    )
    if unsubRes.isOk():
      info "unsubscribed from topic",
        pubsubTopic = pubsubTopic.get(), contentTopics = contentTopics

      # Purpose is to update Waku Metadata
      node.topicSubscriptionQueue.emit((kind: PubsubUnsub, topic: pubsubTopic.get()))
    else:
      error "failed filter unsubscription", error = unsubRes.error
      waku_node_errors.inc(labelValues = ["unsubscribe_filter_failure"])

    return unsubRes
  else: # pubsubTopic.isNone
    let topicMapRes = node.wakuSharding.parseSharding(pubsubTopic, contentTopics)

    let topicMap =
      if topicMapRes.isErr():
        error "can't get shard", error = topicMapRes.error
        return err(FilterSubscribeError.badResponse("can't get shard"))
      else:
        topicMapRes.get()

    var futures = collect(newSeq):
      for pubsub, topics in topicMap.pairs:
        info "deregistering filter subscription to content",
          pubsubTopic = pubsub, contentTopics = topics, peer = remotePeer.peerId
        let content = topics.mapIt($it)
        node.wakuFilterClient.unsubscribe(remotePeer, $pubsub, content)

    let finished = await allFinished(futures)

    var unsubRes: FilterSubscribeResult = FilterSubscribeResult.ok()
    for fut in finished:
      let res = fut.read()

      if res.isErr():
        error "failed filter unsubscription", error = res.error
        waku_node_errors.inc(labelValues = ["unsubscribe_filter_failure"])
        unsubRes = FilterSubscribeResult.err(res.error)

    for pubsub, topics in topicMap.pairs:
      info "unsubscribed from topic", pubsubTopic = pubsub, contentTopics = topics

      # Purpose is to update Waku Metadata
      node.topicSubscriptionQueue.emit((kind: PubsubUnsub, topic: $pubsub))

    # return the last error or ok
    return unsubRes

proc filterUnsubscribeAll*(
    node: WakuNode, peer: RemotePeerInfo | string
): Future[FilterSubscribeResult] {.async, gcsafe, raises: [Defect, ValueError].} =
  ## Unsubscribe from a content filter V2".
  if node.wakuFilterClientLegacy.isNil():
    error "cannot unregister filter subscription to content",
      error = "waku filter client is nil"
    return err(FilterSubscribeError.serviceUnavailable())

  let remotePeerRes = parsePeerInfo(peer)
  if remotePeerRes.isErr():
    error "couldn't parse remotePeerInfo", error = remotePeerRes.error
    return err(FilterSubscribeError.serviceUnavailable("No peers available"))

  let remotePeer = remotePeerRes.value

  info "deregistering all filter subscription to content", peer = remotePeer.peerId

  let unsubRes = await node.wakuFilterClient.unsubscribeAll(remotePeer)
  if unsubRes.isOk():
    info "unsubscribed from all content-topic", peerId = remotePeer.peerId
  else:
    error "failed filter unsubscription from all content-topic", error = unsubRes.error
    waku_node_errors.inc(labelValues = ["unsubscribe_filter_failure"])

  return unsubRes

# NOTICE: subscribe / unsubscribe methods are removed - they were already depricated
# yet incompatible to handle both type of filters - use specific filter registration instead

## Waku archive
proc mountArchive*(
    node: WakuNode, driver: ArchiveDriver, retentionPolicy = none(RetentionPolicy)
): Result[void, string] =
  node.wakuArchive = WakuArchive.new(driver = driver, retentionPolicy = retentionPolicy).valueOr:
    return err("error in mountArchive: " & error)

  node.wakuArchive.start()

  return ok()

## Waku store

# TODO: Review this mapping logic. Maybe, move it to the appplication code
proc toArchiveQuery(request: HistoryQuery): ArchiveQuery =
  ArchiveQuery(
    pubsubTopic: request.pubsubTopic,
    contentTopics: request.contentTopics,
    cursor: request.cursor.map(
      proc(cursor: HistoryCursor): ArchiveCursor =
        ArchiveCursor(
          pubsubTopic: cursor.pubsubTopic,
          senderTime: cursor.senderTime,
          storeTime: cursor.storeTime,
          digest: cursor.digest,
        )
    ),
    startTime: request.startTime,
    endTime: request.endTime,
    pageSize: request.pageSize.uint,
    direction: request.direction,
  )

# TODO: Review this mapping logic. Maybe, move it to the appplication code
proc toHistoryResult*(res: ArchiveResult): HistoryResult =
  if res.isErr():
    let error = res.error
    case res.error.kind
    of ArchiveErrorKind.DRIVER_ERROR, ArchiveErrorKind.INVALID_QUERY:
      err(HistoryError(kind: HistoryErrorKind.BAD_REQUEST, cause: res.error.cause))
    else:
      err(HistoryError(kind: HistoryErrorKind.UNKNOWN))
  else:
    let response = res.get()
    ok(
      HistoryResponse(
        messages: response.messages,
        cursor: response.cursor.map(
          proc(cursor: ArchiveCursor): HistoryCursor =
            HistoryCursor(
              pubsubTopic: cursor.pubsubTopic,
              senderTime: cursor.senderTime,
              storeTime: cursor.storeTime,
              digest: cursor.digest,
            )
        ),
      )
    )

proc mountStore*(node: WakuNode) {.async, raises: [Defect, LPError].} =
  info "mounting waku store protocol"

  if node.wakuArchive.isNil():
    error "failed to mount waku store protocol", error = "waku archive not set"
    return

  # TODO: Review this handler logic. Maybe, move it to the appplication code
  let queryHandler: HistoryQueryHandler = proc(
      request: HistoryQuery
  ): Future[HistoryResult] {.async.} =
    if request.cursor.isSome():
      request.cursor.get().checkHistCursor().isOkOr:
        return err(error)

    let request = request.toArchiveQuery()
    let response = await node.wakuArchive.findMessages(request)
    return response.toHistoryResult()

  node.wakuStore = WakuStore.new(node.peerManager, node.rng, queryHandler)

  if node.started:
    # Node has started already. Let's start store too.
    await node.wakuStore.start()

  node.switch.mount(node.wakuStore, protocolMatcher(WakuStoreCodec))

proc mountStoreClient*(node: WakuNode) =
  info "mounting store client"

  node.wakuStoreClient = WakuStoreClient.new(node.peerManager, node.rng)

proc query*(
    node: WakuNode, query: HistoryQuery, peer: RemotePeerInfo
): Future[WakuStoreResult[HistoryResponse]] {.async, gcsafe.} =
  ## Queries known nodes for historical messages
  if node.wakuStoreClient.isNil():
    return err("waku store client is nil")

  let queryRes = await node.wakuStoreClient.query(query, peer)
  if queryRes.isErr():
    return err($queryRes.error)

  let response = queryRes.get()

  return ok(response)

# TODO: Move to application module (e.g., wakunode2.nim)
proc query*(
    node: WakuNode, query: HistoryQuery
): Future[WakuStoreResult[HistoryResponse]] {.
    async, gcsafe, deprecated: "Use 'node.query()' with peer destination instead"
.} =
  ## Queries known nodes for historical messages
  if node.wakuStoreClient.isNil():
    return err("waku store client is nil")

  let peerOpt = node.peerManager.selectPeer(WakuStoreCodec)
  if peerOpt.isNone():
    error "no suitable remote peers"
    return err("peer_not_found_failure")

  return await node.query(query, peerOpt.get())

when defined(waku_exp_store_resume):
  # TODO: Move to application module (e.g., wakunode2.nim)
  proc resume*(
      node: WakuNode, peerList: Option[seq[RemotePeerInfo]] = none(seq[RemotePeerInfo])
  ) {.async, gcsafe.} =
    ## resume proc retrieves the history of waku messages published on the default waku pubsub topic since the last time the waku node has been online
    ## for resume to work properly the waku node must have the store protocol mounted in the full mode (i.e., persisting messages)
    ## messages are stored in the wakuStore's messages field and in the message db
    ## the offline time window is measured as the difference between the current time and the timestamp of the most recent persisted waku message
    ## an offset of 20 second is added to the time window to count for nodes asynchrony
    ## peerList indicates the list of peers to query from. The history is fetched from the first available peer in this list. Such candidates should be found through a discovery method (to be developed).
    ## if no peerList is passed, one of the peers in the underlying peer manager unit of the store protocol is picked randomly to fetch the history from.
    ## The history gets fetched successfully if the dialed peer has been online during the queried time window.
    if node.wakuStoreClient.isNil():
      return

    let retrievedMessages = await node.wakuStoreClient.resume(peerList)
    if retrievedMessages.isErr():
      error "failed to resume store", error = retrievedMessages.error
      return

    info "the number of retrieved messages since the last online time: ",
      number = retrievedMessages.value

## Waku lightpush

proc mountLightPush*(node: WakuNode) {.async.} =
  info "mounting light push"

  var pushHandler: PushMessageHandler
  if node.wakuRelay.isNil():
    debug "mounting lightpush without relay (nil)"
    pushHandler = proc(
        peer: PeerId, pubsubTopic: string, message: WakuMessage
    ): Future[WakuLightPushResult[void]] {.async.} =
      return err("no waku relay found")
  else:
    pushHandler = proc(
        peer: PeerId, pubsubTopic: string, message: WakuMessage
    ): Future[WakuLightPushResult[void]] {.async.} =
      let publishedCount =
        await node.wakuRelay.publish(pubsubTopic, message.encode().buffer)

      if publishedCount == 0:
        ## Agreed change expected to the lightpush protocol to better handle such case. https://github.com/waku-org/pm/issues/93
        debug("Lightpush request has not been published to any peers")

      return ok()

  debug "mounting lightpush with relay"
  node.wakuLightPush = WakuLightPush.new(node.peerManager, node.rng, pushHandler)

  if node.started:
    # Node has started already. Let's start lightpush too.
    await node.wakuLightPush.start()

  node.switch.mount(node.wakuLightPush, protocolMatcher(WakuLightPushCodec))

proc mountLightPushClient*(node: WakuNode) =
  info "mounting light push client"

  node.wakuLightpushClient = WakuLightPushClient.new(node.peerManager, node.rng)

proc lightpushPublish*(
    node: WakuNode,
    pubsubTopic: Option[PubsubTopic],
    message: WakuMessage,
    peer: RemotePeerInfo,
): Future[WakuLightPushResult[void]] {.async, gcsafe.} =
  ## Pushes a `WakuMessage` to a node which relays it further on PubSub topic.
  ## Returns whether relaying was successful or not.
  ## `WakuMessage` should contain a `contentTopic` field for light node
  ## functionality.
  if node.wakuLightpushClient.isNil():
    return err("waku lightpush client is nil")

  if pubsubTopic.isSome():
    debug "publishing message with lightpush",
      pubsubTopic = pubsubTopic.get(),
      contentTopic = message.contentTopic,
      peer = peer.peerId
    return await node.wakuLightpushClient.publish(pubsubTopic.get(), message, peer)

  let topicMapRes = node.wakuSharding.parseSharding(pubsubTopic, message.contentTopic)

  let topicMap =
    if topicMapRes.isErr():
      return err(topicMapRes.error)
    else:
      topicMapRes.get()

  for pubsub, _ in topicMap.pairs: # There's only one pair anyway
    debug "publishing message with lightpush",
      pubsubTopic = pubsub, contentTopic = message.contentTopic, peer = peer.peerId
    return await node.wakuLightpushClient.publish($pubsub, message, peer)

# TODO: Move to application module (e.g., wakunode2.nim)
proc lightpushPublish*(
    node: WakuNode, pubsubTopic: Option[PubsubTopic], message: WakuMessage
): Future[WakuLightPushResult[void]] {.
    async, gcsafe, deprecated: "Use 'node.lightpushPublish()' instead"
.} =
  if node.wakuLightpushClient.isNil():
    let msg = "waku lightpush client is nil"
    error "failed to publish message", msg = msg
    return err(msg)

  let peerOpt = node.peerManager.selectPeer(WakuLightPushCodec)
  if peerOpt.isNone():
    let msg = "no suitable remote peers"
    error "failed to publish message", msg = msg
    return err(msg)

  let publishRes =
    await node.lightpushPublish(pubsubTopic, message, peer = peerOpt.get())

  if publishRes.isErr():
    error "failed to publish message", error = publishRes.error

  return publishRes

## Waku RLN Relay
proc mountRlnRelay*(
    node: WakuNode,
    rlnConf: WakuRlnConfig,
    spamHandler = none(SpamHandler),
    registrationHandler = none(RegistrationHandler),
) {.async.} =
  info "mounting rln relay"

  if node.wakuRelay.isNil():
    raise newException(
      CatchableError, "WakuRelay protocol is not mounted, cannot mount WakuRlnRelay"
    )

  let rlnRelayRes = waitFor WakuRlnRelay.new(rlnConf, registrationHandler)
  if rlnRelayRes.isErr():
    raise
      newException(CatchableError, "failed to mount WakuRlnRelay: " & rlnRelayRes.error)
  let rlnRelay = rlnRelayRes.get()
  let validator = generateRlnValidator(rlnRelay, spamHandler)

  # register rln validator as default validator
  debug "Registering RLN validator"
  node.wakuRelay.addValidator(validator, "RLN validation failed")

  node.wakuRlnRelay = rlnRelay

## Waku peer-exchange

proc mountPeerExchange*(node: WakuNode) {.async, raises: [Defect, LPError].} =
  info "mounting waku peer exchange"

  node.wakuPeerExchange = WakuPeerExchange.new(node.peerManager)

  if node.started:
    await node.wakuPeerExchange.start()

  node.switch.mount(node.wakuPeerExchange, protocolMatcher(WakuPeerExchangeCodec))

proc fetchPeerExchangePeers*(
    node: Wakunode, amount: uint64
): Future[Result[int, string]] {.async, raises: [Defect].} =
  if node.wakuPeerExchange.isNil():
    error "could not get peers from px, waku peer-exchange is nil"
    return err("PeerExchange is not mounted")

  info "Retrieving peer info via peer exchange protocol"
  let pxPeersRes = await node.wakuPeerExchange.request(amount)
  if pxPeersRes.isOk:
    var validPeers = 0
    let peers = pxPeersRes.get().peerInfos
    for pi in peers:
      var record: enr.Record
      if enr.fromBytes(record, pi.enr):
        node.peerManager.addPeer(record.toRemotePeerInfo().get, PeerExchange)
        validPeers += 1
    info "Retrieved peer info via peer exchange protocol",
      validPeers = validPeers, totalPeers = peers.len
    return ok(validPeers)
  else:
    warn "failed to retrieve peer info via peer exchange protocol",
      error = pxPeersRes.error
    return err("Peer exchange failure: " & $pxPeersRes.error)

# TODO: Move to application module (e.g., wakunode2.nim)
proc setPeerExchangePeer*(
    node: WakuNode, peer: RemotePeerInfo | MultiAddress | string
) =
  if node.wakuPeerExchange.isNil():
    error "could not set peer, waku peer-exchange is nil"
    return

  info "Set peer-exchange peer", peer = peer

  let remotePeerRes = parsePeerInfo(peer)
  if remotePeerRes.isErr():
    error "could not parse peer info", error = remotePeerRes.error
    return

  node.peerManager.addPeer(remotePeerRes.value, PeerExchange)
  waku_px_peers.inc()

## Other protocols

proc mountLibp2pPing*(node: WakuNode) {.async, raises: [Defect, LPError].} =
  info "mounting libp2p ping protocol"

  try:
    node.libp2pPing = Ping.new(rng = node.rng)
  except Exception as e:
    # This is necessary as `Ping.new*` does not have explicit `raises` requirement
    # @TODO: remove exception handling once explicit `raises` in ping module
    raise newException(LPError, "Failed to initialize ping protocol")

  if node.started:
    # Node has started already. Let's start ping too.
    await node.libp2pPing.start()

  node.switch.mount(node.libp2pPing)

# TODO: Move this logic to PeerManager
proc keepaliveLoop(node: WakuNode, keepalive: chronos.Duration) {.async.} =
  while node.started:
    # Keep all connected peers alive while running
    trace "Running keepalive"

    # First get a list of connected peer infos
    let peers =
      node.peerManager.peerStore.peers().filterIt(it.connectedness == Connected)

    for peer in peers:
      try:
        let conn = await node.switch.dial(peer.peerId, peer.addrs, PingCodec)
        let pingDelay = await node.libp2pPing.ping(conn)
      except CatchableError as exc:
        waku_node_errors.inc(labelValues = ["keep_alive_failure"])

    await sleepAsync(keepalive)

proc startKeepalive*(node: WakuNode) =
  let defaultKeepalive = 2.minutes # 20% of the default chronosstream timeout duration

  info "starting keepalive", keepalive = defaultKeepalive

  asyncSpawn node.keepaliveLoop(defaultKeepalive)

proc mountRendezvous*(node: WakuNode) {.async, raises: [Defect, LPError].} =
  info "mounting rendezvous discovery protocol"

  node.rendezvous = RendezVous.new(node.switch)

  if node.started:
    await node.rendezvous.start()

  node.switch.mount(node.rendezvous)

proc isBindIpWithZeroPort(inputMultiAdd: MultiAddress): bool =
  let inputStr = $inputMultiAdd
  if inputStr.contains("0.0.0.0/tcp/0") or inputStr.contains("127.0.0.1/tcp/0"):
    return true

  return false

proc printNodeNetworkInfo*(node: WakuNode): void =
  let peerInfo = node.switch.peerInfo
  var announcedStr = ""
  var listenStr = ""
  var localIp = ""

  try:
    localIp = $getPrimaryIPAddr()
  except Exception as e:
    warn "Could not retrieve localIp", msg = e.msg

  info "PeerInfo", peerId = peerInfo.peerId, addrs = peerInfo.addrs

  for address in node.announcedAddresses:
    var fulladdr = "[" & $address & "/p2p/" & $peerInfo.peerId & "]"
    announcedStr &= fulladdr

  for transport in node.switch.transports:
    for address in transport.addrs:
      var fulladdr = "[" & $address & "/p2p/" & $peerInfo.peerId & "]"
      listenStr &= fulladdr

  ## XXX: this should be /ip4..., / stripped?
  info "Listening on", full = listenStr, localIp = localIp
  info "Announcing addresses", full = announcedStr
  info "DNS: discoverable ENR ", enr = node.enr.toUri()

proc start*(node: WakuNode) {.async.} =
  ## Starts a created Waku Node and
  ## all its mounted protocols.

  waku_version.set(1, labelValues = [git_version])
  info "Starting Waku node", version = git_version

  var zeroPortPresent = false
  for address in node.announcedAddresses:
    if isBindIpWithZeroPort(address):
      zeroPortPresent = true

  # Perform relay-specific startup tasks TODO: this should be rethought
  if not node.wakuRelay.isNil():
    await node.startRelay()

  if not node.wakuMetadata.isNil():
    node.wakuMetadata.start()

  ## The switch uses this mapper to update peer info addrs
  ## with announced addrs after start
  let addressMapper = proc(
      listenAddrs: seq[MultiAddress]
  ): Future[seq[MultiAddress]] {.async.} =
    return node.announcedAddresses
  node.switch.peerInfo.addressMappers.add(addressMapper)

  ## The switch will update addresses after start using the addressMapper
  await node.switch.start()

  node.started = true

  if not zeroPortPresent:
    printNodeNetworkInfo(node)
  else:
    info "Listening port is dynamically allocated, address and ENR generation postponed"

  info "Node started successfully"

proc stop*(node: WakuNode) {.async.} =
  if not node.wakuRelay.isNil():
    await node.wakuRelay.stop()

  if not node.wakuMetadata.isNil():
    node.wakuMetadata.stop()

  await node.switch.stop()
  node.peerManager.stop()

  if not node.wakuRlnRelay.isNil():
    try:
      await node.wakuRlnRelay.stop() ## this can raise an exception
    except Exception:
      error "exception stopping the node", error = getCurrentExceptionMsg()

  if not node.wakuArchive.isNil():
    await node.wakuArchive.stopWait()

  node.started = false

proc isReady*(node: WakuNode): Future[bool] {.async: (raises: [Exception]).} =
  if node.wakuRlnRelay == nil:
    return true
  return await node.wakuRlnRelay.isReady()
  ## TODO: add other protocol `isReady` checks<|MERGE_RESOLUTION|>--- conflicted
+++ resolved
@@ -275,20 +275,15 @@
 
     await node.wakuArchive.handleMessage(topic, msg)
 
-<<<<<<< HEAD
-
   proc syncHandler(topic: PubsubTopic, msg: WakuMessage) =
     if node.wakuSync.isNil():
       return
 
     node.wakuSync.ingessMessage(topic, msg)
 
-  let defaultHandler = proc(topic: PubsubTopic, msg: WakuMessage): Future[void] {.async, gcsafe.} =
-=======
   let defaultHandler = proc(
       topic: PubsubTopic, msg: WakuMessage
   ): Future[void] {.async, gcsafe.} =
->>>>>>> 3ba4378c
     await traceHandler(topic, msg)
     await filterHandler(topic, msg)
     await archiveHandler(topic, msg)
