--- conflicted
+++ resolved
@@ -99,15 +99,12 @@
   started: bool
   shardedPeerManagement: bool # temp feature flag
   onConnectionChange*: ConnectionChangeHandler
-<<<<<<< HEAD
   # clients of light protocols (like Lightpush) may track servers' reputation
   reputationManager*: Option[ReputationManager]
   # servers of light protocols (like Lightpush) may track client requests' eligibility
   eligibilityManager*: Option[EligibilityManager]
-=======
   dnsNameServers*: seq[IpAddress]
   online: bool
->>>>>>> e4a4313d
 
 #~~~~~~~~~~~~~~~~~~~#
 # Helper Functions  #
@@ -1070,12 +1067,9 @@
     maxFailedAttempts = MaxFailedAttempts,
     colocationLimit = DefaultColocationLimit,
     shardedPeerManagement = false,
-<<<<<<< HEAD
     reputationEnabled = false,
     eligibilityEnabled = false,
-=======
     dnsNameServers = newSeq[IpAddress](),
->>>>>>> e4a4313d
 ): PeerManager {.gcsafe.} =
   let capacity = switch.peerStore.capacity
   let maxConnections = switch.connManager.inSema.size
