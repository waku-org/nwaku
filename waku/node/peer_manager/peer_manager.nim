{.push raises: [].}

import
  std/[options, sets, sequtils, times, strformat, strutils, math, random],
  chronos,
  chronicles,
  metrics,
  libp2p/multistream,
  libp2p/muxers/muxer,
  libp2p/nameresolving/nameresolver,
  libp2p/peerstore

import
  ../../common/nimchronos,
  ../../common/enr,
  ../../common/utils/parse_size_units,
  ../../waku_core,
  ../../waku_relay,
  ../../waku_relay/protocol,
  ../../waku_enr/sharding,
  ../../waku_enr/capabilities,
  ../../waku_metadata,
  ../health_monitor/online_monitor,
  ./peer_store/peer_storage,
  ./waku_peer_store

export waku_peer_store, peer_storage, peers

declareCounter waku_peers_dials, "Number of peer dials", ["outcome"]
# TODO: Populate from PeerStore.Source when ready
declarePublicCounter waku_node_conns_initiated,
  "Number of connections initiated", ["source"]
declarePublicGauge waku_peers_errors, "Number of peer manager errors", ["type"]
declarePublicGauge waku_connected_peers,
  "Number of physical connections per direction and protocol",
  labels = ["direction", "protocol"]
declarePublicGauge waku_connected_peers_per_shard,
  "Number of physical connections per shard", labels = ["shard"]
declarePublicGauge waku_streams_peers,
  "Number of streams per direction and protocol", labels = ["direction", "protocol"]
declarePublicGauge waku_peer_store_size, "Number of peers managed by the peer store"
declarePublicGauge waku_service_peers,
  "Service peer protocol and multiaddress ", labels = ["protocol", "peerId"]
declarePublicGauge waku_total_unique_peers, "total number of unique peers"

logScope:
  topics = "waku node peer_manager"

randomize()

const
  # TODO: Make configurable
  DefaultDialTimeout* = chronos.seconds(10)

  # Max attempts before removing the peer
  MaxFailedAttempts = 5

  # Time to wait before attempting to dial again is calculated as:
  # initialBackoffInSec*(backoffFactor^(failedAttempts-1))
  # 120s, 480s, 1920, 7680s
  InitialBackoffInSec = 120
  BackoffFactor = 4

  # Limit the amount of paralel dials
  MaxParallelDials = 10

  # Delay between consecutive relayConnectivityLoop runs
  ConnectivityLoopInterval = chronos.seconds(30)

  # How often the peer store is pruned
  PrunePeerStoreInterval = chronos.minutes(10)

  # How often metrics and logs are shown/updated
  LogAndMetricsInterval = chronos.minutes(3)

  # Max peers that we allow from the same IP
  DefaultColocationLimit* = 5

type ConnectionChangeHandler* = proc(
  peerId: PeerId, peerEvent: PeerEventKind
): Future[void] {.gcsafe, raises: [Defect].}

type PeerManager* = ref object of RootObj
  switch*: Switch
  wakuMetadata*: WakuMetadata
  initialBackoffInSec*: int
  backoffFactor*: int
  maxFailedAttempts*: int
  storage*: PeerStorage
  serviceSlots*: Table[string, RemotePeerInfo]
  relayServiceRatio*: string
  maxRelayPeers*: int
  maxServicePeers*: int
  outRelayPeersTarget: int
  inRelayPeersTarget: int
  ipTable*: Table[string, seq[PeerId]]
  colocationLimit*: int
  started: bool
  shardedPeerManagement: bool # temp feature flag
  onConnectionChange*: ConnectionChangeHandler
  online: bool ## state managed by online_monitor module

#~~~~~~~~~~~~~~~~~~~#
# Helper Functions  #
#~~~~~~~~~~~~~~~~~~~#

proc calculateBackoff(
    initialBackoffInSec: int, backoffFactor: int, failedAttempts: int
): timer.Duration =
  if failedAttempts == 0:
    return chronos.seconds(0)
  return chronos.seconds(initialBackoffInSec * (backoffFactor ^ (failedAttempts - 1)))

proc protocolMatcher*(codec: string): Matcher =
  ## Returns a protocol matcher function for the provided codec
  proc match(proto: string): bool {.gcsafe.} =
    ## Matches a proto with any postfix to the provided codec.
    ## E.g. if the codec is `/vac/waku/filter/2.0.0` it matches the protos:
    ## `/vac/waku/filter/2.0.0`, `/vac/waku/filter/2.0.0-beta3`, `/vac/waku/filter/2.0.0-actualnonsense`
    return proto.startsWith(codec)

  return match

#~~~~~~~~~~~~~~~~~~~~~~~~~~#
# Peer Storage Management  #
#~~~~~~~~~~~~~~~~~~~~~~~~~~#

proc insertOrReplace(ps: PeerStorage, remotePeerInfo: RemotePeerInfo) {.gcsafe.} =
  ## Insert peer entry into persistent storage, or replace existing entry with updated info
  ps.put(remotePeerInfo).isOkOr:
    warn "failed to store peers", err = error
    waku_peers_errors.inc(labelValues = ["storage_failure"])
    return

proc addPeer*(
    pm: PeerManager, remotePeerInfo: RemotePeerInfo, origin = UnknownOrigin
) {.gcsafe.} =
  ## Adds peer to manager for the specified protocol

  if remotePeerInfo.peerId == pm.switch.peerInfo.peerId:
    trace "skipping to manage our unmanageable self"
    return

  pm.switch.peerStore.addPeer(remotePeerInfo, origin)

  trace "Adding peer to manager",
    peerId = remotePeerInfo.peerId, addresses = remotePeerInfo.addrs, origin

  waku_total_unique_peers.inc()

  # Add peer to storage. Entry will subsequently be updated with connectedness information
  if not pm.storage.isNil:
    # Reading from the db (pm.storage) is only done on startup, hence you need to connect to all saved peers.
    # `remotePeerInfo.connectedness` should already be `NotConnected`, but both we reset it to `NotConnected` just in case.
    # This reset is also done when reading from storage, I believe, to ensure the `connectedness` state is the correct one.
    # So many resets are likely redudant, but I haven't verified whether this is the case or not.
    remotePeerInfo.connectedness = NotConnected

    pm.storage.insertOrReplace(remotePeerInfo)

proc getPeer*(pm: PeerManager, peerId: PeerId): RemotePeerInfo =
  return pm.switch.peerStore.getPeer(peerId)

proc loadFromStorage(pm: PeerManager) {.gcsafe.} =
  ## Load peers from storage, if available

  trace "loading peers from storage"

  var amount = 0

  proc onData(remotePeerInfo: RemotePeerInfo) =
    let peerId = remotePeerInfo.peerId

    if pm.switch.peerInfo.peerId == peerId:
      # Do not manage self
      return

    trace "loading peer",
      peerId = peerId,
      address = remotePeerInfo.addrs,
      protocols = remotePeerInfo.protocols,
      agent = remotePeerInfo.agent,
      version = remotePeerInfo.protoVersion

    # nim-libp2p books
    pm.switch.peerStore[AddressBook][peerId] = remotePeerInfo.addrs
    pm.switch.peerStore[ProtoBook][peerId] = remotePeerInfo.protocols
    pm.switch.peerStore[KeyBook][peerId] = remotePeerInfo.publicKey
    pm.switch.peerStore[AgentBook][peerId] = remotePeerInfo.agent
    pm.switch.peerStore[ProtoVersionBook][peerId] = remotePeerInfo.protoVersion

    # custom books
    pm.switch.peerStore[ConnectionBook][peerId] = NotConnected
      # Reset connectedness state
    pm.switch.peerStore[DisconnectBook][peerId] = remotePeerInfo.disconnectTime
    pm.switch.peerStore[SourceBook][peerId] = remotePeerInfo.origin

    if remotePeerInfo.enr.isSome():
      pm.switch.peerStore[ENRBook][peerId] = remotePeerInfo.enr.get()

    amount.inc()

  pm.storage.getAll(onData).isOkOr:
    warn "loading peers from storage failed", err = error
    waku_peers_errors.inc(labelValues = ["storage_load_failure"])
    return

  trace "recovered peers from storage", amount = amount

proc selectPeer*(
    pm: PeerManager, proto: string, shard: Option[PubsubTopic] = none(PubsubTopic)
): Option[RemotePeerInfo] =
  # Selects the best peer for a given protocol

  var peers = pm.switch.peerStore.getPeersByProtocol(proto)
  trace "Selecting peer from peerstore",
    protocol = proto, peers, address = cast[uint](pm.switch.peerStore)

  if shard.isSome():
    peers.keepItIf((it.enr.isSome() and it.enr.get().containsShard(shard.get())))

  shuffle(peers)

  # No criteria for selecting a peer for WakuRelay, random one
  if proto == WakuRelayCodec:
    # TODO: proper heuristic here that compares peer scores and selects "best" one. For now the first peer for the given protocol is returned
    if peers.len > 0:
      trace "Got peer from peerstore",
        peerId = peers[0].peerId, multi = peers[0].addrs[0], protocol = proto
      return some(peers[0])
    trace "No peer found for protocol", protocol = proto
    return none(RemotePeerInfo)

  # For other protocols, we select the peer that is slotted for the given protocol
  pm.serviceSlots.withValue(proto, serviceSlot):
    trace "Got peer from service slots",
      peerId = serviceSlot[].peerId, multi = serviceSlot[].addrs[0], protocol = proto
    return some(serviceSlot[])

  # If not slotted, we select a random peer for the given protocol
  if peers.len > 0:
    trace "Got peer from peerstore",
      peerId = peers[0].peerId, multi = peers[0].addrs[0], protocol = proto
    return some(peers[0])
  trace "No peer found for protocol", protocol = proto
  return none(RemotePeerInfo)

# Adds a peer to the service slots, which is a list of peers that are slotted for a given protocol
proc addServicePeer*(pm: PeerManager, remotePeerInfo: RemotePeerInfo, proto: string) =
  # Do not add relay peers
  if proto == WakuRelayCodec:
    warn "Can't add relay peer to service peers slots"
    return

  # Check if the number of service peers has reached the maximum limit
  if pm.serviceSlots.len >= pm.maxServicePeers:
    warn "Maximum number of service peers reached. Cannot add more.",
      peerId = remotePeerInfo.peerId, service = proto
    return

  info "Adding peer to service slots",
    peerId = remotePeerInfo.peerId, addr = remotePeerInfo.addrs[0], service = proto
  waku_service_peers.set(1, labelValues = [$proto, $remotePeerInfo.addrs[0]])

    # Set peer for service slot
  pm.serviceSlots[proto] = remotePeerInfo

  pm.addPeer(remotePeerInfo)

#~~~~~~~~~~~~~~~~~~~~~~~~~~~~~~~~~#
# Connection Lifecycle Management #
#~~~~~~~~~~~~~~~~~~~~~~~~~~~~~~~~~#

# require pre-connection
proc pruneInRelayConns(pm: PeerManager, amount: int) {.async.}

# Connects to a given node. Note that this function uses `connect` and
# does not provide a protocol. Streams for relay (gossipsub) are created
# automatically without the needing to dial.
proc connectPeer*(
    pm: PeerManager,
    peer: RemotePeerInfo,
    dialTimeout = DefaultDialTimeout,
    source = "api",
): Future[bool] {.async.} =
  let peerId = peer.peerId

  var peerStore = pm.switch.peerStore

  # Do not attempt to dial self
  if peerId == pm.switch.peerInfo.peerId:
    return false

  if not peerStore.peerExists(peerId):
    pm.addPeer(peer)

  let failedAttempts = peerStore[NumberFailedConnBook][peerId]
  trace "Connecting to peer",
    wireAddr = peer.addrs, peerId = peerId, failedAttempts = failedAttempts

  var deadline = sleepAsync(dialTimeout)
  let workfut = pm.switch.connect(peerId, peer.addrs)

  # Can't use catch: with .withTimeout() in this case
  let res = catch:
    await workfut or deadline

  let reasonFailed =
    if not workfut.finished():
      await workfut.cancelAndWait()
      "timed out"
    elif res.isErr():
      res.error.msg
    else:
      if not deadline.finished():
        await deadline.cancelAndWait()

      waku_peers_dials.inc(labelValues = ["successful"])
      waku_node_conns_initiated.inc(labelValues = [source])

      peerStore[NumberFailedConnBook][peerId] = 0

      return true

  # Dial failed
  peerStore[NumberFailedConnBook][peerId] = peerStore[NumberFailedConnBook][peerId] + 1
  peerStore[LastFailedConnBook][peerId] = Moment.init(getTime().toUnix, Second)
  peerStore[ConnectionBook][peerId] = CannotConnect

  trace "Connecting peer failed",
    peerId = peerId,
    reason = reasonFailed,
    failedAttempts = peerStore[NumberFailedConnBook][peerId]
  waku_peers_dials.inc(labelValues = [reasonFailed])

  return false

proc connectToNodes*(
    pm: PeerManager,
    nodes: seq[string] | seq[RemotePeerInfo],
    dialTimeout = DefaultDialTimeout,
    source = "api",
) {.async.} =
  if nodes.len == 0:
    return

  info "Dialing multiple peers", numOfPeers = nodes.len, nodes = $nodes

  var futConns: seq[Future[bool]]
  var connectedPeers: seq[RemotePeerInfo]
  for node in nodes:
    let node = parsePeerInfo(node)
    if node.isOk():
      futConns.add(pm.connectPeer(node.value))
      connectedPeers.add(node.value)
    else:
      error "Couldn't parse node info", error = node.error

  await allFutures(futConns)

  # Filtering successful connectedPeers based on futConns
  let combined = zip(connectedPeers, futConns)
  connectedPeers = combined.filterIt(it[1].read() == true).mapIt(it[0])

  when defined(debugDiscv5):
    let peerIds = connectedPeers.mapIt(it.peerId)
    let origin = connectedPeers.mapIt(it.origin)
    if peerIds.len > 0:
      notice "established connections with found peers",
        peerIds = peerIds.mapIt(shortLog(it)), origin = origin
    else:
      notice "could not connect to new peers", attempted = nodes.len

  info "Finished dialing multiple peers",
    successfulConns = connectedPeers.len, attempted = nodes.len

  # The issue seems to be around peers not being fully connected when
  # trying to subscribe. So what we do is sleep to guarantee nodes are
  # fully connected.
  #
  # This issue was known to Dmitiry on nim-libp2p and may be resolvable
  # later.
  await sleepAsync(chronos.seconds(5))

proc disconnectNode*(pm: PeerManager, peerId: PeerId) {.async.} =
  await pm.switch.disconnect(peerId)

proc disconnectNode*(pm: PeerManager, peer: RemotePeerInfo) {.async.} =
  let peerId = peer.peerId
  await pm.disconnectNode(peerId)

# Dialing should be used for just protocols that require a stream to write and read
# This shall not be used to dial Relay protocols, since that would create
# unneccesary unused streams.
proc dialPeer(
    pm: PeerManager,
    peerId: PeerID,
    addrs: seq[MultiAddress],
    proto: string,
    dialTimeout = DefaultDialTimeout,
    source = "api",
): Future[Option[Connection]] {.async.} =
  if peerId == pm.switch.peerInfo.peerId:
    error "could not dial self"
    return none(Connection)

  if proto == WakuRelayCodec:
    error "dial shall not be used to connect to relays"
    return none(Connection)

  trace "Dialing peer", wireAddr = addrs, peerId = peerId, proto = proto

  # Dial Peer
  let dialFut = pm.switch.dial(peerId, addrs, proto)

  let res = catch:
    if await dialFut.withTimeout(dialTimeout):
      return some(dialFut.read())
    else:
      await cancelAndWait(dialFut)

  let reasonFailed = if res.isOk: "timed out" else: res.error.msg

  trace "Dialing peer failed", peerId = peerId, reason = reasonFailed, proto = proto

  return none(Connection)

proc dialPeer*(
    pm: PeerManager,
    remotePeerInfo: RemotePeerInfo,
    proto: string,
    dialTimeout = DefaultDialTimeout,
    source = "api",
): Future[Option[Connection]] {.async.} =
  # Dial a given peer and add it to the list of known peers
  # TODO: check peer validity and score before continuing. Limit number of peers to be managed.

  # First add dialed peer info to peer store, if it does not exist yet..
  # TODO: nim libp2p peerstore already adds them
  if not pm.switch.peerStore.hasPeer(remotePeerInfo.peerId, proto):
    trace "Adding newly dialed peer to manager",
      peerId = $remotePeerInfo.peerId, address = $remotePeerInfo.addrs[0], proto = proto
    pm.addPeer(remotePeerInfo)

  return await pm.dialPeer(
    remotePeerInfo.peerId, remotePeerInfo.addrs, proto, dialTimeout, source
  )

proc dialPeer*(
    pm: PeerManager,
    peerId: PeerID,
    proto: string,
    dialTimeout = DefaultDialTimeout,
    source = "api",
): Future[Option[Connection]] {.async.} =
  # Dial an existing peer by looking up it's existing addrs in the switch's peerStore
  # TODO: check peer validity and score before continuing. Limit number of peers to be managed.

  let addrs = pm.switch.peerStore[AddressBook][peerId]
  return await pm.dialPeer(peerId, addrs, proto, dialTimeout, source)

proc canBeConnected*(pm: PeerManager, peerId: PeerId): bool =
  # Returns if we can try to connect to this peer, based on past failed attempts
  # It uses an exponential backoff. Each connection attempt makes us
  # wait more before trying again.
  let peerStore = pm.switch.peerStore
  let failedAttempts = peerStore[NumberFailedConnBook][peerId]

  # if it never errored, we can try to connect
  if failedAttempts == 0:
    return true

  # if there are too many failed attempts, do not reconnect
  if failedAttempts >= pm.maxFailedAttempts:
    return false

  # If it errored we wait an exponential backoff from last connection
  # the more failed attempts, the greater the backoff since last attempt
  let now = Moment.init(getTime().toUnix, Second)
  let lastFailed = peerStore[LastFailedConnBook][peerId]
  let backoff =
    calculateBackoff(pm.initialBackoffInSec, pm.backoffFactor, failedAttempts)

  return now >= (lastFailed + backoff)

proc connectedPeers*(
    pm: PeerManager, protocol: string = ""
): (seq[PeerId], seq[PeerId]) =
  ## Returns the peerIds of physical connections (in and out)
  ## If a protocol is specified, only returns peers with at least one stream of that protocol

  var inPeers: seq[PeerId]
  var outPeers: seq[PeerId]

  for peerId, muxers in pm.switch.connManager.getConnections():
    for peerConn in muxers:
      let streams = peerConn.getStreams()
      if protocol.len == 0 or streams.anyIt(it.protocol == protocol):
        if peerConn.connection.transportDir == Direction.In:
          inPeers.add(peerId)
        elif peerConn.connection.transportDir == Direction.Out:
          outPeers.add(peerId)

  return (inPeers, outPeers)

proc getStreamByPeerIdAndProtocol*(
    pm: PeerManager, peerId: PeerId, protocol: string
): Future[Result[Connection, string]] {.async.} =
  ## Establishes a new stream to the given peer and protocol or returns the existing stream, if any.
  ## Notice that the "Connection" type represents a stream within a transport connection
  ## (we will need to adapt this term.)

  let peerIdsMuxers: Table[PeerId, seq[Muxer]] = pm.switch.connManager.getConnections()
  if not peerIdsMuxers.contains(peerId):
    return err("peerId not found in connManager: " & $peerId)

  let muxers = peerIdsMuxers[peerId]

  var streams = newSeq[Connection](0)
  for m in muxers:
    for s in m.getStreams():
      ## getStreams is defined in nim-libp2p
      streams.add(s)

  ## Try to get the opened streams for the given protocol
  let streamsOfInterest = streams.filterIt(
    it.protocol == protocol and not LPStream(it).isClosed and
      not LPStream(it).isClosedRemotely
  )

  if streamsOfInterest.len > 0:
    ## In theory there should be one stream per protocol. Then we just pick up the 1st
    return ok(streamsOfInterest[0])

  ## There isn't still a stream. Let's dial to create one
  let streamRes = await pm.dialPeer(peerId, protocol)
  if streamRes.isNone():
    return err("getStreamByPeerIdProto no connection to peer: " & $peerId)

  return ok(streamRes.get())

proc connectToRelayPeers*(pm: PeerManager) {.async.} =
  # only attempt if current node is online
  if not pm.online:
    error "connectToRelayPeers: won't attempt new connections - node is offline"
    return

  var (inRelayPeers, outRelayPeers) = pm.connectedPeers(WakuRelayCodec)
  let totalRelayPeers = inRelayPeers.len + outRelayPeers.len

  if inRelayPeers.len > pm.inRelayPeersTarget:
    await pm.pruneInRelayConns(inRelayPeers.len - pm.inRelayPeersTarget)

  if outRelayPeers.len >= pm.outRelayPeersTarget:
    return

  let notConnectedPeers = pm.switch.peerStore.getDisconnectedPeers()

  var outsideBackoffPeers = notConnectedPeers.filterIt(pm.canBeConnected(it.peerId))

  shuffle(outsideBackoffPeers)

  var index = 0
  var numPendingConnReqs =
    min(outsideBackoffPeers.len, pm.outRelayPeersTarget - outRelayPeers.len)
    ## number of outstanding connection requests

  while numPendingConnReqs > 0 and outRelayPeers.len < pm.outRelayPeersTarget:
    let numPeersToConnect = min(numPendingConnReqs, MaxParallelDials)
    await pm.connectToNodes(outsideBackoffPeers[index ..< (index + numPeersToConnect)])

    (inRelayPeers, outRelayPeers) = pm.connectedPeers(WakuRelayCodec)

    index += numPeersToConnect
    numPendingConnReqs -= numPeersToConnect

proc reconnectPeers*(
    pm: PeerManager, proto: string, backoffTime: chronos.Duration = chronos.seconds(0)
) {.async.} =
  ## Reconnect to peers registered for this protocol. This will update connectedness.
  ## Especially useful to resume connections from persistent storage after a restart.

  debug "Reconnecting peers", proto = proto

  # Proto is not persisted, we need to iterate over all peers.
  for peerInfo in pm.switch.peerStore.peers(protocolMatcher(proto)):
    # Check that the peer can be connected
    if peerInfo.connectedness == CannotConnect:
      error "Not reconnecting to unreachable or non-existing peer",
        peerId = peerInfo.peerId
      continue

    if backoffTime > ZeroDuration:
      debug "Backing off before reconnect",
        peerId = peerInfo.peerId, backoffTime = backoffTime
      # We disconnected recently and still need to wait for a backoff period before connecting
      await sleepAsync(backoffTime)

    await pm.connectToNodes(@[peerInfo])

proc getNumStreams*(pm: PeerManager, protocol: string): (int, int) =
  var
    numStreamsIn = 0
    numStreamsOut = 0
  for peerId, muxers in pm.switch.connManager.getConnections():
    for peerConn in muxers:
      for stream in peerConn.getStreams():
        if stream.protocol == protocol:
          if stream.dir == Direction.In:
            numStreamsIn += 1
          elif stream.dir == Direction.Out:
            numStreamsOut += 1
  return (numStreamsIn, numStreamsOut)

proc getPeerIp(pm: PeerManager, peerId: PeerId): Option[string] =
  if not pm.switch.connManager.getConnections().hasKey(peerId):
    return none(string)

  let conns = pm.switch.connManager.getConnections().getOrDefault(peerId)
  if conns.len == 0:
    return none(string)

  let obAddr = conns[0].connection.observedAddr.valueOr:
    return none(string)

  # TODO: think if circuit relay ips should be handled differently

  return some(obAddr.getHostname())

#~~~~~~~~~~~~~~~~~#
# Event Handling  #
#~~~~~~~~~~~~~~~~~#

proc onPeerMetadata(pm: PeerManager, peerId: PeerId) {.async.} =
  let res = catch:
    await pm.switch.dial(peerId, WakuMetadataCodec)

  var reason: string
  block guardClauses:
    let conn = res.valueOr:
      reason = "dial failed: " & error.msg
      break guardClauses

    let metadata = (await pm.wakuMetadata.request(conn)).valueOr:
      reason = "waku metatdata request failed: " & error
      break guardClauses

    let clusterId = metadata.clusterId.valueOr:
      reason = "empty cluster-id reported"
      break guardClauses

    if pm.wakuMetadata.clusterId != clusterId:
      reason =
        "different clusterId reported: " & $pm.wakuMetadata.clusterId & " vs " &
        $clusterId
      break guardClauses

    if (
      pm.switch.peerStore.hasPeer(peerId, WakuRelayCodec) and
      not metadata.shards.anyIt(pm.wakuMetadata.shards.contains(it))
    ):
      let myShardsString = "[ " & toSeq(pm.wakuMetadata.shards).join(", ") & " ]"
      let otherShardsString = "[ " & metadata.shards.join(", ") & " ]"
      reason =
        "no shards in common: my_shards = " & myShardsString & " others_shards = " &
        otherShardsString
      break guardClauses

    return

  info "disconnecting from peer", peerId = peerId, reason = reason
  asyncSpawn(pm.switch.disconnect(peerId))
  pm.switch.peerStore.delete(peerId)

# called when a peer i) first connects to us ii) disconnects all connections from us
proc onPeerEvent(pm: PeerManager, peerId: PeerId, event: PeerEvent) {.async.} =
  if not pm.wakuMetadata.isNil() and event.kind == PeerEventKind.Joined:
    await pm.onPeerMetadata(peerId)

  var peerStore = pm.switch.peerStore
  var direction: PeerDirection
  var connectedness: Connectedness

  case event.kind
  of Joined:
    direction = if event.initiator: Outbound else: Inbound
    connectedness = Connected

    ## Check max allowed in-relay peers
    let inRelayPeers = pm.connectedPeers(WakuRelayCodec)[0]
    if inRelayPeers.len > pm.inRelayPeersTarget and
        peerStore.hasPeer(peerId, WakuRelayCodec):
      debug "disconnecting relay peer because reached max num in-relay peers",
        peerId = peerId,
        inRelayPeers = inRelayPeers.len,
        inRelayPeersTarget = pm.inRelayPeersTarget
      await pm.switch.disconnect(peerId)

    ## Apply max ip colocation limit
    if (let ip = pm.getPeerIp(peerId); ip.isSome()):
      pm.ipTable.mgetOrPut(ip.get, newSeq[PeerId]()).add(peerId)

      # in theory this should always be one, but just in case
      let peersBehindIp = pm.ipTable[ip.get]

      # pm.colocationLimit == 0 disables the ip colocation limit
      if pm.colocationLimit != 0 and peersBehindIp.len > pm.colocationLimit:
        for peerId in peersBehindIp[0 ..< (peersBehindIp.len - pm.colocationLimit)]:
          debug "Pruning connection due to ip colocation", peerId = peerId, ip = ip
          asyncSpawn(pm.switch.disconnect(peerId))
          peerStore.delete(peerId)

    if not pm.onConnectionChange.isNil():
      # we don't want to await for the callback to finish
      asyncSpawn pm.onConnectionChange(peerId, Joined)
  of Left:
    direction = UnknownDirection
    connectedness = CanConnect

    # note we cant access the peerId ip here as the connection was already closed
    for ip, peerIds in pm.ipTable.pairs:
      if peerIds.contains(peerId):
        pm.ipTable[ip] = pm.ipTable[ip].filterIt(it != peerId)
        if pm.ipTable[ip].len == 0:
          pm.ipTable.del(ip)
        break

    if not pm.onConnectionChange.isNil():
      # we don't want to await for the callback to finish
      asyncSpawn pm.onConnectionChange(peerId, Left)
  of Identified:
    debug "event identified", peerId = peerId

  peerStore[ConnectionBook][peerId] = connectedness
  peerStore[DirectionBook][peerId] = direction

  if not pm.storage.isNil:
    var remotePeerInfo = peerStore.getPeer(peerId)

    if event.kind == PeerEventKind.Left:
      remotePeerInfo.disconnectTime = getTime().toUnix

    pm.storage.insertOrReplace(remotePeerInfo)

#~~~~~~~~~~~~~~~~~#
# Metrics Logging #
#~~~~~~~~~~~~~~~~~#

proc logAndMetrics(pm: PeerManager) {.async.} =
  heartbeat "Scheduling log and metrics run", LogAndMetricsInterval:
    var peerStore = pm.switch.peerStore
    # log metrics
    let (inRelayPeers, outRelayPeers) = pm.connectedPeers(WakuRelayCodec)
    let maxConnections = pm.switch.connManager.inSema.size
    let notConnectedPeers =
      peerStore.getDisconnectedPeers().mapIt(RemotePeerInfo.init(it.peerId, it.addrs))
    let outsideBackoffPeers = notConnectedPeers.filterIt(pm.canBeConnected(it.peerId))
    let totalConnections = pm.switch.connManager.getConnections().len

    info "Relay peer connections",
      inRelayConns = $inRelayPeers.len & "/" & $pm.inRelayPeersTarget,
      outRelayConns = $outRelayPeers.len & "/" & $pm.outRelayPeersTarget,
      totalConnections = $totalConnections & "/" & $maxConnections,
      notConnectedPeers = notConnectedPeers.len,
      outsideBackoffPeers = outsideBackoffPeers.len

    # update prometheus metrics
    for proto in peerStore.getWakuProtos():
      let (protoConnsIn, protoConnsOut) = pm.connectedPeers(proto)
      let (protoStreamsIn, protoStreamsOut) = pm.getNumStreams(proto)
      waku_connected_peers.set(
        protoConnsIn.len.float64, labelValues = [$Direction.In, proto]
      )
      waku_connected_peers.set(
        protoConnsOut.len.float64, labelValues = [$Direction.Out, proto]
      )
      waku_streams_peers.set(
        protoStreamsIn.float64, labelValues = [$Direction.In, proto]
      )
      waku_streams_peers.set(
        protoStreamsOut.float64, labelValues = [$Direction.Out, proto]
      )

<<<<<<< HEAD
    for shard in pm.wakuMetadata.shards.items:
      waku_connected_peers_per_shard.set(0.0, labelValues = [$shard])

    for shard in pm.wakuMetadata.shards.items:
      let connectedPeers =
        peerStore.getPeersByShard(uint16(pm.wakuMetadata.clusterId), uint16(shard))
      waku_connected_peers_per_shard.set(
        connectedPeers.len.float64, labelValues = [$shard]
      )
=======
proc getOnlineStateObserver*(pm: PeerManager): OnOnlineStateChange =
  return proc(online: bool) {.gcsafe, raises: [].} =
    pm.online = online
>>>>>>> d01dd995

#~~~~~~~~~~~~~~~~~~~~~~~~~~~~~~~~~~~~~~~~~~~~~~~~~~~~~#
# Pruning and Maintenance (Stale Peers Management)    #
#~~~~~~~~~~~~~~~~~~~~~~~~~~~~~~~~~~~~~~~~~~~~~~~~~~~~~#

proc manageRelayPeers*(pm: PeerManager) {.async.} =
  if pm.wakuMetadata.shards.len == 0:
    return

  if not pm.online:
    error "manageRelayPeers: won't attempt new connections - node is offline"
    return

  var peersToConnect: HashSet[PeerId] # Can't use RemotePeerInfo as they are ref objects
  var peersToDisconnect: int

  # Get all connected peers for Waku Relay
  var (inPeers, outPeers) = pm.connectedPeers(WakuRelayCodec)

  # Calculate in/out target number of peers for each shards
  let inTarget = pm.inRelayPeersTarget div pm.wakuMetadata.shards.len
  let outTarget = pm.outRelayPeersTarget div pm.wakuMetadata.shards.len

  var peerStore = pm.switch.peerStore

  for shard in pm.wakuMetadata.shards.items:
    # Filter out peer not on this shard
    let connectedInPeers = inPeers.filterIt(
      peerStore.hasShard(it, uint16(pm.wakuMetadata.clusterId), uint16(shard))
    )

    let connectedOutPeers = outPeers.filterIt(
      peerStore.hasShard(it, uint16(pm.wakuMetadata.clusterId), uint16(shard))
    )

    # Calculate the difference between current values and targets
    let inPeerDiff = connectedInPeers.len - inTarget
    let outPeerDiff = outTarget - connectedOutPeers.len

    if inPeerDiff > 0:
      peersToDisconnect += inPeerDiff

    if outPeerDiff <= 0:
      continue

    # Get all peers for this shard
    var connectablePeers =
      peerStore.getPeersByShard(uint16(pm.wakuMetadata.clusterId), uint16(shard))

    let shardCount = connectablePeers.len

    connectablePeers.keepItIf(
      not peerStore.isConnected(it.peerId) and pm.canBeConnected(it.peerId)
    )

    let connectableCount = connectablePeers.len

    connectablePeers.keepItIf(peerStore.hasCapability(it.peerId, Relay))

    let relayCount = connectablePeers.len

    debug "Sharded Peer Management",
      shard = shard,
      connectable = $connectableCount & "/" & $shardCount,
      relayConnectable = $relayCount & "/" & $shardCount,
      relayInboundTarget = $connectedInPeers.len & "/" & $inTarget,
      relayOutboundTarget = $connectedOutPeers.len & "/" & $outTarget

    # Always pick random connectable relay peers
    shuffle(connectablePeers)

    let length = min(outPeerDiff, connectablePeers.len)
    for peer in connectablePeers[0 ..< length]:
      trace "Peer To Connect To", peerId = $peer.peerId
      peersToConnect.incl(peer.peerId)

  await pm.pruneInRelayConns(peersToDisconnect)

  if peersToConnect.len == 0:
    return

  let uniquePeers = toSeq(peersToConnect).mapIt(peerStore.getPeer(it))

  # Connect to all nodes
  for i in countup(0, uniquePeers.len, MaxParallelDials):
    let stop = min(i + MaxParallelDials, uniquePeers.len)
    trace "Connecting to Peers", peerIds = $uniquePeers[i ..< stop]
    await pm.connectToNodes(uniquePeers[i ..< stop])

proc prunePeerStore*(pm: PeerManager) =
  let peerStore = pm.switch.peerStore
  let numPeers = peerStore[AddressBook].book.len
  let capacity = peerStore.getCapacity()
  if numPeers <= capacity:
    return

  trace "Peer store capacity exceeded", numPeers = numPeers, capacity = capacity
  let pruningCount = numPeers - capacity
  var peersToPrune: HashSet[PeerId]

  # prune failed connections
  for peerId, count in peerStore[NumberFailedConnBook].book.pairs:
    if count < pm.maxFailedAttempts:
      continue

    if peersToPrune.len >= pruningCount:
      break

    peersToPrune.incl(peerId)

  var notConnected = peerStore.getDisconnectedPeers().mapIt(it.peerId)

  # Always pick random non-connected peers
  shuffle(notConnected)

  var shardlessPeers: seq[PeerId]
  var peersByShard = initTable[uint16, seq[PeerId]]()

  for peer in notConnected:
    if not peerStore[ENRBook].contains(peer):
      shardlessPeers.add(peer)
      continue

    let record = peerStore[ENRBook][peer]

    let rec = record.toTyped().valueOr:
      shardlessPeers.add(peer)
      continue

    let rs = rec.relaySharding().valueOr:
      shardlessPeers.add(peer)
      continue

    for shard in rs.shardIds:
      peersByShard.mgetOrPut(shard, @[]).add(peer)

  # prune not connected peers without shard
  for peer in shardlessPeers:
    if peersToPrune.len >= pruningCount:
      break

    peersToPrune.incl(peer)

  # calculate the avg peers per shard
  let total = sum(toSeq(peersByShard.values).mapIt(it.len))
  let avg = min(1, total div max(1, peersByShard.len))

  # prune peers from shard with higher than avg count
  for shard, peers in peersByShard.pairs:
    let count = max(peers.len - avg, 0)
    for peer in peers[0 .. count]:
      if peersToPrune.len >= pruningCount:
        break

      peersToPrune.incl(peer)

  for peer in peersToPrune:
    peerStore.delete(peer)

  let afterNumPeers = peerStore[AddressBook].book.len

  trace "Finished pruning peer store",
    beforeNumPeers = numPeers,
    afterNumPeers = afterNumPeers,
    capacity = capacity,
    pruned = peersToPrune.len

# Prunes peers from peerstore to remove old/stale ones
proc prunePeerStoreLoop(pm: PeerManager) {.async.} =
  trace "Starting prune peerstore loop"
  while pm.started:
    pm.prunePeerStore()
    await sleepAsync(PrunePeerStoreInterval)

# Ensures a healthy amount of connected relay peers
proc relayConnectivityLoop*(pm: PeerManager) {.async.} =
  trace "Starting relay connectivity loop"
  while pm.started:
    if pm.shardedPeerManagement:
      await pm.manageRelayPeers()
    else:
      await pm.connectToRelayPeers()
    let
      (inRelayPeers, outRelayPeers) = pm.connectedPeers(WakuRelayCodec)
      excessInConns = max(inRelayPeers.len - pm.inRelayPeersTarget, 0)

      # One minus the percentage of excess connections relative to the target, limited to 100%
      # We calculate one minus this percentage because we want the factor to be inversely proportional to the number of excess peers
      inFactor = 1 - min(excessInConns / pm.inRelayPeersTarget, 1)
      # Percentage of out relay peers relative to the target
      outFactor = min(outRelayPeers.len / pm.outRelayPeersTarget, 1)
      factor = min(outFactor, inFactor)
      dynamicSleepInterval =
        chronos.seconds(int(float(ConnectivityLoopInterval.seconds()) * factor))

    # Shorten the connectivity loop interval dynamically based on percentage of peers to fill or connections to prune
    await sleepAsync(max(dynamicSleepInterval, chronos.seconds(1)))

proc pruneInRelayConns(pm: PeerManager, amount: int) {.async.} =
  if amount <= 0:
    return

  let (inRelayPeers, _) = pm.connectedPeers(WakuRelayCodec)
  let connsToPrune = min(amount, inRelayPeers.len)

  for p in inRelayPeers[0 ..< connsToPrune]:
    trace "Pruning Peer", Peer = $p
    asyncSpawn(pm.switch.disconnect(p))

proc addExtPeerEventHandler*(
    pm: PeerManager, eventHandler: PeerEventHandler, eventKind: PeerEventKind
) =
  pm.switch.addPeerEventHandler(eventHandler, eventKind)

#~~~~~~~~~~~~~~~~~~~~~~~~~~~~~~~~#
# Initialization and Constructor #
#~~~~~~~~~~~~~~~~~~~~~~~~~~~~~~~~#

proc start*(pm: PeerManager) =
  pm.started = true
  asyncSpawn pm.relayConnectivityLoop()
  asyncSpawn pm.prunePeerStoreLoop()
  asyncSpawn pm.logAndMetrics()

proc stop*(pm: PeerManager) =
  pm.started = false

proc new*(
    T: type PeerManager,
    switch: Switch,
    wakuMetadata: WakuMetadata = nil,
    maxRelayPeers: Option[int] = none(int),
    maxServicePeers: Option[int] = none(int),
    relayServiceRatio: string = "60:40",
    storage: PeerStorage = nil,
    initialBackoffInSec = InitialBackoffInSec,
    backoffFactor = BackoffFactor,
    maxFailedAttempts = MaxFailedAttempts,
    colocationLimit = DefaultColocationLimit,
    shardedPeerManagement = false,
): PeerManager {.gcsafe.} =
  let capacity = switch.peerStore.capacity
  let maxConnections = switch.connManager.inSema.size
  if maxConnections > capacity:
    error "Max number of connections can't be greater than PeerManager capacity",
      capacity = capacity, maxConnections = maxConnections
    raise newException(
      Defect, "Max number of connections can't be greater than PeerManager capacity"
    )

  var relayRatio: float64
  var serviceRatio: float64
  (relayRatio, serviceRatio) = parseRelayServiceRatio(relayServiceRatio).get()

  var relayPeers = int(ceil(float(maxConnections) * relayRatio))
  var servicePeers = int(floor(float(maxConnections) * serviceRatio))

  let minRelayPeers = WakuRelay.getDHigh()

  if relayPeers < minRelayPeers:
    let errorMsg =
      fmt"""Doesn't fulfill minimum criteria for relay (which increases the chance of the node becoming isolated.)
    relayPeers: {relayPeers}, should be greater or equal than minRelayPeers: {minRelayPeers}
    relayServiceRatio: {relayServiceRatio}
    maxConnections: {maxConnections}"""
    error "Wrong relay peers config", error = errorMsg
    return

  let outRelayPeersTarget = relayPeers div 3
  let inRelayPeersTarget = relayPeers - outRelayPeersTarget

  # attempt to calculate max backoff to prevent potential overflows or unreasonably high values
  let backoff = calculateBackoff(initialBackoffInSec, backoffFactor, maxFailedAttempts)
  if backoff.weeks() > 1:
    error "Max backoff time can't be over 1 week", maxBackoff = backoff
    raise newException(Defect, "Max backoff time can't be over 1 week")

  let pm = PeerManager(
    switch: switch,
    wakuMetadata: wakuMetadata,
    storage: storage,
    initialBackoffInSec: initialBackoffInSec,
    backoffFactor: backoffFactor,
    maxRelayPeers: relayPeers,
    maxServicePeers: servicePeers,
    outRelayPeersTarget: outRelayPeersTarget,
    inRelayPeersTarget: inRelayPeersTarget,
    maxFailedAttempts: maxFailedAttempts,
    colocationLimit: colocationLimit,
    shardedPeerManagement: shardedPeerManagement,
    online: true,
  )

  proc peerHook(
      peerId: PeerId, event: PeerEvent
  ): Future[void] {.gcsafe, async: (raises: [CancelledError]).} =
    try:
      await onPeerEvent(pm, peerId, event)
    except CatchableError:
      error "exception in onPeerEvent", error = getCurrentExceptionMsg()

  var peerStore = pm.switch.peerStore

  proc peerStoreChanged(peerId: PeerId) {.gcsafe.} =
    waku_peer_store_size.set(toSeq(peerStore[AddressBook].book.keys).len.int64)

  pm.switch.addPeerEventHandler(peerHook, PeerEventKind.Joined)
  pm.switch.addPeerEventHandler(peerHook, PeerEventKind.Left)

  # called every time the peerstore is updated
  peerStore[AddressBook].addHandler(peerStoreChanged)

  pm.serviceSlots = initTable[string, RemotePeerInfo]()
  pm.ipTable = initTable[string, seq[PeerId]]()

  if not storage.isNil():
    trace "found persistent peer storage"
    pm.loadFromStorage() # Load previously managed peers.
  else:
    trace "no peer storage found"

  return pm<|MERGE_RESOLUTION|>--- conflicted
+++ resolved
@@ -781,7 +781,6 @@
         protoStreamsOut.float64, labelValues = [$Direction.Out, proto]
       )
 
-<<<<<<< HEAD
     for shard in pm.wakuMetadata.shards.items:
       waku_connected_peers_per_shard.set(0.0, labelValues = [$shard])
 
@@ -791,11 +790,11 @@
       waku_connected_peers_per_shard.set(
         connectedPeers.len.float64, labelValues = [$shard]
       )
-=======
+      
 proc getOnlineStateObserver*(pm: PeerManager): OnOnlineStateChange =
   return proc(online: bool) {.gcsafe, raises: [].} =
     pm.online = online
->>>>>>> d01dd995
+
 
 #~~~~~~~~~~~~~~~~~~~~~~~~~~~~~~~~~~~~~~~~~~~~~~~~~~~~~#
 # Pruning and Maintenance (Stale Peers Management)    #
