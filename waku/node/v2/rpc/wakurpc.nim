import
  std/options,
  json_rpc/rpcserver,
  nimcrypto/[sysrand, hmac, sha2],
  eth/[common, rlp, keys, p2p],
  ../../../protocol/v2/waku_relay,
<<<<<<< HEAD
  nimcrypto/[sysrand, hmac, sha2],
  ../wakunode2,
=======
>>>>>>> ddcfc3fd
  ../waku_types

# Instead of using rlpx waku_protocol here, lets do mock waku2_protocol
# This should wrap GossipSub, not use EthereumNode here

# In Waku0/1 we use node.protocolState(Waku) a lot to get information
# Also keys to get priate key, etc
# Where is the equivalent in Waku/2?
# TODO: Extend to get access to protocol state and keys
#proc setupWakuRPC*(node: EthereumNode, keys: KeyStorage, rpcsrv: RpcServer) =
proc setupWakuRPC*(node: WakuNode, rpcsrv: RpcServer) =

  # Seems easy enough, lets try to get this first
  rpcsrv.rpc("waku_version") do() -> string:
     ## Returns string of the current Waku protocol version.
     result = WakuRelayCodec

  # TODO: Implement symkey etc logic
  rpcsrv.rpc("waku_publish") do(topic: string, message: seq[byte]) -> bool:
    # XXX Why is casting necessary here but not in Nim node API?
    let wakuRelay = cast[WakuRelay](node.switch.pubSub.get())
    # XXX also future return type
    discard wakuRelay.publish(topic, message)
    return true
    #if not result:
    #  raise newException(ValueError, "Message could not be posted")

  # TODO: Handler / Identifier logic
  rpcsrv.rpc("waku_subscribe") do(topic: string) -> bool:
    let wakuRelay = cast[WakuRelay](node.switch.pubSub.get())

    # XXX: Hacky in-line handler
    proc handler(topic: string, data: seq[byte]) {.async, gcsafe.} =
      info "Hit subscribe handler", topic=topic, data=data

    discard wakuRelay.subscribe(topic, handler)
    return true
    #if not result:
    #  raise newException(ValueError, "Message could not be posted")
<|MERGE_RESOLUTION|>--- conflicted
+++ resolved
@@ -4,11 +4,6 @@
   nimcrypto/[sysrand, hmac, sha2],
   eth/[common, rlp, keys, p2p],
   ../../../protocol/v2/waku_relay,
-<<<<<<< HEAD
-  nimcrypto/[sysrand, hmac, sha2],
-  ../wakunode2,
-=======
->>>>>>> ddcfc3fd
   ../waku_types
 
 # Instead of using rlpx waku_protocol here, lets do mock waku2_protocol
