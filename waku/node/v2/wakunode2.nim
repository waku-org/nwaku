--- conflicted
+++ resolved
@@ -10,11 +10,7 @@
   libp2p/protocols/pubsub/pubsub,
   libp2p/peerinfo,
   libp2p/standard_setup,
-<<<<<<< HEAD
-  ../../protocol/v2/[waku_relay, waku_store, waku_filter],
-=======
   ../../protocol/v2/[waku_relay, waku_store, waku_filter, message_notifier],
->>>>>>> c55635e9
   ./waku_types
 
 logScope:
