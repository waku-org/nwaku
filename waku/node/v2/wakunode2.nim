import
  std/[options, tables],
  chronos, chronicles, stew/shims/net as stewNet,
  # TODO: Why do we need eth keys?
  eth/keys,
  libp2p/multiaddress,
  libp2p/crypto/crypto,
  libp2p/protocols/protocol,
  # NOTE For TopicHandler, solve with exports?
  libp2p/protocols/pubsub/pubsub,
  libp2p/peerinfo,
  libp2p/standard_setup,
  ../../protocol/v2/[waku_relay, waku_store, waku_filter, message_notifier],
  ./waku_types

logScope:
  topics = "wakunode"

# Default clientId
const clientId* = "Nimbus Waku v2 node"

# key and crypto modules different
type
  KeyPair* = crypto.KeyPair
  PublicKey* = crypto.PublicKey
  PrivateKey* = crypto.PrivateKey

  # TODO Get rid of this and use waku_types one
  Topic* = waku_types.Topic
  Message* = seq[byte]

# NOTE Any difference here in Waku vs Eth2?
# E.g. Devp2p/Libp2p support, etc.
#func asLibp2pKey*(key: keys.PublicKey): PublicKey =
#  PublicKey(scheme: Secp256k1, skkey: secp.SkPublicKey(key))

func asEthKey*(key: PrivateKey): keys.PrivateKey =
  keys.PrivateKey(key.skkey)

proc initAddress(T: type MultiAddress, str: string): T =
  let address = MultiAddress.init(str).tryGet()
  if IPFS.match(address) and matchPartial(multiaddress.TCP, address):
    result = address
  else:
    raise newException(ValueError,
                       "Invalid bootstrap node multi-address")

template tcpEndPoint(address, port): auto =
  MultiAddress.init(address, tcpProtocol, port)

## Public API
##

proc init*(T: type WakuNode, nodeKey: crypto.PrivateKey,
    bindIp: ValidIpAddress, bindPort: Port,
    extIp = none[ValidIpAddress](), extPort = none[Port]()): T =
  ## Creates a Waku Node.
  ##
  ## Status: Implemented.
  ##
  let
    rng = crypto.newRng()
    hostAddress = tcpEndPoint(bindIp, bindPort)
    announcedAddresses = if extIp.isNone() or extPort.isNone(): @[]
                         else: @[tcpEndPoint(extIp.get(), extPort.get())]
    peerInfo = PeerInfo.init(nodekey)
  info "Initializing networking", hostAddress,
                                  announcedAddresses
  # XXX: Add this when we create node or start it?
  peerInfo.addrs.add(hostAddress)

  var switch = newStandardSwitch(some(nodekey), hostAddress,
    transportFlags = {ServerFlags.ReuseAddr}, rng = rng)
  # TODO Untested - verify behavior after switch interface change
  # More like this:
  # let pubsub = GossipSub.init(
  #    switch = switch,
  #    msgIdProvider = msgIdProvider,
  #    triggerSelf = true, sign = false,
  #    verifySignature = false).PubSub
  result = WakuNode(
    switch: switch,
    rng: rng,
    peerInfo: peerInfo,
    subscriptions: newTable[string, MessageNotificationSubscription](),
    filters: initTable[string, Filter]()
  )

proc start*(node: WakuNode) {.async.} =
  ## Starts a created Waku Node.
  ##
  ## Status: Implemented.
  ##
  node.libp2pTransportLoops = await node.switch.start()

<<<<<<< HEAD
  # NOTE WakuRelay is being instantiated as part of initing node

  node.wakuStore = WakuStore.init(node.switch, node.rng)
  node.switch.mount(node.wakuStore)
  node.subscriptions.subscribe(WakuStoreCodec, node.wakuStore.subscription())

  proc filterHandler(requestId: string, msg: MessagePush) {.gcsafe.} =
    info "push received"
    for message in msg.messages:
      node.filters.notify(message, requestId)

  node.wakuFilter = WakuFilter.init(node.switch, node.rng, filterHandler)
  node.switch.mount(node.wakuFilter)
  node.subscriptions.subscribe(WakuFilterCodec, node.wakuFilter.subscription())

  proc relayHandler(topic: string, data: seq[byte]) {.async, gcsafe.} =
    let msg = WakuMessage.init(data)
    if msg.isOk():
      node.filters.notify(msg.value(), "")
      await node.subscriptions.notify(topic, msg.value())

  await node.wakuRelay.subscribe("waku", relayHandler)

=======
>>>>>>> b2edfe8d
  # TODO Get this from WakuNode obj
  let peerInfo = node.peerInfo
  info "PeerInfo", peerId = peerInfo.peerId, addrs = peerInfo.addrs
  let listenStr = $peerInfo.addrs[0] & "/p2p/" & $peerInfo.peerId
  ## XXX: this should be /ip4..., / stripped?
  info "Listening on", full = listenStr

proc stop*(node: WakuNode) {.async.} =
  if not node.wakuRelay.isNil:
    await node.wakuRelay.stop()

  await node.switch.stop()

proc subscribe*(node: WakuNode, topic: Topic, handler: TopicHandler) {.async.} =
  ## Subscribes to a PubSub topic. Triggers handler when receiving messages on
  ## this topic. TopicHandler is a method that takes a topic and some data.
  ##
  ## NOTE The data field SHOULD be decoded as a WakuMessage.
  ## Status: Implemented.
  info "subscribe", topic=topic

  let wakuRelay = node.wakuRelay
  await wakuRelay.subscribe(topic, handler)

proc subscribe*(node: WakuNode, request: FilterRequest, handler: ContentFilterHandler) {.async, gcsafe.} =
  ## Registers for messages that match a specific filter. Triggers the handler whenever a message is received.
  ## FilterHandler is a method that takes a MessagePush.
  ##
  ## Status: Implemented.
  info "subscribe content", filter=request

  var id = generateRequestId(node.rng)
  if node.wakuFilter.isNil == false:
    # @TODO: ERROR HANDLING
    id = await node.wakuFilter.subscribe(request)
  node.filters[id] = Filter(contentFilters: request.contentFilters, handler: handler)

proc unsubscribe*(w: WakuNode, topic: Topic) =
  echo "NYI"
  ## Unsubscribe from a topic.
  ##
  ## Status: Not yet implemented.
  ## TODO Implement.

proc unsubscribe*(w: WakuNode, contentFilter: waku_types.ContentFilter) =
  echo "NYI"
  ## Unsubscribe from a content filter.
  ##
  ## Status: Not yet implemented.
  ## TODO Implement.


proc publish*(node: WakuNode, topic: Topic, message: WakuMessage) =
  ## Publish a `WakuMessage` to a PubSub topic. `WakuMessage` should contain a
  ## `contentTopic` field for light node functionality. This field may be also
  ## be omitted.
  ##
  ## Status: Implemented.
  ##

  let wakuRelay = node.wakuRelay

  debug "publish", topic=topic, contentTopic=message.contentTopic
  let data = message.encode().buffer

  # XXX Consider awaiting here
  discard wakuRelay.publish(topic, data)

proc query*(node: WakuNode, query: HistoryQuery, handler: QueryHandlerFunc) {.async, gcsafe.} =
  ## Queries known nodes for historical messages. Triggers the handler whenever a response is received.
  ## QueryHandlerFunc is a method that takes a HistoryResponse.
  ##
  ## Status: Implemented.
  await node.wakuStore.query(query, handler)

# TODO Extend with more relevant info: topics, peers, memory usage, online time, etc
proc info*(node: WakuNode): WakuInfo =
  ## Returns information about the Node, such as what multiaddress it can be reached at.
  ##
  ## Status: Implemented.
  ##

  # TODO Generalize this for other type of multiaddresses
  let peerInfo = node.peerInfo
  let listenStr = $peerInfo.addrs[0] & "/p2p/" & $peerInfo.peerId
  let wakuInfo = WakuInfo(listenStr: listenStr)
  return wakuInfo

proc mountFilter*(node: WakuNode) =
  info "mounting filter"
  proc filterHandler(requestId: string, msg: MessagePush) {.gcsafe.} =
    info "push received"
    for message in msg.messages:
      node.filters.notify(message, requestId)

  node.wakuFilter = WakuFilter.init(node.switch, node.rng, filterHandler)
  node.switch.mount(node.wakuFilter)
  node.subscriptions.subscribe(WakuFilterCodec, node.wakuFilter.subscription())

proc mountStore*(node: WakuNode) =
  info "mounting store"
  node.wakuStore = WakuStore.init(node.switch, node.rng)
  node.switch.mount(node.wakuStore)
  node.subscriptions.subscribe(WakuStoreCodec, node.wakuStore.subscription())

proc mountRelay*(node: WakuNode, topics: seq[string] = newSeq[string]()) {.async, gcsafe.} =
  let wakuRelay = WakuRelay.init(
    switch = node.switch,
    # Use default
    #msgIdProvider = msgIdProvider,
    triggerSelf = true,
    sign = false,
    verifySignature = false
  )

  node.wakuRelay = wakuRelay
  node.switch.mount(wakuRelay)

  await sleepAsync(5.seconds)

  info "mounting relay"
  proc relayHandler(topic: string, data: seq[byte]) {.async, gcsafe.} =
    let msg = WakuMessage.init(data)
    if msg.isOk():
      node.filters.notify(msg.value(), "")
      await node.subscriptions.notify(topic, msg.value())

  await node.wakuRelay.subscribe("waku", relayHandler)

  for topic in topics:
    proc handler(topic: string, data: seq[byte]) {.async, gcsafe.} =
      debug "Hit handler", topic=topic, data=data

    # XXX: Is using discard here fine? Not sure if we want init to be async?
    # Can also move this to the start proc, possibly wiser?
    discard node.subscribe(topic, handler)


when isMainModule:
  import
    std/strutils,
    confutils, json_rpc/rpcserver, metrics,
    ./config, ./rpc/wakurpc, ../common

  proc parsePeerInfo(address: string): PeerInfo =
    let multiAddr = MultiAddress.initAddress(address)
    let parts = address.split("/")
    return PeerInfo.init(parts[^1], [multiAddr])

  proc dialPeer(n: WakuNode, address: string) {.async.} =
    info "dialPeer", address = address
    # XXX: This turns ipfs into p2p, not quite sure why
    let remotePeer = parsePeerInfo(address)

    info "Dialing peer", ma = remotePeer.addrs[0]
    # NOTE This is dialing on WakuRelay protocol specifically
    # TODO Keep track of conn and connected state somewhere (WakuRelay?)
    #p.conn = await p.switch.dial(remotePeer, WakuRelayCodec)
    #p.connected = true
    discard n.switch.dial(remotePeer, WakuRelayCodec)
    info "Post switch dial"

  proc setStorePeer(n: WakuNode, address: string) =
    info "dialPeer", address = address

    let remotePeer = parsePeerInfo(address)

    n.wakuStore.setPeer(remotePeer)

  proc setFilterPeer(n: WakuNode, address: string) =
    info "dialPeer", address = address

    let remotePeer = parsePeerInfo(address)

    n.wakuFilter.setPeer(remotePeer)

  proc connectToNodes(n: WakuNode, nodes: openArray[string]) =
    for nodeId in nodes:
      info "connectToNodes", node = nodeId
      # XXX: This seems...brittle
      discard dialPeer(n, nodeId)
      # Waku 1
      #    let whisperENode = ENode.fromString(nodeId).expect("correct node")
      #    traceAsyncErrors node.peerPool.connectToNode(newNode(whisperENode))

  proc startRpc(node: WakuNode, rpcIp: ValidIpAddress, rpcPort: Port) =
    let
      ta = initTAddress(rpcIp, rpcPort)
      rpcServer = newRpcHttpServer([ta])
    setupWakuRPC(node, rpcServer)
    rpcServer.start()
    info "RPC Server started", ta

  proc startMetricsServer(serverIp: ValidIpAddress, serverPort: Port) =
      info "Starting metrics HTTP server", serverIp, serverPort
      metrics.startHttpServer($serverIp, serverPort)

  proc startMetricsLog() =
    proc logMetrics(udata: pointer) {.closure, gcsafe.} =
      {.gcsafe.}:
        # TODO: libp2p_pubsub_peers is not public, so we need to make this either
        # public in libp2p or do our own peer counting after all.
        let
          totalMessages = total_messages.value

      info "Node metrics", totalMessages
      discard setTimer(Moment.fromNow(2.seconds), logMetrics)
    discard setTimer(Moment.fromNow(2.seconds), logMetrics)

  let
    conf = WakuNodeConf.load()
    (extIp, extTcpPort, extUdpPort) = setupNat(conf.nat, clientId,
      Port(uint16(conf.tcpPort) + conf.portsShift),
      Port(uint16(conf.udpPort) + conf.portsShift))
    node = WakuNode.init(conf.nodeKey, conf.libp2pAddress,
      Port(uint16(conf.tcpPort) + conf.portsShift), extIp, extTcpPort)

  waitFor node.start()

  if conf.store:
    mountStore(node)
  
  if conf.filter:
    mountFilter(node)

  if conf.relay:
    waitFor mountRelay(node, conf.topics.split(" "))

  if conf.staticnodes.len > 0:
    connectToNodes(node, conf.staticnodes)

  if conf.storenode != "":
    setStorePeer(node, conf.storenode)

  if conf.filternode != "":
    setFilterPeer(node, conf.filternode)

  if conf.rpc:
    startRpc(node, conf.rpcAddress, Port(conf.rpcPort + conf.portsShift))

  if conf.logMetrics:
    startMetricsLog()

  when defined(insecure):
    if conf.metricsServer:
      startMetricsServer(conf.metricsServerAddress,
        Port(conf.metricsServerPort + conf.portsShift))

  runForever()<|MERGE_RESOLUTION|>--- conflicted
+++ resolved
@@ -93,32 +93,6 @@
   ##
   node.libp2pTransportLoops = await node.switch.start()
 
-<<<<<<< HEAD
-  # NOTE WakuRelay is being instantiated as part of initing node
-
-  node.wakuStore = WakuStore.init(node.switch, node.rng)
-  node.switch.mount(node.wakuStore)
-  node.subscriptions.subscribe(WakuStoreCodec, node.wakuStore.subscription())
-
-  proc filterHandler(requestId: string, msg: MessagePush) {.gcsafe.} =
-    info "push received"
-    for message in msg.messages:
-      node.filters.notify(message, requestId)
-
-  node.wakuFilter = WakuFilter.init(node.switch, node.rng, filterHandler)
-  node.switch.mount(node.wakuFilter)
-  node.subscriptions.subscribe(WakuFilterCodec, node.wakuFilter.subscription())
-
-  proc relayHandler(topic: string, data: seq[byte]) {.async, gcsafe.} =
-    let msg = WakuMessage.init(data)
-    if msg.isOk():
-      node.filters.notify(msg.value(), "")
-      await node.subscriptions.notify(topic, msg.value())
-
-  await node.wakuRelay.subscribe("waku", relayHandler)
-
-=======
->>>>>>> b2edfe8d
   # TODO Get this from WakuNode obj
   let peerInfo = node.peerInfo
   info "PeerInfo", peerId = peerInfo.peerId, addrs = peerInfo.addrs
