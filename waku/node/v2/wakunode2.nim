import
  confutils, config, strutils, chronos, json_rpc/rpcserver, metrics, sequtils,
  chronicles/topics_registry, # TODO: What? Need this for setLoglevel, weird.
  eth/[keys, p2p], eth/net/nat,
  eth/p2p/[discovery, enode],
  libp2p/multiaddress,
  libp2p/crypto/crypto,
  libp2p/protocols/protocol,
  # NOTE For TopicHandler, solve with exports?
  libp2p/protocols/pubsub/pubsub,
  libp2p/peerinfo,
  stew/shims/net as stewNet,
  rpc/wakurpc,
  standard_setup,
<<<<<<< HEAD
  ../../protocol/v2/[waku_relay, waku_store],
  # TODO: Pull out standard switch from tests
=======
  ../../protocol/v2/waku_relay,
>>>>>>> 705b4b32
  waku_types

# key and crypto modules different
type
  KeyPair* = crypto.KeyPair
  PublicKey* = crypto.PublicKey
  PrivateKey* = crypto.PrivateKey

  Topic* = waku_types.Topic
  Message* = seq[byte]
  ContentFilter* = object
    contentTopic*: string

  HistoryQuery* = object
    topics*: seq[string]

  HistoryResponse* = object
    messages*: seq[Message]

const clientId = "Nimbus waku node"

proc setBootNodes(nodes: openArray[string]): seq[ENode] =
  result = newSeqOfCap[ENode](nodes.len)
  for nodeId in nodes:
    # TODO: something more user friendly than an expect
    result.add(ENode.fromString(nodeId).expect("correct node"))

# NOTE Any difference here in Waku vs Eth2?
# E.g. Devp2p/Libp2p support, etc.
#func asLibp2pKey*(key: keys.PublicKey): PublicKey =
#  PublicKey(scheme: Secp256k1, skkey: secp.SkPublicKey(key))

func asEthKey*(key: PrivateKey): keys.PrivateKey =
  keys.PrivateKey(key.skkey)

proc initAddress(T: type MultiAddress, str: string): T =
  let address = MultiAddress.init(str).tryGet()
  if IPFS.match(address) and matchPartial(multiaddress.TCP, address):
    result = address
  else:
    raise newException(ValueError,
                       "Invalid bootstrap node multi-address")

template tcpEndPoint(address, port): auto =
  MultiAddress.init(address, tcpProtocol, port)

proc dialPeer(n: WakuNode, address: string) {.async.} =
  info "dialPeer", address = address
  # XXX: This turns ipfs into p2p, not quite sure why
  let multiAddr = MultiAddress.initAddress(address)
  info "multiAddr", ma = multiAddr
  let parts = address.split("/")
  let remotePeer = PeerInfo.init(parts[^1], [multiAddr])

  info "Dialing peer", multiAddr
  # NOTE This is dialing on WakuRelay protocol specifically
  # TODO Keep track of conn and connected state somewhere (WakuRelay?)
  #p.conn = await p.switch.dial(remotePeer, WakuRelayCodec)
  #p.connected = true
  discard n.switch.dial(remotePeer, WakuRelayCodec)
  info "Post switch dial"

proc connectToNodes(n: WakuNode, nodes: openArray[string]) =
  for nodeId in nodes:
    info "connectToNodes", node = nodeId
    # XXX: This seems...brittle
    discard dialPeer(n, nodeId)
    # Waku 1
    #    let whisperENode = ENode.fromString(nodeId).expect("correct node")
    #    traceAsyncErrors node.peerPool.connectToNode(newNode(whisperENode))

# NOTE Identical with eth2_network, pull out into common?
# NOTE Except portsShift
proc setupNat(conf: WakuNodeConf): tuple[ip: Option[ValidIpAddress],
                                           tcpPort: Port,
                                           udpPort: Port] {.gcsafe.} =
  # defaults
  result.tcpPort = Port(uint16(conf.tcpPort) + conf.portsShift)
  result.udpPort = Port(uint16(conf.udpPort) + conf.portsShift)

  var nat: NatStrategy
  case conf.nat.toLowerAscii:
    of "any":
      nat = NatAny
    of "none":
      nat = NatNone
    of "upnp":
      nat = NatUpnp
    of "pmp":
      nat = NatPmp
    else:
      if conf.nat.startsWith("extip:"):
        try:
          # any required port redirection is assumed to be done by hand
          result.ip = some(ValidIpAddress.init(conf.nat[6..^1]))
          nat = NatNone
        except ValueError:
          error "nor a valid IP address", address = conf.nat[6..^1]
          quit QuitFailure
      else:
        error "not a valid NAT mechanism", value = conf.nat
        quit QuitFailure

  if nat != NatNone:
    let extIp = getExternalIP(nat)
    if extIP.isSome:
      result.ip = some(ValidIpAddress.init extIp.get)
      # TODO redirectPorts in considered a gcsafety violation
      # because it obtains the address of a non-gcsafe proc?
      let extPorts = ({.gcsafe.}:
        redirectPorts(tcpPort = result.tcpPort,
                      udpPort = result.udpPort,
                      description = clientId))
      if extPorts.isSome:
        (result.tcpPort, result.udpPort) = extPorts.get()

# TODO Consider removing unused arguments
proc init*(T: type WakuNode, conf: WakuNodeConf, switch: Switch,
                   ip: Option[ValidIpAddress], tcpPort, udpPort: Port,
                   privKey: keys.PrivateKey,
                   peerInfo: PeerInfo): T =
  new result
  result.switch = switch
  result.peerInfo = peerInfo
  # TODO Peer pool, discovery, protocol state, etc

proc createWakuNode*(conf: WakuNodeConf): Future[WakuNode] {.async, gcsafe.} =
  var
    (extIp, extTcpPort, extUdpPort) = setupNat(conf)
    hostAddress = tcpEndPoint(conf.libp2pAddress, Port(uint16(conf.tcpPort) + conf.portsShift))
    announcedAddresses = if extIp.isNone(): @[]
                         else: @[tcpEndPoint(extIp.get(), extTcpPort)]

  info "Initializing networking", hostAddress,
                                  announcedAddresses

  let
    nodekey = conf.nodekey
    pubkey = nodekey.getKey.get()
    keys = KeyPair(seckey: nodekey, pubkey: pubkey)
    peerInfo = PeerInfo.init(nodekey)

  # XXX: Add this when we create node or start it?
  peerInfo.addrs.add(hostAddress)

  var switch = newStandardSwitch(some keys.seckey, hostAddress, triggerSelf = true)

  # TODO Either persist WakuNode or something here

  # TODO Look over this
  # XXX Consider asEthKey and asLibp2pKey
  result = WakuNode.init(conf, switch, extIp, extTcpPort, extUdpPort, keys.seckey.asEthKey, peerInfo)

proc start*(node: WakuNode, conf: WakuNodeConf) {.async.} =
  node.libp2pTransportLoops = await node.switch.start()

  # NOTE WakuRelay is being instantiated as part of creating switch with PubSub field set
  #
  # TODO Mount Waku Store and Waku Filter here

  let storeProto = WakuStore.init()
  node.switch.mount(storeProto)

  # @TODO THIS DOES NOT WORK, HOW DO I GET ACCESS TO `WakuRelay`
  # wakuRelayProto.filters["store"] = storeProto.filter()

  # TODO Move out into separate proc
  if conf.rpc:
    let ta = initTAddress(conf.rpcAddress, Port(conf.rpcPort + conf.portsShift))
    var rpcServer = newRpcHttpServer([ta])
    setupWakuRPC(node, rpcServer)
    rpcServer.start()
    info "rpcServer started", ta=ta

  # TODO Get this from WakuNode obj
  let peerInfo = node.peerInfo
  let id = peerInfo.peerId.pretty
  info "PeerInfo", id = id, addrs = peerInfo.addrs
  let listenStr = $peerInfo.addrs[0] & "/p2p/" & id
  ## XXX: this should be /ip4..., / stripped?
  info "Listening on", full = listenStr

  # XXX: So doing this _after_ other setup
  # Optionally direct connect with a set of nodes
  if conf.staticnodes.len > 0: connectToNodes(node, conf.staticnodes)

  # TODO Move out into separate proc
  when defined(insecure):
    if conf.metricsServer:
      let
        address = conf.metricsServerAddress
        port = conf.metricsServerPort + conf.portsShift
      info "Starting metrics HTTP server", address, port
      metrics.startHttpServer($address, Port(port))

    if conf.logMetrics:
      proc logMetrics(udata: pointer) {.closure, gcsafe.} =
        {.gcsafe.}:
          let
            connectedPeers = connected_peers.value
            totalMessages = total_messages.value

        info "Node metrics", connectedPeers, totalMessages
        addTimer(Moment.fromNow(2.seconds), logMetrics)
      addTimer(Moment.fromNow(2.seconds), logMetrics)

## Public API
##

method init*(T: type WakuNode, conf: WakuNodeConf): Future[T] {.async.} =
  ## Creates and starts a Waku node.
  ##
  let node = await createWakuNode(conf)
  await node.start(conf)
  return node

# NOTE TopicHandler is defined in pubsub.nim, roughly:
#type TopicHandler* = proc(topic: string, data: seq[byte])

type ContentFilterHandler* = proc(contentFilter: ContentFilter, message: Message)

method subscribe*(w: WakuNode, topic: Topic, handler: TopicHandler) =
  ## Subscribes to a PubSub topic. Triggers handler when receiving messages on
  ## this topic. TopicHandler is a method that takes a topic and some data.
  ##
  ## NOTE The data field SHOULD be decoded as a WakuMessage.
  ## Status: Implemented.

  let wakuRelay = w.switch.pubSub.get()
  # XXX Consider awaiting here
  discard wakuRelay.subscribe(topic, handler)

method subscribe*(w: WakuNode, contentFilter: ContentFilter, handler: ContentFilterHandler) =
  echo "NYI"
  ## Subscribes to a ContentFilter. Triggers handler when receiving messages on
  ## this content filter. ContentFilter is a method that takes some content
  ## filter, specifically with `ContentTopic`, and a `Message`. The `Message`
  ## has to match the `ContentTopic`.

  ## Status: Not yet implemented.
  ## TODO Implement as wrapper around `waku_filter` and `subscribe` above.

method unsubscribe*(w: WakuNode, topic: Topic) =
  echo "NYI"
  ## Unsubscribe from a topic.
  ##
  ## Status: Not yet implemented.
  ## TODO Implement.

method unsubscribe*(w: WakuNode, contentFilter: ContentFilter) =
  echo "NYI"
  ## Unsubscribe from a content filter.
  ##
  ## Status: Not yet implemented.
  ## TODO Implement.

method publish*(w: WakuNode, topic: Topic, message: Message) =
  ## Publish a `Message` to a PubSub topic.
  ##
  ## Status: Partially implemented.
  ##
  ## TODO WakuMessage OR seq[byte]. NOT PubSub Message.
  let wakuSub = w.switch.pubSub.get()
  # XXX Consider awaiting here
  discard wakuSub.publish(topic, message)

method publish*(w: WakuNode, topic: Topic, contentFilter: ContentFilter, message: Message) =
  ## Publish a `Message` to a PubSub topic with a specific content filter.
  ## Currently this means a `contentTopic`.
  ##
  ## Status: Not yet implemented.
  ## TODO Implement as wrapper around `waku_relay` and `publish`.
  ## TODO WakuMessage. Ensure content filter is in it.

  w.messages.insert((contentFilter.contentTopic, message))

  let wakuSub = w.switch.pubSub.get()
  # XXX Consider awaiting here

  discard wakuSub.publish(topic, message)

method query*(w: WakuNode, query: HistoryQuery): HistoryResponse =
  ## Queries for historical messages.
  ##
  ## Status: Not yet implemented.
  ## TODO Implement as wrapper around `waku_store` and send RPC.
  result.messages = newSeq[Message]()

  for msg in w.messages:
    if msg[0] notin query.topics:
      continue

    result.messages.insert(msg[1])

when isMainModule:
  let conf = WakuNodeConf.load()
  discard WakuNode.init(conf)
  runForever()<|MERGE_RESOLUTION|>--- conflicted
+++ resolved
@@ -12,12 +12,7 @@
   stew/shims/net as stewNet,
   rpc/wakurpc,
   standard_setup,
-<<<<<<< HEAD
   ../../protocol/v2/[waku_relay, waku_store],
-  # TODO: Pull out standard switch from tests
-=======
-  ../../protocol/v2/waku_relay,
->>>>>>> 705b4b32
   waku_types
 
 # key and crypto modules different
@@ -175,14 +170,11 @@
   node.libp2pTransportLoops = await node.switch.start()
 
   # NOTE WakuRelay is being instantiated as part of creating switch with PubSub field set
-  #
-  # TODO Mount Waku Store and Waku Filter here
-
   let storeProto = WakuStore.init()
   node.switch.mount(storeProto)
 
-  # @TODO THIS DOES NOT WORK, HOW DO I GET ACCESS TO `WakuRelay`
-  # wakuRelayProto.filters["store"] = storeProto.filter()
+  let wakuRelayProto = cast[WakuRelay](node.switch.pubSub.get())
+  wakuRelayProto.addFilter("store", storeProto.filter())
 
   # TODO Move out into separate proc
   if conf.rpc:
