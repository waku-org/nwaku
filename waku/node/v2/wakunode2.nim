--- conflicted
+++ resolved
@@ -10,13 +10,9 @@
   # NOTE For TopicHandler, solve with exports?
   libp2p/protocols/pubsub/pubsub,
   libp2p/peerinfo,
-<<<<<<< HEAD
-  ../../protocol/v2/[waku_relay, waku_filter], ../common,
-=======
   rpc/wakurpc,
   standard_setup,
-  ../../protocol/v2/[waku_relay, waku_store], ../common,
->>>>>>> a4c6caa6
+  ../../protocol/v2/[waku_relay, waku_store, waku_filter], ../common,
   ./waku_types, ./config, ./standard_setup, ./rpc/wakurpc
 
 # key and crypto modules different
@@ -136,9 +132,6 @@
   let filterProto = WakuFilter.init()
   node.switch.mount(filterProto)
 
-  let wakuRelay = cast[WakuRelay](node.switch.pubSub.get())
-  wakuRelay.addFilter(WakuFilterCodec, filterProto.filter())
-
   # TODO Get this from WakuNode obj
   let peerInfo = node.peerInfo
   let id = peerInfo.peerId.pretty
@@ -164,7 +157,7 @@
   # XXX Consider awaiting here
   discard wakuRelay.subscribe(topic, handler)
 
-proc subscribe*(w: WakuNode, contentFilter: ContentFilter, handler: ContentFilterHandler) =
+proc subscribe*(w: WakuNode, contentFilter: waku_types.ContentFilter, handler: ContentFilterHandler) =
   ## Subscribes to a ContentFilter. Triggers handler when receiving messages on
   ## this content filter. ContentFilter is a method that takes some content
   ## filter, specifically with `ContentTopic`, and a `Message`. The `Message`
@@ -180,7 +173,7 @@
   ## Status: Not yet implemented.
   ## TODO Implement.
 
-proc unsubscribe*(w: WakuNode, contentFilter: ContentFilter) =
+proc unsubscribe*(w: WakuNode, contentFilter: waku_types.ContentFilter) =
   echo "NYI"
   ## Unsubscribe from a content filter.
   ##
