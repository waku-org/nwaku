--- conflicted
+++ resolved
@@ -164,41 +164,34 @@
 
   var switch = newStandardSwitch(some keys.seckey, hostAddress, triggerSelf = true)
 
-<<<<<<< HEAD
+  # TODO Either persist WakuNode or something here
+
+  # TODO Look over this
+  # XXX Consider asEthKey and asLibp2pKey
+  result = WakuNode.init(conf, switch, extIp, extTcpPort, extUdpPort, keys.seckey.asEthKey, peerInfo)
+
+proc start*(node: WakuNode, conf: WakuNodeConf) {.async.} =
+  node.libp2pTransportLoops = await node.switch.start()
+
+  let wakuProto = newWakuProto(node.switch)
+  node.switch.mount(wakuProto)
+  wakuProto.started = true
+
+  # TODO Move out into separate proc
+  if conf.rpc:
+    let ta = initTAddress(conf.rpcAddress,
+                          Port(conf.rpcPort + conf.portsShift))
+    var rpcServer = newRpcHttpServer([ta])
+    setupWakuRPC(wakuProto, rpcServer)
+    rpcServer.start()
+    info "rpcServer started", ta=ta
+
   let historic_messages_enabled = true
   if historic_messages_enabled:
     let proto = HistoricMessages.init()
     switch.mount(proto)
 
     let filter = proto.filter()
-    # @TODO SET ON WAKUSUB
-
-  if config.rpc:
-    let ta = initTAddress(config.rpcAddress,
-                          Port(config.rpcPort + config.portsShift))
-=======
-  # TODO Either persist WakuNode or something here
-
-  # TODO Look over this
-  # XXX Consider asEthKey and asLibp2pKey
-  result = WakuNode.init(conf, switch, extIp, extTcpPort, extUdpPort, keys.seckey.asEthKey, peerInfo)
-
-proc start*(node: WakuNode, conf: WakuNodeConf) {.async.} =
-  node.libp2pTransportLoops = await node.switch.start()
-
-  let wakuProto = newWakuProto(node.switch)
-  node.switch.mount(wakuProto)
-  wakuProto.started = true
-
-  # TODO Move out into separate proc
-  if conf.rpc:
-    let ta = initTAddress(conf.rpcAddress,
-                          Port(conf.rpcPort + conf.portsShift))
->>>>>>> bede5a93
-    var rpcServer = newRpcHttpServer([ta])
-    setupWakuRPC(wakuProto, rpcServer)
-    rpcServer.start()
-    info "rpcServer started", ta=ta
 
   # TODO Get this from WakuNode obj
   let peerInfo = node.peerInfo
