import
  std/[strutils, options, tables],
  chronos, confutils, json_rpc/rpcserver, metrics, stew/shims/net as stewNet,
  # TODO: Why do we need eth keys?
  eth/keys,
  # eth/[keys, p2p], eth/net/nat, eth/p2p/[discovery, enode],
  libp2p/multiaddress,
  libp2p/crypto/crypto,
  libp2p/protocols/protocol,
  # NOTE For TopicHandler, solve with exports?
  libp2p/protocols/pubsub/pubsub,
  libp2p/peerinfo,
<<<<<<< HEAD
  ../../protocol/v2/[waku_relay, waku_filter], ../common,
=======
  rpc/wakurpc,
  standard_setup,
  ../../protocol/v2/[waku_relay, waku_store], ../common,
>>>>>>> 2717209f
  ./waku_types, ./config, ./standard_setup, ./rpc/wakurpc

# key and crypto modules different
type
  KeyPair* = crypto.KeyPair
  PublicKey* = crypto.PublicKey
  PrivateKey* = crypto.PrivateKey

  # TODO Get rid of this and use waku_types one
  Topic* = waku_types.Topic
  Message* = seq[byte]

  HistoryQuery* = object
    topics*: seq[string]

  HistoryResponse* = object
    messages*: seq[Message]

const clientId* = "Nimbus Waku v2 node"

# NOTE Any difference here in Waku vs Eth2?
# E.g. Devp2p/Libp2p support, etc.
#func asLibp2pKey*(key: keys.PublicKey): PublicKey =
#  PublicKey(scheme: Secp256k1, skkey: secp.SkPublicKey(key))

func asEthKey*(key: PrivateKey): keys.PrivateKey =
  keys.PrivateKey(key.skkey)

proc initAddress(T: type MultiAddress, str: string): T =
  let address = MultiAddress.init(str).tryGet()
  if IPFS.match(address) and matchPartial(multiaddress.TCP, address):
    result = address
  else:
    raise newException(ValueError,
                       "Invalid bootstrap node multi-address")

template tcpEndPoint(address, port): auto =
  MultiAddress.init(address, tcpProtocol, port)

proc dialPeer(n: WakuNode, address: string) {.async.} =
  info "dialPeer", address = address
  # XXX: This turns ipfs into p2p, not quite sure why
  let multiAddr = MultiAddress.initAddress(address)
  info "multiAddr", ma = multiAddr
  let parts = address.split("/")
  let remotePeer = PeerInfo.init(parts[^1], [multiAddr])

  info "Dialing peer", multiAddr
  # NOTE This is dialing on WakuRelay protocol specifically
  # TODO Keep track of conn and connected state somewhere (WakuRelay?)
  #p.conn = await p.switch.dial(remotePeer, WakuRelayCodec)
  #p.connected = true
  discard n.switch.dial(remotePeer, WakuRelayCodec)
  info "Post switch dial"

proc connectToNodes(n: WakuNode, nodes: openArray[string]) =
  for nodeId in nodes:
    info "connectToNodes", node = nodeId
    # XXX: This seems...brittle
    discard dialPeer(n, nodeId)
    # Waku 1
    #    let whisperENode = ENode.fromString(nodeId).expect("correct node")
    #    traceAsyncErrors node.peerPool.connectToNode(newNode(whisperENode))

proc startRpc(node: WakuNode, rpcIp: ValidIpAddress, rpcPort: Port) =
  let
    ta = initTAddress(rpcIp, rpcPort)
    rpcServer = newRpcHttpServer([ta])
  setupWakuRPC(node, rpcServer)
  rpcServer.start()
  info "RPC Server started", ta

proc startMetricsServer(serverIp: ValidIpAddress, serverPort: Port) =
    info "Starting metrics HTTP server", serverIp, serverPort
    metrics.startHttpServer($serverIp, serverPort)

proc startMetricsLog() =
  proc logMetrics(udata: pointer) {.closure, gcsafe.} =
    {.gcsafe.}:
      # TODO: libp2p_pubsub_peers is not public, so we need to make this either
      # public in libp2p or do our own peer counting after all.
      let
        totalMessages = total_messages.value

    info "Node metrics", totalMessages
    discard setTimer(Moment.fromNow(2.seconds), logMetrics)
  discard setTimer(Moment.fromNow(2.seconds), logMetrics)

## Public API
##

proc init*(T: type WakuNode, nodeKey: crypto.PrivateKey,
    bindIp: ValidIpAddress, bindPort: Port,
    extIp = none[ValidIpAddress](), extPort = none[Port]()): T =
  ## Creates and starts a Waku node.
  let
    hostAddress = tcpEndPoint(bindIp, bindPort)
    announcedAddresses = if extIp.isNone() or extPort.isNone(): @[]
                         else: @[tcpEndPoint(extIp.get(), extPort.get())]
    peerInfo = PeerInfo.init(nodekey)
  info "Initializing networking", hostAddress,
                                  announcedAddresses
  # XXX: Add this when we create node or start it?
  peerInfo.addrs.add(hostAddress)

  var switch = newStandardSwitch(some(nodekey), hostAddress, triggerSelf = true)

  return WakuNode(switch: switch, peerInfo: peerInfo)

proc start*(node: WakuNode) {.async.} =
  node.libp2pTransportLoops = await node.switch.start()

  # NOTE WakuRelay is being instantiated as part of creating switch with PubSub field set
  let storeProto = WakuStore.init()
  node.switch.mount(storeProto)

  let wakuRelay = cast[WakuRelay](node.switch.pubSub.get())
  wakuRelay.addFilter("store", storeProto.filter())

  let filterProto = WakuFilter.init()
  node.switch.mount(filterProto)

  let wakuRelay = cast[WakuRelay](node.switch.pubSub.get())
  wakuRelay.addFilter(WakuFilterCodec, filterProto.filter())

  # TODO Get this from WakuNode obj
  let peerInfo = node.peerInfo
  let id = peerInfo.peerId.pretty
  info "PeerInfo", id = id, addrs = peerInfo.addrs
  let listenStr = $peerInfo.addrs[0] & "/p2p/" & id
  ## XXX: this should be /ip4..., / stripped?
  info "Listening on", full = listenStr

proc stop*(node: WakuNode) {.async.} =
  let wakuRelay = node.switch.pubSub.get()
  await wakuRelay.stop()

  await node.switch.stop()

proc subscribe*(w: WakuNode, topic: Topic, handler: TopicHandler) =
  ## Subscribes to a PubSub topic. Triggers handler when receiving messages on
  ## this topic. TopicHandler is a method that takes a topic and some data.
  ##
  ## NOTE The data field SHOULD be decoded as a WakuMessage.
  ## Status: Implemented.

  let wakuRelay = w.switch.pubSub.get()
  # XXX Consider awaiting here
  discard wakuRelay.subscribe(topic, handler)

proc subscribe*(w: WakuNode, contentFilter: ContentFilter, handler: ContentFilterHandler) =
  ## Subscribes to a ContentFilter. Triggers handler when receiving messages on
  ## this content filter. ContentFilter is a method that takes some content
  ## filter, specifically with `ContentTopic`, and a `Message`. The `Message`
  ## has to match the `ContentTopic`.

  # TODO: get some random id, or use the Filter directly as key
  w.filters.add("some random id", Filter(contentFilter: contentFilter, handler: handler))

proc unsubscribe*(w: WakuNode, topic: Topic) =
  echo "NYI"
  ## Unsubscribe from a topic.
  ##
  ## Status: Not yet implemented.
  ## TODO Implement.

proc unsubscribe*(w: WakuNode, contentFilter: ContentFilter) =
  echo "NYI"
  ## Unsubscribe from a content filter.
  ##
  ## Status: Not yet implemented.
  ## TODO Implement.


proc publish*(node: WakuNode, topic: Topic, message: WakuMessage) =
  ## Publish a `WakuMessage` to a PubSub topic. `WakuMessage` should contain a
  ## `contentTopic` field for light node functionality. This field may be also
  ## be omitted.
  ##
  ## Status: Implemented.
  ##

  # TODO Basic getter function for relay
  let wakuRelay = cast[WakuRelay](node.switch.pubSub.get())

  # XXX Unclear what the purpose of this is
  # Commenting out as it is later expected to be Message type, not WakuMessage
  #node.messages.insert((topic, message))

  debug "publish", topic=topic, contentTopic=message.contentTopic
  let data = message.encode().buffer

  # XXX Consider awaiting here
  discard wakuRelay.publish(topic, data)

proc query*(w: WakuNode, query: HistoryQuery): HistoryResponse =
  ## Queries for historical messages.
  ##
  ## Status: Not yet implemented.
  ## TODO Implement as wrapper around `waku_store` and send RPC.
  result.messages = newSeq[Message]()

  for msg in w.messages:
    if msg[0] notin query.topics:
      continue

    # XXX Unclear how this should be hooked up, Message or WakuMessage?
    # result.messages.insert(msg[1])

when isMainModule:
  let
    conf = WakuNodeConf.load()
    (extIp, extTcpPort, extUdpPort) = setupNat(conf.nat, clientId,
      Port(uint16(conf.tcpPort) + conf.portsShift),
      Port(uint16(conf.udpPort) + conf.portsShift))
    node = WakuNode.init(conf.nodeKey, conf.libp2pAddress,
      Port(uint16(conf.tcpPort) + conf.portsShift), extIp, extTcpPort)

  waitFor node.start()

  if conf.staticnodes.len > 0:
    connectToNodes(node, conf.staticnodes)

  if conf.rpc:
    startRpc(node, conf.rpcAddress, Port(conf.rpcPort + conf.portsShift))

  if conf.logMetrics:
    startMetricsLog()

  when defined(insecure):
    if conf.metricsServer:
      startMetricsServer(conf.metricsServerAddress,
        Port(conf.metricsServerPort + conf.portsShift))

  runForever()<|MERGE_RESOLUTION|>--- conflicted
+++ resolved
@@ -10,13 +10,9 @@
   # NOTE For TopicHandler, solve with exports?
   libp2p/protocols/pubsub/pubsub,
   libp2p/peerinfo,
-<<<<<<< HEAD
-  ../../protocol/v2/[waku_relay, waku_filter], ../common,
-=======
   rpc/wakurpc,
   standard_setup,
-  ../../protocol/v2/[waku_relay, waku_store], ../common,
->>>>>>> 2717209f
+  ../../protocol/v2/[waku_relay, waku_store, waku_filter], ../common,
   ./waku_types, ./config, ./standard_setup, ./rpc/wakurpc
 
 # key and crypto modules different
