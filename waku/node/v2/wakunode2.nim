--- conflicted
+++ resolved
@@ -243,13 +243,7 @@
   await node.start(conf)
   return node
 
-<<<<<<< HEAD
-# TODO Update TopicHandler to take Message, not seq[byte] data
-#type TopicHandler* = proc(topic: Topic, message: Message)
-# Currently this is using the one in pubsub.nim, roughly:
-=======
 # NOTE TopicHandler is defined in pubsub.nim, roughly:
->>>>>>> bab0e12d
 #type TopicHandler* = proc(topic: string, data: seq[byte])
 
 type ContentFilterHandler* = proc(contentFilter: ContentFilter, message: Message)
@@ -304,36 +298,21 @@
   ## Currently this means a `contentTopic`.
   ##
   ## Status: Not yet implemented.
-<<<<<<< HEAD
-  ## TODO Implement as wrapper around `waku_protocol` and `publish`, and ensure
-  ## Message is passed, not `data` field. Also ensure content filter is in
-  ## Message.
-  ## 
-=======
   ## TODO Implement as wrapper around `waku_relay` and `publish`.
   ## TODO WakuMessage. Ensure content filter is in it.
->>>>>>> bab0e12d
 
   w.messages.insert((contentFilter.contentTopic, message))
 
   let wakuSub = w.switch.pubSub.get()
   # XXX Consider awaiting here
 
-<<<<<<< HEAD
-  # @TODO MAKE SURE WE PASS CONTENT FILTER
-=======
->>>>>>> bab0e12d
   discard wakuSub.publish(topic, message)
 
 method query*(w: WakuNode, query: HistoryQuery): HistoryResponse =
   ## Queries for historical messages.
   ##
   ## Status: Not yet implemented.
-<<<<<<< HEAD
-  ## TODO Implement as wrapper around `waku_protocol` and send `RPCMsg`.
-=======
   ## TODO Implement as wrapper around `waku_store` and send RPC.
->>>>>>> bab0e12d
   result.messages = newSeq[Message]()
 
   for msg in w.messages:
