--- conflicted
+++ resolved
@@ -86,19 +86,6 @@
     filters: initTable[string, Filter]()
   )
 
-<<<<<<< HEAD
-=======
-  # TODO This is _not_ safe. Subscribe should happen in start and after things settled down.
-  # Otherwise GRAFT message isn't sent to a node.
-  for topic in topics:
-    proc handler(topic: string, data: seq[byte]) {.async, gcsafe.} =
-      debug "Hit handler", topic=topic, data=data
-
-    # XXX: Is using discard here fine? Not sure if we want init to be async?
-    # Can also move this to the start proc, possibly wiser?
-    discard result.subscribe(topic, handler)
-
->>>>>>> 5c25ed13
 proc start*(node: WakuNode) {.async.} =
   ## Starts a created Waku Node.
   ##
@@ -106,32 +93,6 @@
   ##
   node.libp2pTransportLoops = await node.switch.start()
 
-<<<<<<< HEAD
-=======
-  # NOTE WakuRelay is being instantiated as part of initing node
-
-  node.wakuStore = WakuStore.init(node.switch, node.rng)
-  node.switch.mount(node.wakuStore)
-  node.subscriptions.subscribe(WakuStoreCodec, node.wakuStore.subscription())
-
-  proc filterHandler(requestId: string, msg: MessagePush) {.gcsafe.} =
-    info "push received"
-    for message in msg.messages:
-      node.filters.notify(message, requestId)
-
-  node.wakuFilter = WakuFilter.init(node.switch, node.rng, filterHandler)
-  node.switch.mount(node.wakuFilter)
-  node.subscriptions.subscribe(WakuFilterCodec, node.wakuFilter.subscription())
-
-  proc relayHandler(topic: string, data: seq[byte]) {.async, gcsafe.} =
-    let msg = WakuMessage.init(data)
-    if msg.isOk():
-      node.filters.notify(msg.value(), "")
-      await node.subscriptions.notify(topic, msg.value())
-
-  await node.wakuRelay.subscribe("waku", relayHandler)
-
->>>>>>> 5c25ed13
   # TODO Get this from WakuNode obj
   let peerInfo = node.peerInfo
   info "PeerInfo", peerId = peerInfo.peerId, addrs = peerInfo.addrs
@@ -250,6 +211,8 @@
   
   node.switch.mount(wakuRelay)
 
+  await sleepAsync(5.seconds)
+
   info "mounting relay"
   proc relayHandler(topic: string, data: seq[byte]) {.async, gcsafe.} =
     let msg = WakuMessage.init(data)
