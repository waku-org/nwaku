--- conflicted
+++ resolved
@@ -2,11 +2,6 @@
   chronos,
   libp2p/multiaddress,
   libp2p/crypto/crypto,
-<<<<<<< HEAD
-  libp2p/protocols/protocol,
-  libp2p/protocols/pubsub/pubsub,
-=======
->>>>>>> ddcfc3fd
   libp2p/peerinfo,
   standard_setup
 
