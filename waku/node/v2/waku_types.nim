--- conflicted
+++ resolved
@@ -71,19 +71,13 @@
     messages*: seq[WakuMessage]
 
   FilterRPC* = object
-<<<<<<< HEAD
-=======
     requestId*: string
->>>>>>> 29706734
     request*: FilterRequest
     push*: MessagePush
 
   Subscriber* = object
     peer*: PeerInfo
-<<<<<<< HEAD
-=======
     requestId*: string
->>>>>>> 29706734
     filter*: FilterRequest # @TODO MAKE THIS A SEQUENCE AGAIN?
 
   MessagePushHandler* = proc(msg: MessagePush): Future[void] {.gcsafe, closure.}
