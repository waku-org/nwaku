## Core Waku data types are defined here to avoid recursive dependencies.
##
## TODO Move more common data types here

import
  std/tables,
  chronos,
  libp2p/[switch, peerinfo, multiaddress, crypto/crypto],
  libp2p/protobuf/minprotobuf,
<<<<<<< HEAD
  ../../protocol/v2/message_notifier
=======
  libp2p/protocols/pubsub/[pubsub, floodsub, gossipsub]
>>>>>>> a8dbf8a7

# Common data types -----------------------------------------------------------

type
  Topic* = string
  Message* = seq[byte]

  # TODO: these filter structures can be simplified but like this for now to
  # match Node API
  # Also, should reuse in filter/wakufilter code, but cyclic imports right now.
  ContentFilter* = object
    topics*: seq[string]

  ContentFilterHandler* = proc(message: seq[byte]) {.gcsafe, closure.}

  Filter* = object
    contentFilter*: ContentFilter
    handler*: ContentFilterHandler

  Filters* = Table[string, Filter]

  # NOTE based on Eth2Node in NBC eth2_network.nim
  WakuNode* = ref object of RootObj
    switch*: Switch
    wakuRelay*: WakuRelay
    peerInfo*: PeerInfo
    libp2pTransportLoops*: seq[Future[void]]
  # TODO Revist messages field indexing as well as if this should be Message or WakuMessage
    messages*: seq[(Topic, WakuMessage)]
    filters*: Filters
    subscriptions*: MessageNotificationSubscription

  WakuMessage* = object
    payload*: seq[byte]
    contentTopic*: string

  WakuRelay* = ref object of GossipSub
    gossipEnabled*: bool

# Encoding and decoding -------------------------------------------------------

proc init*(T: type WakuMessage, buffer: seq[byte]): ProtoResult[T] =
  var msg = WakuMessage()
  let pb = initProtoBuffer(buffer)

  discard ? pb.getField(1, msg.payload)
  discard ? pb.getField(2, msg.contentTopic)

  ok(msg)

proc encode*(message: WakuMessage): ProtoBuffer =
  result = initProtoBuffer()

  result.write(1, message.payload)
  result.write(2, message.contentTopic)

proc notify*(filters: Filters, msg: WakuMessage) =
  for filter in filters.values:
    # TODO: In case of no topics we should either trigger here for all messages,
    # or we should not allow such filter to exist in the first place.
    if filter.contentFilter.topics.len > 0:
      if msg.contentTopic in filter.contentFilter.topics:
        filter.handler(msg.payload)<|MERGE_RESOLUTION|>--- conflicted
+++ resolved
@@ -7,11 +7,9 @@
   chronos,
   libp2p/[switch, peerinfo, multiaddress, crypto/crypto],
   libp2p/protobuf/minprotobuf,
-<<<<<<< HEAD
+  libp2p/protocols/pubsub/[pubsub, floodsub, gossipsub],
+  ./waku_message,
   ../../protocol/v2/message_notifier
-=======
-  libp2p/protocols/pubsub/[pubsub, floodsub, gossipsub]
->>>>>>> a8dbf8a7
 
 # Common data types -----------------------------------------------------------
 
@@ -42,11 +40,7 @@
   # TODO Revist messages field indexing as well as if this should be Message or WakuMessage
     messages*: seq[(Topic, WakuMessage)]
     filters*: Filters
-    subscriptions*: MessageNotificationSubscription
-
-  WakuMessage* = object
-    payload*: seq[byte]
-    contentTopic*: string
+    subscriptions*: MessageNotificationSubscriptions
 
   WakuRelay* = ref object of GossipSub
     gossipEnabled*: bool
