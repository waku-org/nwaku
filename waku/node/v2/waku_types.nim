## Core Waku data types are defined here to avoid recursive dependencies.
##
## TODO Move more common data types here

import
  std/[tables, times],
  chronos, bearssl, stew/[byteutils, endians2],
  libp2p/[switch, peerinfo, multiaddress, crypto/crypto],
  libp2p/protobuf/minprotobuf,
  libp2p/protocols/protocol,
  libp2p/switch,
  libp2p/stream/connection,
  libp2p/protocols/pubsub/[pubsub, gossipsub],
  nimcrypto/sha2
<<<<<<< HEAD

# Constants required for pagination -------------------------------------------
const MaxPageSize* = 100 # Maximum number of waku messages in each page

=======
# constants required for pagination -------------------------------------------
const MaxPageSize* = 100 # Maximum number of waku messages in each page 
>>>>>>> 24f4a087
# Common data types -----------------------------------------------------------
type
  ContentTopic* = uint32

  Topic* = string
  Message* = seq[byte]

  WakuMessage* = object
    payload*: seq[byte]
    contentTopic*: ContentTopic
    version*: uint32

  MessageNotificationHandler* = proc(topic: string, msg: WakuMessage): Future[
      void] {.gcsafe, closure.}

  MessageNotificationSubscriptions* = TableRef[string, MessageNotificationSubscription]

  MessageNotificationSubscription* = object
    topics*: seq[string] # @TODO TOPIC
    handler*: MessageNotificationHandler

  QueryHandlerFunc* = proc(response: HistoryResponse) {.gcsafe, closure.}


  Index* = object
    ## This type contains the  description of an Index used in the pagination of WakuMessages
    digest*: MDigest[256]
    receivedTime*: float64

  IndexedWakuMessage* = object
    ## This type is used to encapsulate a WakuMessage and its Index
    msg*: WakuMessage
    index*: Index

  PagingDirection* {.pure.} = enum
    ## PagingDirection determines the direction of pagination
    BACKWARD = uint32(0)
    FORWARD = uint32(1)

  PagingInfo* = object
    ## This type holds the information needed for the pagination
    pageSize*: uint64
    cursor*: Index
    direction*: PagingDirection

  HistoryQuery* = object
    topics*: seq[ContentTopic]
    pagingInfo*: PagingInfo # used for pagination

  HistoryResponse* = object
    messages*: seq[WakuMessage]
    pagingInfo*: PagingInfo # used for pagination

  HistoryRPC* = object
    requestId*: string
    query*: HistoryQuery
    response*: HistoryResponse

  HistoryPeer* = object
    peerInfo*: PeerInfo

  WakuStore* = ref object of LPProtocol
    switch*: Switch
    rng*: ref BrHmacDrbgContext
    peers*: seq[HistoryPeer]
    messages*: seq[IndexedWakuMessage]


  FilterRequest* = object
    contentFilters*: seq[ContentFilter]
    topic*: string
    subscribe*: bool

  MessagePush* = object
    messages*: seq[WakuMessage]

  FilterRPC* = object
    requestId*: string
    request*: FilterRequest
    push*: MessagePush

  Subscriber* = object
    peer*: PeerInfo
    requestId*: string
    filter*: FilterRequest # @TODO MAKE THIS A SEQUENCE AGAIN?

  MessagePushHandler* = proc(requestId: string, msg: MessagePush) {.gcsafe, closure.}

  FilterPeer* = object
    peerInfo*: PeerInfo

  WakuFilter* = ref object of LPProtocol
    rng*: ref BrHmacDrbgContext
    switch*: Switch
    peers*: seq[FilterPeer]
    subscribers*: seq[Subscriber]
    pushHandler*: MessagePushHandler

  ContentFilter* = object
    topics*: seq[ContentTopic]

  ContentFilterHandler* = proc(msg: WakuMessage) {.gcsafe, closure.}

  Filter* = object
    contentFilters*: seq[ContentFilter]
    handler*: ContentFilterHandler

  # @TODO MAYBE MORE INFO?
  Filters* = Table[string, Filter]

  # NOTE based on Eth2Node in NBC eth2_network.nim
  WakuNode* = ref object of RootObj
    switch*: Switch
    wakuRelay*: WakuRelay
    wakuStore*: WakuStore
    wakuFilter*: WakuFilter
    peerInfo*: PeerInfo
    libp2pTransportLoops*: seq[Future[void]]
  # TODO Revist messages field indexing as well as if this should be Message or WakuMessage
    messages*: seq[(Topic, WakuMessage)]
    filters*: Filters
    subscriptions*: MessageNotificationSubscriptions
    rng*: ref BrHmacDrbgContext

  WakuRelay* = ref object of GossipSub
    gossipEnabled*: bool

  WakuInfo* = object
    # NOTE One for simplicity, can extend later as needed
    listenStr*: string
    #multiaddrStrings*: seq[string]

  WakuResult*[T] = Result[T, cstring]
<<<<<<< HEAD

  Beneficiary* = seq[byte]

  # TODO Consider adding payment threshhold and terms field
  Handshake* = object
    beneficiary*: Beneficiary

  Cheque* = object
    beneficiary*: Beneficiary
    date*: uint32
    amount*: uint32
=======
# Encoding and decoding -------------------------------------------------------
>>>>>>> 24f4a087

# Encoding and decoding -------------------------------------------------------
# TODO Move out to to waku_message module
# Possibly same with util functions
proc init*(T: type WakuMessage, buffer: seq[byte]): ProtoResult[T] =
  var msg = WakuMessage()
  let pb = initProtoBuffer(buffer)

  discard ? pb.getField(1, msg.payload)
  discard ? pb.getField(2, msg.contentTopic)
  discard ? pb.getField(3, msg.version)

  ok(msg)

proc encode*(message: WakuMessage): ProtoBuffer =
  result = initProtoBuffer()

  result.write(1, message.payload)
  result.write(2, message.contentTopic)
  result.write(3, message.version)

proc notify*(filters: Filters, msg: WakuMessage, requestId: string = "") =
  for key in filters.keys:
    let filter = filters[key]
    # We do this because the key for the filter is set to the requestId received from the filter protocol.
    # This means we do not need to check the content filter explicitly as all MessagePushs already contain
    # the requestId of the coresponding filter.
    if requestId != "" and requestId == key:
      filter.handler(msg)
      continue

    # TODO: In case of no topics we should either trigger here for all messages,
    # or we should not allow such filter to exist in the first place.
    for contentFilter in filter.contentFilters:
      if contentFilter.topics.len > 0:
        if msg.contentTopic in contentFilter.topics:
          filter.handler(msg)
          break

proc generateRequestId*(rng: ref BrHmacDrbgContext): string =
  var bytes: array[10, byte]
  brHmacDrbgGenerate(rng[], bytes)
  toHex(bytes)

proc computeIndex*(msg: WakuMessage): Index =
  ## Takes a WakuMessage and returns its Index 
  var ctx: sha256
  ctx.init()
  ctx.update(msg.contentTopic.toBytes()) # converts the contentTopic to bytes
  ctx.update(msg.payload)
  let digest = ctx.finish() # computes the hash
  ctx.clear()

  result.digest = digest
  result.receivedTime = epochTime() # gets the unix timestamp<|MERGE_RESOLUTION|>--- conflicted
+++ resolved
@@ -12,15 +12,10 @@
   libp2p/stream/connection,
   libp2p/protocols/pubsub/[pubsub, gossipsub],
   nimcrypto/sha2
-<<<<<<< HEAD
 
 # Constants required for pagination -------------------------------------------
 const MaxPageSize* = 100 # Maximum number of waku messages in each page
 
-=======
-# constants required for pagination -------------------------------------------
-const MaxPageSize* = 100 # Maximum number of waku messages in each page 
->>>>>>> 24f4a087
 # Common data types -----------------------------------------------------------
 type
   ContentTopic* = uint32
@@ -154,7 +149,6 @@
     #multiaddrStrings*: seq[string]
 
   WakuResult*[T] = Result[T, cstring]
-<<<<<<< HEAD
 
   Beneficiary* = seq[byte]
 
@@ -166,9 +160,6 @@
     beneficiary*: Beneficiary
     date*: uint32
     amount*: uint32
-=======
-# Encoding and decoding -------------------------------------------------------
->>>>>>> 24f4a087
 
 # Encoding and decoding -------------------------------------------------------
 # TODO Move out to to waku_message module
