--- conflicted
+++ resolved
@@ -11,16 +11,13 @@
   libp2p/switch,
   libp2p/stream/connection,
   libp2p/protocols/pubsub/[pubsub, gossipsub],
-<<<<<<< HEAD
   nimcrypto/sha2,
   sqlite3_abi
 
-=======
-  nimcrypto/sha2
 # constants required for pagination -------------------------------------------
 const MaxPageSize* = 100 # Maximum number of waku messages in each page 
->>>>>>> ea5f9993
 # Common data types -----------------------------------------------------------
+
 type
   ContentTopic* = uint32
 
@@ -91,12 +88,7 @@
     switch*: Switch
     rng*: ref BrHmacDrbgContext
     peers*: seq[HistoryPeer]
-<<<<<<< HEAD
     store*: MessageStore
-=======
-    messages*: seq[IndexedWakuMessage]
-
->>>>>>> ea5f9993
 
   FilterRequest* = object
     contentFilters*: seq[ContentFilter]
