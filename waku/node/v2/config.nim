import
  std/strutils,
  confutils, confutils/defs, confutils/std/net,
  chronicles, chronos,
  libp2p/crypto/crypto,
  libp2p/crypto/secp,
  nimcrypto/utils,
  eth/keys

type
  Fleet* =  enum
    none
    prod
    staging
    test

  WakuNodeConf* = object
    logLevel* {.
      desc: "Sets the log level."
      defaultValue: LogLevel.INFO
      name: "log-level" }: LogLevel

    libp2pAddress* {.
      defaultValue: defaultListenAddress(config)
      desc: "Listening address for the LibP2P traffic."
      name: "listen-address"}: ValidIpAddress

    tcpPort* {.
      desc: "TCP listening port."
      defaultValue: 60000
      name: "tcp-port" }: Port

    udpPort* {.
      desc: "UDP listening port."
      defaultValue: 60000
      name: "udp-port" }: Port

    portsShift* {.
      desc: "Add a shift to all port numbers."
      defaultValue: 0
      name: "ports-shift" }: uint16

    nat* {.
      desc: "Specify method to use for determining public address. " &
            "Must be one of: any, none, upnp, pmp, extip:<IP>."
      defaultValue: "any" }: string

    discovery* {.
      desc: "Enable/disable discovery v4."
      defaultValue: true
      name: "discovery" }: bool

    noListen* {.
      desc: "Disable listening for incoming peers."
      defaultValue: false
      name: "no-listen" }: bool

    fleet* {.
      desc: "Select the fleet to connect to."
      defaultValue: Fleet.none
      name: "fleet" }: Fleet

    bootnodes* {.
      desc: "Enode URL to bootstrap P2P discovery with. Argument may be repeated."
      name: "bootnode" }: seq[string]

    staticnodes* {.
      desc: "Enode URL to directly connect with. Argument may be repeated."
      name: "staticnode" }: seq[string]

    storenode* {.
      desc: "Enode URL to query for storage.",
      defaultValue: ""
      name: "storenode" }: string

<<<<<<< HEAD
    store* {.
      desc: "Flag whether to start store protocol",
      defaultValue: false
      name: "store" }: bool

    filter* {.
      desc: "Flag whether to start filter protocol",
      defaultValue: false
      name: "filter" }: bool
    
    relay* {.
      desc: "Flag whether to start relay protocol",
      defaultValue: false
      name: "relay" }: bool
=======
    filternode* {.
      desc: "Enode URL to filter.",
      defaultValue: ""
      name: "filternode" }: string
>>>>>>> 9ac41b2e

    whisper* {.
      desc: "Enable the Whisper protocol."
      defaultValue: false
      name: "whisper" }: bool

    whisperBridge* {.
      desc: "Enable the Whisper protocol and bridge with Waku protocol."
      defaultValue: false
      name: "whisper-bridge" }: bool

    lightNode* {.
      desc: "Run as light node (no message relay).",
      defaultValue: false
      name: "light-node" }: bool

    wakuTopicInterest* {.
      desc: "Run as node with a topic-interest",
      defaultValue: false
      name: "waku-topic-interest" }: bool

    wakuPow* {.
      desc: "PoW requirement of Waku node.",
      defaultValue: 0.002
      name: "waku-pow" }: float64

    # NOTE: Signature is different here, we return PrivateKey and not KeyPair
    nodekey* {.
      desc: "P2P node private key as hex.",
      defaultValue: crypto.PrivateKey.random(Secp256k1, keys.newRng()[]).tryGet()
      name: "nodekey" }: crypto.PrivateKey
    # TODO: Add nodekey file option

    bootnodeOnly* {.
      desc: "Run only as discovery bootnode."
      defaultValue: false
      name: "bootnode-only" }: bool

    rpc* {.
      desc: "Enable Waku RPC server.",
      defaultValue: true
      name: "rpc" }: bool

    rpcAddress* {.
      desc: "Listening address of the RPC server.",
      defaultValue: ValidIpAddress.init("127.0.0.1")
      name: "rpc-address" }: ValidIpAddress

    rpcPort* {.
      desc: "Listening port of the RPC server.",
      defaultValue: 8545
      name: "rpc-port" }: uint16

    metricsServer* {.
      desc: "Enable the metrics server."
      defaultValue: false
      name: "metrics-server" }: bool

    metricsServerAddress* {.
      desc: "Listening address of the metrics server."
      defaultValue: ValidIpAddress.init("127.0.0.1")
      name: "metrics-server-address" }: ValidIpAddress

    metricsServerPort* {.
      desc: "Listening HTTP port of the metrics server."
      defaultValue: 8008
      name: "metrics-server-port" }: uint16

    logMetrics* {.
      desc: "Enable metrics logging."
      defaultValue: false
      name: "log-metrics" }: bool
      
    topics* {.
      desc: "Default topics to subscribe to (space seperated list)."
      defaultValue: "waku"
      name: "topics" .}: string

    # TODO:
    # - discv5 + topic register
    # - mailserver functionality

# NOTE: Keys are different in nim-libp2p
proc parseCmdArg*(T: type crypto.PrivateKey, p: TaintedString): T =
  try:
    let key = SkPrivateKey.init(utils.fromHex(p)).tryGet()
    # XXX: Here at the moment
    result = crypto.PrivateKey(scheme: Secp256k1, skkey: key)
  except CatchableError as e:
    raise newException(ConfigurationError, "Invalid private key")

proc completeCmdArg*(T: type crypto.PrivateKey, val: TaintedString): seq[string] =
  return @[]

proc parseCmdArg*(T: type ValidIpAddress, p: TaintedString): T =
  try:
    result = ValidIpAddress.init(p)
  except CatchableError as e:
    raise newException(ConfigurationError, "Invalid IP address")

proc completeCmdArg*(T: type ValidIpAddress, val: TaintedString): seq[string] =
  return @[]

proc parseCmdArg*(T: type Port, p: TaintedString): T =
  try:
    result = Port(parseInt(p))
  except CatchableError as e:
    raise newException(ConfigurationError, "Invalid Port number")

proc completeCmdArg*(T: type Port, val: TaintedString): seq[string] =
  return @[]

func defaultListenAddress*(conf: WakuNodeConf): ValidIpAddress =
  # TODO: How should we select between IPv4 and IPv6
  # Maybe there should be a config option for this.
  (static ValidIpAddress.init("0.0.0.0"))<|MERGE_RESOLUTION|>--- conflicted
+++ resolved
@@ -73,7 +73,6 @@
       defaultValue: ""
       name: "storenode" }: string
 
-<<<<<<< HEAD
     store* {.
       desc: "Flag whether to start store protocol",
       defaultValue: false
@@ -88,12 +87,11 @@
       desc: "Flag whether to start relay protocol",
       defaultValue: false
       name: "relay" }: bool
-=======
+
     filternode* {.
       desc: "Enode URL to filter.",
       defaultValue: ""
       name: "filternode" }: string
->>>>>>> 9ac41b2e
 
     whisper* {.
       desc: "Enable the Whisper protocol."
