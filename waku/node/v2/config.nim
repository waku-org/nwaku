--- conflicted
+++ resolved
@@ -89,13 +89,8 @@
     # NOTE: Signature is different here, we return PrivateKey and not KeyPair
     nodekey* {.
       desc: "P2P node private key as hex.",
-<<<<<<< HEAD
-      defaultValue: PrivateKey.random(Secp256k1, keys.newRng()[]).tryGet()
-      name: "nodekey" }: PrivateKey
-=======
       defaultValue: crypto.PrivateKey.random(Secp256k1, keys.newRng()[]).tryGet()
       name: "nodekey" }: crypto.PrivateKey
->>>>>>> d37928bb
     # TODO: Add nodekey file option
 
     bootnodeOnly* {.
