--- conflicted
+++ resolved
@@ -59,11 +59,7 @@
     identity_secret*: Fr
     user_message_limit*: Fr
     message_id*: Fr
-<<<<<<< HEAD
-    path_elements*: seq[Fr]
-=======
     path_elements*: seq[byte]
->>>>>>> ea845941
     identity_path_index*: seq[byte]
     x*: Fr
     external_nullifier*: Fr
