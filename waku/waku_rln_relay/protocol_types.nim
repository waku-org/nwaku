--- conflicted
+++ resolved
@@ -55,11 +55,7 @@
 type
   Fr = array[32, byte] # Field element representation (256 bits)
 
-<<<<<<< HEAD
-  Witness* = object
-=======
   RLNWitnessInput* = object
->>>>>>> 26618f5c
     identity_secret*: Fr
     user_message_limit*: Fr
     message_id*: Fr
