--- conflicted
+++ resolved
@@ -52,19 +52,6 @@
   ## the external nullifier used for the generation of the `proof` (derived from poseidon([epoch, rln_identifier]))
   externalNullifier*: ExternalNullifier
 
-<<<<<<< HEAD
-type
-  Fr = array[32, byte] # Field element representation (256 bits)
-
-  RLNWitnessInput* = object
-    identity_secret*: Fr
-    user_message_limit*: Fr
-    message_id*: Fr
-    path_elements*: seq[byte]
-    identity_path_index*: seq[byte]
-    x*: Fr
-    external_nullifier*: Fr
-=======
 type UInt40* = StUint[40]
 type UInt32* = StUint[32]
 
@@ -78,7 +65,6 @@
     identity_path_index*: seq[byte]
     x*: Field
     external_nullifier*: Field
->>>>>>> 5a91d4c2
 
 type ProofMetadata* = object
   nullifier*: Nullifier
