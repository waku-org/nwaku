--- conflicted
+++ resolved
@@ -193,11 +193,7 @@
   ## `timeOption` indicates Unix epoch time (fractional part holds sub-seconds)
   ## if `timeOption` is supplied, then the current epoch is calculated based on that
 
-<<<<<<< HEAD
-  debug "calling validateMessage from rln_relay", msg = msg
-=======
   debug "calling validateMessage from rln_relay", msg_len = msg.payload.len
->>>>>>> 26618f5c
 
   let decodeRes = RateLimitProof.init(msg.proof)
   if decodeRes.isErr():
@@ -475,13 +471,10 @@
   # Initialize the groupManager
   (await groupManager.init()).isOkOr:
     return err("could not initialize the group manager: " & $error)
-<<<<<<< HEAD
-=======
 
   if groupManager of OnchainGroupManager:
     let onchainManager = cast[OnchainGroupManager](groupManager)
     asyncSpawn trackRootChanges(onchainManager)
->>>>>>> 26618f5c
 
   wakuRlnRelay = WakuRLNRelay(
     groupManager: groupManager,
