when (NimMajor, NimMinor) < (1, 4):
  {.push raises: [Defect].}
else:
  {.push raises: [].}

import
  std/[algorithm, sequtils, strutils, tables, times, os, deques],
  chronicles, options, chronos, chronos/ratelimit, stint,
  web3, json,
  web3/ethtypes,
  eth/keys,
  libp2p/protocols/pubsub/rpc/messages,
  libp2p/protocols/pubsub/pubsub,
  stew/results,
  stew/[byteutils, arrayops]
import
  ./group_manager,
  ./rln,
  ./conversion_utils,
  ./constants,
  ./protocol_types,
  ./protocol_metrics

when defined(rln_v2):
  import ./nonce_manager

import
  ../waku_relay, # for WakuRelayHandler
  ../waku_core,
  ../waku_keystore,
  ../utils/collector

logScope:
  topics = "waku rln_relay"

type WakuRlnConfig* = object
  rlnRelayDynamic*: bool
  rlnRelayCredIndex*: Option[uint]
  rlnRelayEthContractAddress*: string
  rlnRelayEthClientAddress*: string
  rlnRelayCredPath*: string
  rlnRelayCredPassword*: string
  rlnRelayTreePath*: string
  when defined(rln_v2):
    rlnRelayUserMessageLimit*: uint64

proc createMembershipList*(rln: ptr RLN, n: int): RlnRelayResult[(
    seq[RawMembershipCredentials], string
  )] =
  ## createMembershipList produces a sequence of identity credentials in the form of (identity trapdoor, identity nullifier, identity secret hash, id commitment) in the hexadecimal format
  ## this proc also returns the root of a Merkle tree constructed out of the identity commitment keys of the generated list
  ## the output of this proc is used to initialize a static group keys (to test waku-rln-relay in the off-chain mode)
  ## Returns an error if it cannot create the membership list

  var output = newSeq[RawMembershipCredentials]()
  var idCommitments = newSeq[IDCommitment]()

  for i in 0..n-1:
    # generate an identity credential
    let idCredentialRes = rln.membershipKeyGen()
    if idCredentialRes.isErr():
      return err("could not generate an identity credential: " & idCredentialRes.error())
    let idCredential = idCredentialRes.get()
    let idTuple = (idCredential.idTrapdoor.inHex(), idCredential.idNullifier.inHex(), idCredential.idSecretHash.inHex(), idCredential.idCommitment.inHex())
    output.add(idTuple)
    idCommitments.add(idCredential.idCommitment)

  # Insert members into tree
  let membersAdded = rln.insertMembers(0, idCommitments)
  if not membersAdded:
    return err("could not insert members into the tree")

  let root = rln.getMerkleRoot().value().inHex()
  return ok((output, root))

proc calcEpoch*(t: float64): Epoch =
  ## gets time `t` as `flaot64` with subseconds resolution in the fractional part
  ## and returns its corresponding rln `Epoch` value
  let e = uint64(t/EpochUnitSeconds)
  return toEpoch(e)

type WakuRLNRelay* = ref object of RootObj
  # the log of nullifiers and Shamir shares of the past messages grouped per epoch
  nullifierLog*: OrderedTable[Epoch, seq[ProofMetadata]]
  lastEpoch*: Epoch # the epoch of the last published rln message
  groupManager*: GroupManager
<<<<<<< HEAD
  nonce*: uint64
=======
  when defined(rln_v2):
    nonceManager: NonceManager
>>>>>>> d00065e9

method stop*(rlnPeer: WakuRLNRelay) {.async: (raises: [Exception]).} =
  ## stops the rln-relay protocol
  ## Throws an error if it cannot stop the rln-relay protocol

  # stop the group sync, and flush data to tree db
  info "stopping rln-relay"
  await rlnPeer.groupManager.stop()

proc hasDuplicate*(rlnPeer: WakuRLNRelay,
                   proofMetadata: ProofMetadata): RlnRelayResult[bool] =
  ## returns true if there is another message in the  `nullifierLog` of the `rlnPeer` with the same
  ## epoch and nullifier as `proofMetadata`'s epoch and nullifier
  ## otherwise, returns false
  ## Returns an error if it cannot check for duplicates

  let externalNullifier = proofMetadata.externalNullifier
  # check if the epoch exists
  if not rlnPeer.nullifierLog.hasKey(externalNullifier):
    return ok(false)
  try:
    if rlnPeer.nullifierLog[externalNullifier].contains(proofMetadata):
      # there is an identical record, mark it as spam
      return ok(true)

    # check for a message with the same nullifier but different secret shares
    let matched = rlnPeer.nullifierLog[externalNullifier].filterIt((
        it.nullifier == proofMetadata.nullifier) and ((it.shareX != proofMetadata.shareX) or
        (it.shareY != proofMetadata.shareY)))

    if matched.len != 0:
      # there is a duplicate
      return ok(true)

    # there is no duplicate
    return ok(false)

  except KeyError as e:
    return err("the epoch was not found")

proc updateLog*(rlnPeer: WakuRLNRelay,
                proofMetadata: ProofMetadata): RlnRelayResult[void] =
  ## saves supplied proofMetadata `proofMetadata`
  ## in the `nullifierLog` of the `rlnPeer`
  ## Returns an error if it cannot update the log

  let externalNullifier = proofMetadata.externalNullifier
  # check if the externalNullifier exists
  if not rlnPeer.nullifierLog.hasKey(externalNullifier):
    rlnPeer.nullifierLog[externalNullifier] = @[proofMetadata]
    return ok()

  try:
    # check if an identical record exists
    if rlnPeer.nullifierLog[externalNullifier].contains(proofMetadata):
      # TODO: slashing logic
      return ok()
    # add proofMetadata to the log
    rlnPeer.nullifierLog[externalNullifier].add(proofMetadata)
    return ok()
  except KeyError as e:
    return err("the external nullifier was not found") # should never happen

proc getCurrentEpoch*(): Epoch =
  ## gets the current rln Epoch time
  return calcEpoch(epochTime())

proc absDiff*(e1, e2: Epoch): uint64 =
  ## returns the absolute difference between the two rln `Epoch`s `e1` and `e2`
  ## i.e., e1 - e2

  # convert epochs to their corresponding unsigned numerical values
  let
    epoch1 = fromEpoch(e1)
    epoch2 = fromEpoch(e2)

  # Manually perform an `abs` calculation
  if epoch1 > epoch2:
    return epoch1 - epoch2
  else:
    return epoch2 - epoch1

proc validateMessage*(rlnPeer: WakuRLNRelay,
                      msg: WakuMessage,
                      timeOption = none(float64)): MessageValidationResult =
  ## validate the supplied `msg` based on the waku-rln-relay routing protocol i.e.,
  ## the `msg`'s epoch is within MaxEpochGap of the current epoch
  ## the `msg` has valid rate limit proof
  ## the `msg` does not violate the rate limit
  ## `timeOption` indicates Unix epoch time (fractional part holds sub-seconds)
  ## if `timeOption` is supplied, then the current epoch is calculated based on that

  let decodeRes = RateLimitProof.init(msg.proof)
  if decodeRes.isErr():
    return MessageValidationResult.Invalid

  let proof = decodeRes.get()

  # track message count for metrics
  waku_rln_messages_total.inc()

  # checks if the `msg`'s epoch is far from the current epoch
  # it corresponds to the validation of rln external nullifier
  var epoch: Epoch
  if timeOption.isSome():
    epoch = calcEpoch(timeOption.get())
  else:
    # get current rln epoch
    epoch = getCurrentEpoch()

  let
    msgEpoch = proof.epoch
    # calculate the gaps
    gap = absDiff(epoch, msgEpoch)

  trace "epoch info", currentEpoch = fromEpoch(epoch), msgEpoch = fromEpoch(msgEpoch)

  # validate the epoch
  if gap > MaxEpochGap:
    # message's epoch is too old or too ahead
    # accept messages whose epoch is within +-MaxEpochGap from the current epoch
    warn "invalid message: epoch gap exceeds a threshold", gap = gap,
        payloadLen = msg.payload.len, msgEpoch = fromEpoch(proof.epoch)
    waku_rln_invalid_messages_total.inc(labelValues=["invalid_epoch"])
    return MessageValidationResult.Invalid

  let rootValidationRes = rlnPeer.groupManager.validateRoot(proof.merkleRoot)
  if not rootValidationRes:
    warn "invalid message: provided root does not belong to acceptable window of roots", provided=proof.merkleRoot.inHex(), validRoots=rlnPeer.groupManager.validRoots.mapIt(it.inHex())
    waku_rln_invalid_messages_total.inc(labelValues=["invalid_root"])
    return MessageValidationResult.Invalid

  # verify the proof
  let
    contentTopicBytes = msg.contentTopic.toBytes
    input = concat(msg.payload, contentTopicBytes)

  waku_rln_proof_verification_total.inc()
  waku_rln_proof_verification_duration_seconds.nanosecondTime:
    let proofVerificationRes = rlnPeer.groupManager.verifyProof(input, proof)

  if proofVerificationRes.isErr():
    waku_rln_errors_total.inc(labelValues=["proof_verification"])
    warn "invalid message: proof verification failed", payloadLen = msg.payload.len
    return MessageValidationResult.Invalid
  if not proofVerificationRes.value():
    # invalid proof
    warn "invalid message: invalid proof", payloadLen = msg.payload.len
    waku_rln_invalid_messages_total.inc(labelValues=["invalid_proof"])
    return MessageValidationResult.Invalid

  # check if double messaging has happened
  let proofMetadataRes = proof.extractMetadata()
  if proofMetadataRes.isErr():
    waku_rln_errors_total.inc(labelValues=["proof_metadata_extraction"])
    return MessageValidationResult.Invalid
  let hasDup = rlnPeer.hasDuplicate(proofMetadataRes.get())
  if hasDup.isErr():
    waku_rln_errors_total.inc(labelValues=["duplicate_check"])
  elif hasDup.value == true:
    trace "invalid message: message is spam", payloadLen = msg.payload.len
    waku_rln_spam_messages_total.inc()
    return MessageValidationResult.Spam

  trace "message is valid", payloadLen = msg.payload.len
  let rootIndex = rlnPeer.groupManager.indexOfRoot(proof.merkleRoot)
  waku_rln_valid_messages_total.observe(rootIndex.toFloat())
  return MessageValidationResult.Valid

proc validateMessageAndUpdateLog*(
  rlnPeer: WakuRLNRelay,
  msg: WakuMessage,
  timeOption = none(float64)): MessageValidationResult =
  ## validates the message and updates the log to prevent double messaging
  ## in future messages

  let result = rlnPeer.validateMessage(msg, timeOption)

  let decodeRes = RateLimitProof.init(msg.proof)
  if decodeRes.isErr():
    return MessageValidationResult.Invalid

  let msgProof = decodeRes.get()
  let proofMetadataRes = msgProof.extractMetadata()

  if proofMetadataRes.isErr():
    return MessageValidationResult.Invalid

  # insert the message to the log (never errors)
  discard rlnPeer.updateLog(proofMetadataRes.get())

  return result

proc toRLNSignal*(wakumessage: WakuMessage): seq[byte] =
  ## it is a utility proc that prepares the `data` parameter of the proof generation procedure i.e., `proofGen`  that resides in the current module
  ## it extracts the `contentTopic` and the `payload` of the supplied `wakumessage` and serializes them into a byte sequence
  let
    contentTopicBytes = wakumessage.contentTopic.toBytes()
    output = concat(wakumessage.payload, contentTopicBytes)
  return output

proc appendRLNProof*(rlnPeer: WakuRLNRelay,
                     msg: var WakuMessage,
                     senderEpochTime: float64): RlnRelayResult[void] =
  ## returns true if it can create and append a `RateLimitProof` to the supplied `msg`
  ## returns false otherwise
  ## `senderEpochTime` indicates the number of seconds passed since Unix epoch. The fractional part holds sub-seconds.
  ## The `epoch` field of `RateLimitProof` is derived from the provided `senderEpochTime` (using `calcEpoch()`)

  let input = msg.toRLNSignal()
  let epoch = calcEpoch(senderEpochTime)

  when defined(rln_v2):
<<<<<<< HEAD
    # TODO: add support for incrementing nonce, will address in another PR
    let proofGenRes = rlnPeer.groupManager.generateProof(input, epoch, 1)
  else:
    let proofGenRes = rlnPeer.groupManager.generateProof(input, epoch)

  if proofGenRes.isErr():
    return false
=======
    let nonce = rlnPeer.nonceManager.get().valueOr:
      return err("could not get new message id to generate an rln proof: " & $error)
    let proof = rlnPeer.groupManager.generateProof(input, epoch, nonce).valueOr:
      return err("could not generate rln-v2 proof: " & $error)
  else:
    let proof = rlnPeer.groupManager.generateProof(input, epoch).valueOr:
      return err("could not generate rln proof: " & $error)
>>>>>>> d00065e9

  msg.proof = proof.encode().buffer
  return ok()

proc clearNullifierLog(rlnPeer: WakuRlnRelay) =
  # clear the first MaxEpochGap epochs of the nullifer log
  # if more than MaxEpochGap epochs are in the log
  # note: the epochs are ordered ascendingly
  if rlnPeer.nullifierLog.len().uint < MaxEpochGap:
    return

  trace "clearing epochs from the nullifier log", count = MaxEpochGap
  let epochsToClear = rlnPeer.nullifierLog.keys().toSeq()[0..<MaxEpochGap]
  for epoch in epochsToClear:
    rlnPeer.nullifierLog.del(epoch)

proc generateRlnValidator*(wakuRlnRelay: WakuRLNRelay,
                           spamHandler = none(SpamHandler)): WakuValidatorHandler =
  ## this procedure is a thin wrapper for the pubsub addValidator method
  ## it sets a validator for waku messages, acting in the registered pubsub topic
  ## the message validation logic is according to https://rfc.vac.dev/spec/17/
  proc validator(topic: string, message: WakuMessage): Future[pubsub.ValidationResult] {.async.} =
    trace "rln-relay topic validator is called"
    wakuRlnRelay.clearNullifierLog()

    let decodeRes = RateLimitProof.init(message.proof)

    if decodeRes.isErr():
      trace "generateRlnValidator reject", error=decodeRes.error
      return pubsub.ValidationResult.Reject

    let msgProof = decodeRes.get()
    
    # validate the message and update log
    let validationRes = wakuRlnRelay.validateMessageAndUpdateLog(message)

    let
      proof = toHex(msgProof.proof)
      epoch = fromEpoch(msgProof.epoch)
      root = inHex(msgProof.merkleRoot)
      shareX = inHex(msgProof.shareX)
      shareY = inHex(msgProof.shareY)
      nullifier = inHex(msgProof.nullifier)
      payload = string.fromBytes(message.payload)
    case validationRes:
      of Valid:
        trace "message validity is verified, relaying:", proof=proof, root=root, shareX=shareX, shareY=shareY, nullifier=nullifier
        return pubsub.ValidationResult.Accept
      of Invalid:
        trace "message validity could not be verified, discarding:", proof=proof, root=root, shareX=shareX, shareY=shareY, nullifier=nullifier
        return pubsub.ValidationResult.Reject
      of Spam:
        trace "A spam message is found! yay! discarding:", proof=proof, root=root, shareX=shareX, shareY=shareY, nullifier=nullifier
        if spamHandler.isSome():
          let handler = spamHandler.get()
          handler(message)
        return pubsub.ValidationResult.Reject
  return validator

proc mount(conf: WakuRlnConfig,
           registrationHandler = none(RegistrationHandler)
          ): Future[WakuRlnRelay] {.async: (raises: [Exception]).} =
  var
    groupManager: GroupManager
  # create an RLN instance
  let rlnInstanceRes = createRLNInstance(tree_path = conf.rlnRelayTreePath)
  if rlnInstanceRes.isErr():
    raise newException(CatchableError, "RLN instance creation failed")
  let rlnInstance = rlnInstanceRes.get()
  if not conf.rlnRelayDynamic:
    # static setup
    let parsedGroupKeysRes = StaticGroupKeys.toIdentityCredentials()
    if parsedGroupKeysRes.isErr():
      raise newException(ValueError, "Static group keys are not valid")
    groupManager = StaticGroupManager(groupSize: StaticGroupSize,
                                      groupKeys: parsedGroupKeysRes.get(),
                                      membershipIndex: conf.rlnRelayCredIndex,
                                      rlnInstance: rlnInstance)
    # we don't persist credentials in static mode since they exist in ./constants.nim
  else:
    # dynamic setup
    proc useValueOrNone(s: string): Option[string] =
      if s == "": none(string) else: some(s)
    let
      rlnRelayCredPath = useValueOrNone(conf.rlnRelayCredPath)
      rlnRelayCredPassword = useValueOrNone(conf.rlnRelayCredPassword)
    groupManager = OnchainGroupManager(ethClientUrl: conf.rlnRelayEthClientAddress,
                                       ethContractAddress: $conf.rlnRelayEthContractAddress,
                                       rlnInstance: rlnInstance,
                                       registrationHandler: registrationHandler,
                                       keystorePath: rlnRelayCredPath,
                                       keystorePassword: rlnRelayCredPassword,
                                       membershipIndex: conf.rlnRelayCredIndex)
  # Initialize the groupManager
  await groupManager.init()
  # Start the group sync
  await groupManager.startGroupSync()

  when defined(rln_v2): 
    return WakuRLNRelay(groupManager: groupManager, 
                        nonceManager: NonceManager.init(conf.rlnRelayUserMessageLimit))
  else:
    return WakuRLNRelay(groupManager: groupManager)

proc isReady*(rlnPeer: WakuRLNRelay): Future[bool] {.async: (raises: [Exception]).} =
  ## returns true if the rln-relay protocol is ready to relay messages
  ## returns false otherwise
  
  # could be nil during startup
  if rlnPeer.groupManager == nil:
    return false
  try:
    return await rlnPeer.groupManager.isReady()
  except CatchableError:
    error "could not check if the rln-relay protocol is ready", err = getCurrentExceptionMsg()
    return false

proc new*(T: type WakuRlnRelay,
          conf: WakuRlnConfig,
          registrationHandler = none(RegistrationHandler)
          ): Future[RlnRelayResult[WakuRlnRelay]] {.async.} =
  ## Mounts the rln-relay protocol on the node.
  ## The rln-relay protocol can be mounted in two modes: on-chain and off-chain.
  ## Returns an error if the rln-relay protocol could not be mounted.
  try:
    let rlnRelay = await mount(conf, registrationHandler)
    return ok(rlnRelay)
  except:
    return err("exception in new WakuRlnRelay: " & getCurrentExceptionMsg())
<|MERGE_RESOLUTION|>--- conflicted
+++ resolved
@@ -84,12 +84,8 @@
   nullifierLog*: OrderedTable[Epoch, seq[ProofMetadata]]
   lastEpoch*: Epoch # the epoch of the last published rln message
   groupManager*: GroupManager
-<<<<<<< HEAD
-  nonce*: uint64
-=======
   when defined(rln_v2):
     nonceManager: NonceManager
->>>>>>> d00065e9
 
 method stop*(rlnPeer: WakuRLNRelay) {.async: (raises: [Exception]).} =
   ## stops the rln-relay protocol
@@ -303,15 +299,6 @@
   let epoch = calcEpoch(senderEpochTime)
 
   when defined(rln_v2):
-<<<<<<< HEAD
-    # TODO: add support for incrementing nonce, will address in another PR
-    let proofGenRes = rlnPeer.groupManager.generateProof(input, epoch, 1)
-  else:
-    let proofGenRes = rlnPeer.groupManager.generateProof(input, epoch)
-
-  if proofGenRes.isErr():
-    return false
-=======
     let nonce = rlnPeer.nonceManager.get().valueOr:
       return err("could not get new message id to generate an rln proof: " & $error)
     let proof = rlnPeer.groupManager.generateProof(input, epoch, nonce).valueOr:
@@ -319,7 +306,6 @@
   else:
     let proof = rlnPeer.groupManager.generateProof(input, epoch).valueOr:
       return err("could not generate rln proof: " & $error)
->>>>>>> d00065e9
 
   msg.proof = proof.encode().buffer
   return ok()
