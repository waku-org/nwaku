--- conflicted
+++ resolved
@@ -308,19 +308,7 @@
   proc validator(topic: string, message: WakuMessage): Future[pubsub.ValidationResult] {.async.} =
     trace "rln-relay topic validator is called"
 
-<<<<<<< HEAD
     let decodeRes = RateLimitProof.init(message.proof)
-=======
-    ## Check if enough tokens can be consumed from the message bucket
-    try:
-      if wakuRlnRelay.messageBucket.isSome() and
-         wakuRlnRelay.messageBucket.get().tryConsume(message.data.len):
-        return pubsub.ValidationResult.Accept
-      else:
-        trace "message bandwidth limit exceeded, running rate limit proof validation"
-    except OverflowDefect: # not a problem
-      trace "not enough bandwidth, running rate limit proof validation"
->>>>>>> 97a7c9d0
 
     if decodeRes.isErr():
       return pubsub.ValidationResult.Reject
@@ -330,7 +318,6 @@
     # validate the message and update log
     let validationRes = wakuRlnRelay.validateMessageAndUpdateLog(message)
 
-<<<<<<< HEAD
     let
       proof = toHex(msgProof.proof)
       epoch = fromEpoch(msgProof.epoch)
@@ -341,48 +328,17 @@
       payload = string.fromBytes(message.payload)
     case validationRes:
       of Valid:
-        debug "message validity is verified, relaying:",  contentTopic=message.contentTopic, epoch=epoch, timestamp=message.timestamp, payload=payload
         trace "message validity is verified, relaying:", proof=proof, root=root, shareX=shareX, shareY=shareY, nullifier=nullifier
         return pubsub.ValidationResult.Accept
       of Invalid:
-        debug "message validity could not be verified, discarding:", contentTopic=message.contentTopic, epoch=epoch, timestamp=message.timestamp, payload=payload
         trace "message validity could not be verified, discarding:", proof=proof, root=root, shareX=shareX, shareY=shareY, nullifier=nullifier
         return pubsub.ValidationResult.Reject
       of Spam:
-        debug "A spam message is found! yay! discarding:", contentTopic=message.contentTopic, epoch=epoch, timestamp=message.timestamp, payload=payload
         trace "A spam message is found! yay! discarding:", proof=proof, root=root, shareX=shareX, shareY=shareY, nullifier=nullifier
         if spamHandler.isSome():
           let handler = spamHandler.get()
           handler(message)
         return pubsub.ValidationResult.Reject
-=======
-      let msgProof = decodeRes.get()
-
-      # validate the message and update log
-      let validationRes = wakuRlnRelay.validateMessageAndUpdateLog(wakumessage)
-
-      let
-        proof = toHex(msgProof.proof)
-        epoch = fromEpoch(msgProof.epoch)
-        root = inHex(msgProof.merkleRoot)
-        shareX = inHex(msgProof.shareX)
-        shareY = inHex(msgProof.shareY)
-        nullifier = inHex(msgProof.nullifier)
-        payload = string.fromBytes(wakumessage.payload)
-      case validationRes:
-        of Valid:
-          trace "message validity is verified, relaying:", proof=proof, root=root, shareX=shareX, shareY=shareY, nullifier=nullifier
-          return pubsub.ValidationResult.Accept
-        of Invalid:
-          trace "message validity could not be verified, discarding:", proof=proof, root=root, shareX=shareX, shareY=shareY, nullifier=nullifier
-          return pubsub.ValidationResult.Reject
-        of Spam:
-          trace "A spam message is found! yay! discarding:", proof=proof, root=root, shareX=shareX, shareY=shareY, nullifier=nullifier
-          if spamHandler.isSome():
-            let handler = spamHandler.get()
-            handler(wakumessage)
-          return pubsub.ValidationResult.Reject
->>>>>>> 97a7c9d0
   return validator
 
 proc mount(conf: WakuRlnConfig,
