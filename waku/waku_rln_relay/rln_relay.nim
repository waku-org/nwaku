{.push raises: [].}

import
  std/[sequtils, tables, times, deques],
  chronicles,
  options,
  chronos,
  stint,
  web3,
  json,
  web3/ethtypes,
  eth/keys,
  libp2p/protocols/pubsub/rpc/messages,
  libp2p/protocols/pubsub/pubsub,
  stew/results,
  stew/[byteutils, arrayops]
import
  ./group_manager,
  ./rln,
  ./conversion_utils,
  ./constants,
  ./protocol_types,
  ./protocol_metrics,
  ./nonce_manager

import
  ../common/error_handling,
  ../waku_relay, # for WakuRelayHandler
  ../waku_core,
  ../waku_keystore

logScope:
  topics = "waku rln_relay"

type WakuRlnConfig* = object
  rlnRelayDynamic*: bool
  rlnRelayCredIndex*: Option[uint]
  rlnRelayEthContractAddress*: string
  rlnRelayEthClientAddress*: string
  rlnRelayChainId*: uint
  rlnRelayCredPath*: string
  rlnRelayCredPassword*: string
  rlnRelayTreePath*: string
  rlnEpochSizeSec*: uint64
  onFatalErrorAction*: OnFatalErrorHandler
  rlnRelayUserMessageLimit*: uint64

proc createMembershipList*(
    rln: ptr RLN, n: int
): RlnRelayResult[(seq[RawMembershipCredentials], string)] =
  ## createMembershipList produces a sequence of identity credentials in the form of (identity trapdoor, identity nullifier, identity secret hash, id commitment) in the hexadecimal format
  ## this proc also returns the root of a Merkle tree constructed out of the identity commitment keys of the generated list
  ## the output of this proc is used to initialize a static group keys (to test waku-rln-relay in the off-chain mode)
  ## Returns an error if it cannot create the membership list

  var output = newSeq[RawMembershipCredentials]()
  var idCommitments = newSeq[IDCommitment]()

  for i in 0 .. n - 1:
    # generate an identity credential
    let idCredentialRes = rln.membershipKeyGen()
    if idCredentialRes.isErr():
      return
        err("could not generate an identity credential: " & idCredentialRes.error())
    let idCredential = idCredentialRes.get()
    let idTuple = (
      idCredential.idTrapdoor.inHex(),
      idCredential.idNullifier.inHex(),
      idCredential.idSecretHash.inHex(),
      idCredential.idCommitment.inHex(),
    )
    output.add(idTuple)
    idCommitments.add(idCredential.idCommitment)

  # Insert members into tree
  let membersAdded = rln.insertMembers(0, idCommitments)
  if not membersAdded:
    return err("could not insert members into the tree")

  let root = rln.getMerkleRoot().value().inHex()
  return ok((output, root))

type WakuRLNRelay* = ref object of RootObj
  # the log of nullifiers and Shamir shares of the past messages grouped per epoch
  nullifierLog*: OrderedTable[Epoch, Table[Nullifier, ProofMetadata]]
  lastEpoch*: Epoch # the epoch of the last published rln message
  rlnEpochSizeSec*: uint64
  rlnMaxEpochGap*: uint64
  groupManager*: GroupManager
  onFatalErrorAction*: OnFatalErrorHandler
  nonceManager*: NonceManager

proc calcEpoch*(rlnPeer: WakuRLNRelay, t: float64): Epoch =
  ## gets time `t` as `flaot64` with subseconds resolution in the fractional part
  ## and returns its corresponding rln `Epoch` value
  let e = uint64(t / rlnPeer.rlnEpochSizeSec.float64)
  return toEpoch(e)

proc stop*(rlnPeer: WakuRLNRelay) {.async: (raises: [Exception]).} =
  ## stops the rln-relay protocol
  ## Throws an error if it cannot stop the rln-relay protocol

  # stop the group sync, and flush data to tree db
  info "stopping rln-relay"
  await rlnPeer.groupManager.stop()

proc hasDuplicate*(
    rlnPeer: WakuRLNRelay, epoch: Epoch, proofMetadata: ProofMetadata
): RlnRelayResult[bool] =
  ## returns true if there is another message in the  `nullifierLog` of the `rlnPeer` with the same
  ## epoch and nullifier as `proofMetadata`'s epoch and nullifier
  ## otherwise, returns false
  ## Returns an error if it cannot check for duplicates

  # check if the epoch exists
  let nullifier = proofMetadata.nullifier
  if not rlnPeer.nullifierLog.hasKey(epoch):
    return ok(false)
  try:
    if rlnPeer.nullifierLog[epoch].hasKey(nullifier):
      # there is an identical record, mark it as spam
      return ok(true)

    # there is no duplicate
    return ok(false)
  except KeyError:
    return err("the epoch was not found: " & getCurrentExceptionMsg())

proc updateLog*(
    rlnPeer: WakuRLNRelay, epoch: Epoch, proofMetadata: ProofMetadata
): RlnRelayResult[void] =
  ## saves supplied proofMetadata `proofMetadata`
  ## in the `nullifierLog` of the `rlnPeer`
  ## Returns an error if it cannot update the log

  # check if the epoch exists
  if not rlnPeer.nullifierLog.hasKeyOrPut(
    epoch, {proofMetadata.nullifier: proofMetadata}.toTable()
  ):
    return ok()

  try:
    # check if an identical record exists
    if rlnPeer.nullifierLog[epoch].hasKeyOrPut(proofMetadata.nullifier, proofMetadata):
      # the above condition could be `discarded` but it is kept for clarity, that slashing will
      # be implemented here
      # TODO: slashing logic
      return ok()
    return ok()
  except KeyError:
    return
      err("the epoch was not found: " & getCurrentExceptionMsg()) # should never happen

proc getCurrentEpoch*(rlnPeer: WakuRLNRelay): Epoch =
  ## gets the current rln Epoch time
  return rlnPeer.calcEpoch(epochTime())

proc absDiff*(e1, e2: Epoch): uint64 =
  ## returns the absolute difference between the two rln `Epoch`s `e1` and `e2`
  ## i.e., e1 - e2

  # convert epochs to their corresponding unsigned numerical values
  let
    epoch1 = fromEpoch(e1)
    epoch2 = fromEpoch(e2)

  # Manually perform an `abs` calculation
  if epoch1 > epoch2:
    return epoch1 - epoch2
  else:
    return epoch2 - epoch1

proc validateMessage*(
    rlnPeer: WakuRLNRelay, msg: WakuMessage, timeOption = none(float64)
): MessageValidationResult =
  ## validate the supplied `msg` based on the waku-rln-relay routing protocol i.e.,
  ## the `msg`'s epoch is within MaxEpochGap of the current epoch
  ## the `msg` has valid rate limit proof
  ## the `msg` does not violate the rate limit
  ## `timeOption` indicates Unix epoch time (fractional part holds sub-seconds)
  ## if `timeOption` is supplied, then the current epoch is calculated based on that

  let decodeRes = RateLimitProof.init(msg.proof)
  if decodeRes.isErr():
    return MessageValidationResult.Invalid

  let proof = decodeRes.get()

  # track message count for metrics
  waku_rln_messages_total.inc()

  # checks if the `msg`'s epoch is far from the current epoch
  # it corresponds to the validation of rln external nullifier
  var epoch: Epoch
  if timeOption.isSome():
    epoch = rlnPeer.calcEpoch(timeOption.get())
  else:
    # get current rln epoch
    epoch = rlnPeer.getCurrentEpoch()

  let
    msgEpoch = proof.epoch
    # calculate the gaps
    gap = absDiff(epoch, msgEpoch)

  trace "epoch info", currentEpoch = fromEpoch(epoch), msgEpoch = fromEpoch(msgEpoch)

  # validate the epoch
  if gap > rlnPeer.rlnMaxEpochGap:
    # message's epoch is too old or too ahead
    # accept messages whose epoch is within +-MaxEpochGap from the current epoch
    warn "invalid message: epoch gap exceeds a threshold",
      gap = gap, payloadLen = msg.payload.len, msgEpoch = fromEpoch(proof.epoch)
    waku_rln_invalid_messages_total.inc(labelValues = ["invalid_epoch"])
    return MessageValidationResult.Invalid

  let rootValidationRes = rlnPeer.groupManager.validateRoot(proof.merkleRoot)
  if not rootValidationRes:
    warn "invalid message: provided root does not belong to acceptable window of roots",
      provided = proof.merkleRoot.inHex(),
      validRoots = rlnPeer.groupManager.validRoots.mapIt(it.inHex())
    waku_rln_invalid_messages_total.inc(labelValues = ["invalid_root"])
    return MessageValidationResult.Invalid

  # verify the proof
  let
    contentTopicBytes = msg.contentTopic.toBytes
    input = concat(msg.payload, contentTopicBytes)

  waku_rln_proof_verification_total.inc()
  waku_rln_proof_verification_duration_seconds.nanosecondTime:
    let proofVerificationRes = rlnPeer.groupManager.verifyProof(input, proof)

  if proofVerificationRes.isErr():
    waku_rln_errors_total.inc(labelValues = ["proof_verification"])
    warn "invalid message: proof verification failed", payloadLen = msg.payload.len
    return MessageValidationResult.Invalid
  if not proofVerificationRes.value():
    # invalid proof
    warn "invalid message: invalid proof", payloadLen = msg.payload.len
    waku_rln_invalid_messages_total.inc(labelValues = ["invalid_proof"])
    return MessageValidationResult.Invalid

  # check if double messaging has happened
  let proofMetadataRes = proof.extractMetadata()
  if proofMetadataRes.isErr():
    waku_rln_errors_total.inc(labelValues = ["proof_metadata_extraction"])
    return MessageValidationResult.Invalid
  let hasDup = rlnPeer.hasDuplicate(msgEpoch, proofMetadataRes.get())
  if hasDup.isErr():
    waku_rln_errors_total.inc(labelValues = ["duplicate_check"])
  elif hasDup.value == true:
    trace "invalid message: message is spam", payloadLen = msg.payload.len
    waku_rln_spam_messages_total.inc()
    return MessageValidationResult.Spam

  trace "message is valid", payloadLen = msg.payload.len
  let rootIndex = rlnPeer.groupManager.indexOfRoot(proof.merkleRoot)
  waku_rln_valid_messages_total.observe(rootIndex.toFloat())
  return MessageValidationResult.Valid

proc validateMessageAndUpdateLog*(
    rlnPeer: WakuRLNRelay, msg: WakuMessage, timeOption = none(float64)
): MessageValidationResult =
  ## validates the message and updates the log to prevent double messaging
  ## in future messages

  let isValidMessage = rlnPeer.validateMessage(msg, timeOption)

  let decodeRes = RateLimitProof.init(msg.proof)
  if decodeRes.isErr():
    return MessageValidationResult.Invalid

  let msgProof = decodeRes.get()
  let proofMetadataRes = msgProof.extractMetadata()

  if proofMetadataRes.isErr():
    return MessageValidationResult.Invalid

  # insert the message to the log (never errors) only if the 
  # message is valid.
  if isValidMessage == MessageValidationResult.Valid:
    discard rlnPeer.updateLog(msgProof.epoch, proofMetadataRes.get())

  return isValidMessage

proc toRLNSignal*(wakumessage: WakuMessage): seq[byte] =
  ## it is a utility proc that prepares the `data` parameter of the proof generation procedure i.e., `proofGen`  that resides in the current module
  ## it extracts the `contentTopic` and the `payload` of the supplied `wakumessage` and serializes them into a byte sequence
  let
    contentTopicBytes = wakumessage.contentTopic.toBytes()
    output = concat(wakumessage.payload, contentTopicBytes)
  return output

proc appendRLNProof*(
    rlnPeer: WakuRLNRelay, msg: var WakuMessage, senderEpochTime: float64
): RlnRelayResult[void] =
  ## returns true if it can create and append a `RateLimitProof` to the supplied `msg`
  ## returns false otherwise
  ## `senderEpochTime` indicates the number of seconds passed since Unix epoch. The fractional part holds sub-seconds.
  ## The `epoch` field of `RateLimitProof` is derived from the provided `senderEpochTime` (using `calcEpoch()`)

  let input = msg.toRLNSignal()
  let epoch = rlnPeer.calcEpoch(senderEpochTime)

  let nonce = rlnPeer.nonceManager.getNonce().valueOr:
    return err("could not get new message id to generate an rln proof: " & $error)
  let proof = rlnPeer.groupManager.generateProof(input, epoch, nonce).valueOr:
    return err("could not generate rln-v2 proof: " & $error)
<<<<<<< HEAD

=======
>>>>>>> 1454bcb2

  msg.proof = proof.encode().buffer
  return ok()

proc clearNullifierLog*(rlnPeer: WakuRlnRelay) =
  # clear the first MaxEpochGap epochs of the nullifer log
  # if more than MaxEpochGap epochs are in the log
  let currentEpoch = fromEpoch(rlnPeer.getCurrentEpoch())

  var epochsToRemove: seq[Epoch] = @[]
  for epoch in rlnPeer.nullifierLog.keys():
    let epochInt = fromEpoch(epoch)

    # clean all epochs that are +- rlnMaxEpochGap from the current epoch
    if (currentEpoch+rlnPeer.rlnMaxEpochGap) <= epochInt or epochInt <= (currentEpoch-rlnPeer.rlnMaxEpochGap):
      epochsToRemove.add(epoch)
  
  for epochRemove in epochsToRemove:
    trace "clearing epochs from the nullifier log", currentEpoch = currentEpoch, cleanedEpoch = fromEpoch(epochRemove)
    rlnPeer.nullifierLog.del(epochRemove)

proc generateRlnValidator*(
    wakuRlnRelay: WakuRLNRelay, spamHandler = none(SpamHandler)
): WakuValidatorHandler =
  ## this procedure is a thin wrapper for the pubsub addValidator method
  ## it sets a validator for waku messages, acting in the registered pubsub topic
  ## the message validation logic is according to https://rfc.vac.dev/spec/17/
  proc validator(
      topic: string, message: WakuMessage
  ): Future[pubsub.ValidationResult] {.async.} =
    trace "rln-relay topic validator is called"
    wakuRlnRelay.clearNullifierLog()

    let decodeRes = RateLimitProof.init(message.proof)

    if decodeRes.isErr():
      trace "generateRlnValidator reject", error = decodeRes.error
      return pubsub.ValidationResult.Reject

    let msgProof = decodeRes.get()

    # validate the message and update log
    let validationRes = wakuRlnRelay.validateMessageAndUpdateLog(message)

    let
      proof = toHex(msgProof.proof)
      epoch = fromEpoch(msgProof.epoch)
      root = inHex(msgProof.merkleRoot)
      shareX = inHex(msgProof.shareX)
      shareY = inHex(msgProof.shareY)
      nullifier = inHex(msgProof.nullifier)
      payload = string.fromBytes(message.payload)
    case validationRes
    of Valid:
      trace "message validity is verified, relaying:",
        proof = proof,
        root = root,
        shareX = shareX,
        shareY = shareY,
        nullifier = nullifier
      return pubsub.ValidationResult.Accept
    of Invalid:
      trace "message validity could not be verified, discarding:",
        proof = proof,
        root = root,
        shareX = shareX,
        shareY = shareY,
        nullifier = nullifier
      return pubsub.ValidationResult.Reject
    of Spam:
      trace "A spam message is found! yay! discarding:",
        proof = proof,
        root = root,
        shareX = shareX,
        shareY = shareY,
        nullifier = nullifier
      if spamHandler.isSome():
        let handler = spamHandler.get()
        handler(message)
      return pubsub.ValidationResult.Reject

  return validator

proc mount(
    conf: WakuRlnConfig, registrationHandler = none(RegistrationHandler)
): Future[RlnRelayResult[WakuRlnRelay]] {.async.} =
  var
    groupManager: GroupManager
    wakuRlnRelay: WakuRLNRelay
  # create an RLN instance
  let rlnInstance = createRLNInstance(tree_path = conf.rlnRelayTreePath).valueOr:
    return err("could not create RLN instance: " & $error)

  if not conf.rlnRelayDynamic:
    # static setup
    let parsedGroupKeys = StaticGroupKeys.toIdentityCredentials().valueOr:
      return err("could not parse static group keys: " & $error)

    groupManager = StaticGroupManager(
      groupSize: StaticGroupSize,
      groupKeys: parsedGroupKeys,
      membershipIndex: conf.rlnRelayCredIndex,
      rlnInstance: rlnInstance,
      onFatalErrorAction: conf.onFatalErrorAction,
    )
    # we don't persist credentials in static mode since they exist in ./constants.nim
  else:
    # dynamic setup
    proc useValueOrNone(s: string): Option[string] =
      if s == "":
        none(string)
      else:
        some(s)

    let
      rlnRelayCredPath = useValueOrNone(conf.rlnRelayCredPath)
      rlnRelayCredPassword = useValueOrNone(conf.rlnRelayCredPassword)
    groupManager = OnchainGroupManager(
      ethClientUrl: string(conf.rlnRelayethClientAddress),
      ethContractAddress: $conf.rlnRelayEthContractAddress,
      chainId: conf.rlnRelayChainId,
      rlnInstance: rlnInstance,
      registrationHandler: registrationHandler,
      keystorePath: rlnRelayCredPath,
      keystorePassword: rlnRelayCredPassword,
      membershipIndex: conf.rlnRelayCredIndex,
      onFatalErrorAction: conf.onFatalErrorAction,
    )

  # Initialize the groupManager
  (await groupManager.init()).isOkOr:
    return err("could not initialize the group manager: " & $error)
  # Start the group sync
  (await groupManager.startGroupSync()).isOkOr:
    return err("could not start the group sync: " & $error)

  return ok(
    WakuRLNRelay(
      groupManager: groupManager,
      nonceManager:
        NonceManager.init(conf.rlnRelayUserMessageLimit, conf.rlnEpochSizeSec.float),
      rlnEpochSizeSec: conf.rlnEpochSizeSec,
      rlnMaxEpochGap:
        max(uint64(MaxClockGapSeconds / float64(conf.rlnEpochSizeSec)), 1),
      onFatalErrorAction: conf.onFatalErrorAction,
    )
  )


proc isReady*(rlnPeer: WakuRLNRelay): Future[bool] {.async: (raises: [Exception]).} =
  ## returns true if the rln-relay protocol is ready to relay messages
  ## returns false otherwise

  # could be nil during startup
  if rlnPeer.groupManager == nil:
    return false
  try:
    return await rlnPeer.groupManager.isReady()
  except CatchableError:
    error "could not check if the rln-relay protocol is ready",
      err = getCurrentExceptionMsg()
    return false

proc new*(
    T: type WakuRlnRelay,
    conf: WakuRlnConfig,
    registrationHandler = none(RegistrationHandler),
): Future[RlnRelayResult[WakuRlnRelay]] {.async.} =
  ## Mounts the rln-relay protocol on the node.
  ## The rln-relay protocol can be mounted in two modes: on-chain and off-chain.
  ## Returns an error if the rln-relay protocol could not be mounted.
  try:
    return await mount(conf, registrationHandler)
  except CatchableError:
    return err("could not mount the rln-relay protocol: " & getCurrentExceptionMsg())<|MERGE_RESOLUTION|>--- conflicted
+++ resolved
@@ -1,3 +1,4 @@
+
 {.push raises: [].}
 
 import
@@ -307,10 +308,6 @@
     return err("could not get new message id to generate an rln proof: " & $error)
   let proof = rlnPeer.groupManager.generateProof(input, epoch, nonce).valueOr:
     return err("could not generate rln-v2 proof: " & $error)
-<<<<<<< HEAD
-
-=======
->>>>>>> 1454bcb2
 
   msg.proof = proof.encode().buffer
   return ok()
