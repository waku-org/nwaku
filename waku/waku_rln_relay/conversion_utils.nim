--- conflicted
+++ resolved
@@ -76,9 +76,6 @@
   return output
 
 proc serialize*(witness: RLNWitnessInput): seq[byte] =
-<<<<<<< HEAD
-  ## Serializes the witness into a byte array according to the RLN protocol format
-=======
   ## Serializes the RLN witness into a byte array following zerokit's expected format.
   ## The serialized format includes:
   ## - identity_secret (32 bytes, little-endian with zero padding)
@@ -90,7 +87,6 @@
   ## - identity_path_index (sequence of bits as bytes, 0 = left, 1 = right)
   ## - x (32 bytes, little-endian with zero padding)
   ## - external_nullifier (32 bytes, little-endian with zero padding)
->>>>>>> 5a91d4c2
   var buffer: seq[byte]
   buffer.add(@(witness.identity_secret))
   buffer.add(@(witness.user_message_limit))
