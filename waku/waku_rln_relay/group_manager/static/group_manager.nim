import
    ../group_manager_base,
    ../../constants,
    ../../rln,
    std/sequtils

export
  group_manager_base

type
  StaticGroupManager* = ref object of GroupManager
    groupKeys*: seq[IdentityCredential]
    groupSize*: uint

template initializedGuard*(g: StaticGroupManager): untyped =
  if not g.initialized:
      raise newException(ValueError, "StaticGroupManager is not initialized")

method init*(g: StaticGroupManager): Future[void] {.async.} =
  let
    groupSize = g.groupSize
    groupKeys = g.groupKeys
    membershipIndex = if g.membershipIndex.isSome(): g.membershipIndex.get() 
                      else: raise newException(ValueError, "Membership index is not set") 

  if membershipIndex < MembershipIndex(0) or membershipIndex >= MembershipIndex(groupSize):
    raise newException(ValueError, "Invalid membership index. Must be within 0 and " & $(groupSize - 1) & "but was " & $membershipIndex)
  when defined(rln_v2):
    g.userMessageLimit = some(DefaultUserMessageLimit)

  g.idCredentials = some(groupKeys[membershipIndex])
  # Seed the received commitments into the merkle tree
  when defined(rln_v2):
    let rateCommitments = groupKeys.mapIt(RateCommitment(idCommitment: it.idCommitment, 
                                                         userMessageLimit: g.userMessageLimit.get()))
    let leaves = rateCommitments.toLeaves().valueOr:
      raise newException(ValueError, "Failed to convert rate commitments to leaves: " & $error)
    let membersInserted = g.rlnInstance.insertMembers(g.latestIndex, leaves)
  else:
    let idCommitments = groupKeys.mapIt(it.idCommitment)
    let membersInserted = g.rlnInstance.insertMembers(g.latestIndex, idCommitments)  
    if not membersInserted:
      raise newException(ValueError, "Failed to insert members into the merkle tree")

  discard g.slideRootQueue()

  g.latestIndex += MembershipIndex(groupKeys.len - 1)

  g.initialized = true

  return

method startGroupSync*(g: StaticGroupManager): Future[void] {.async: (raises: [Exception]).} =
  initializedGuard(g)
  # No-op

<<<<<<< HEAD
method register*(g: StaticGroupManager, idCommitment: IDCommitment):
                 Future[void] {.async: (raises: [Exception]).} =
  initializedGuard(g)
=======
when defined(rln_v2):
  method register*(g: StaticGroupManager, 
                   rateCommitment: RateCommitment): Future[void] {.async: (raises: [Exception]).} =
    initializedGuard(g)
>>>>>>> 0def4904

    await g.registerBatch(@[rateCommitment])

else:
  method register*(g: StaticGroupManager, idCommitment: IDCommitment):
                  Future[void] {.async: (raises: [Exception]).} =
    initializedGuard(g)

<<<<<<< HEAD
method registerBatch*(g: StaticGroupManager, idCommitments: seq[IDCommitment]):
                      Future[void] {.async: (raises: [Exception]).} =
  initializedGuard(g)
=======
    await g.registerBatch(@[idCommitment])
>>>>>>> 0def4904

when defined(rln_v2):
  method registerBatch*(g: StaticGroupManager, 
                        rateCommitments: seq[RateCommitment]): Future[void] {.async: (raises: [Exception]).} =
    initializedGuard(g)

    let leavesRes = rateCommitments.toLeaves()
    if not leavesRes.isOk():
      raise newException(ValueError, "Failed to convert rate commitments to leaves")
    let leaves = cast[seq[seq[byte]]](leavesRes.get())

    let membersInserted = g.rlnInstance.insertMembers(g.latestIndex + 1, leaves)
    if not membersInserted:
      raise newException(ValueError, "Failed to insert members into the merkle tree")

    if g.registerCb.isSome():
      var memberSeq = newSeq[Membership]()
      for i in 0..<rateCommitments.len:
        memberSeq.add(Membership(rateCommitment: rateCommitments[i], index: g.latestIndex + MembershipIndex(i) + 1))
      await g.registerCb.get()(memberSeq)

    discard g.slideRootQueue()

<<<<<<< HEAD
method withdraw*(g: StaticGroupManager, idSecretHash: IdentitySecretHash):
                 Future[void] {.async: (raises: [Exception]).} =
  initializedGuard(g)
=======
    g.latestIndex += MembershipIndex(rateCommitments.len)

    return
else:
  method registerBatch*(g: StaticGroupManager, idCommitments: seq[IDCommitment]):
                        Future[void] {.async: (raises: [Exception]).} =
    initializedGuard(g)

    let membersInserted = g.rlnInstance.insertMembers(g.latestIndex + 1, idCommitments)
    if not membersInserted:
      raise newException(ValueError, "Failed to insert members into the merkle tree")

    if g.registerCb.isSome():
      var memberSeq = newSeq[Membership]()
      for i in 0..<idCommitments.len:
        memberSeq.add(Membership(idCommitment: idCommitments[i], index: g.latestIndex + MembershipIndex(i) + 1))
      await g.registerCb.get()(memberSeq)

    discard g.slideRootQueue()

    g.latestIndex += MembershipIndex(idCommitments.len)

    return

when defined(rln_v2):
  method withdraw*(g: StaticGroupManager, 
                   idSecretHash: IdentitySecretHash): Future[void] {.async: (raises: [Exception]).} =
    initializedGuard(g)

    let groupKeys = g.groupKeys

    for i in 0..<groupKeys.len:
      if groupKeys[i].idSecretHash == idSecretHash:
          let idCommitment = groupKeys[i].idCommitment
          let index = MembershipIndex(i)
          let rateCommitment = RateCommitment(idCommitment: idCommitment, 
                                              userMessageLimit: g.userMessageLimit.get())
          let memberRemoved = g.rlnInstance.removeMember(index)
          if not memberRemoved:
            raise newException(ValueError, "Failed to remove member from the merkle tree")

          if g.withdrawCb.isSome():
            let withdrawCb = g.withdrawCb.get()
            await withdrawCb(@[Membership(rateCommitment: rateCommitment, index: index)])

          return
else:
  method withdraw*(g: StaticGroupManager, idSecretHash: IdentitySecretHash):
                  Future[void] {.async: (raises: [Exception]).} =
    initializedGuard(g)
>>>>>>> 0def4904

    let groupKeys = g.groupKeys

    for i in 0..<groupKeys.len:
      if groupKeys[i].idSecretHash == idSecretHash:
          let idCommitment = groupKeys[i].idCommitment
          let index = MembershipIndex(i)
          let memberRemoved = g.rlnInstance.removeMember(index)
          if not memberRemoved:
            raise newException(ValueError, "Failed to remove member from the merkle tree")

          if g.withdrawCb.isSome():
            let withdrawCb = g.withdrawCb.get()
            await withdrawCb((@[Membership(idCommitment: idCommitment, index: index)]))

          return


method withdrawBatch*(g: StaticGroupManager, idSecretHashes: seq[IdentitySecretHash]):
                      Future[void] {.async: (raises: [Exception]).} =
  initializedGuard(g)

  # call withdraw on each idSecretHash
  for idSecretHash in idSecretHashes:
      await g.withdraw(idSecretHash)

method onRegister*(g: StaticGroupManager, cb: OnRegisterCallback) {.gcsafe.} =
  g.registerCb = some(cb)

method onWithdraw*(g: StaticGroupManager, cb: OnWithdrawCallback) {.gcsafe.} =
  g.withdrawCb = some(cb)

method stop*(g: StaticGroupManager): Future[void] {.async.} =
  initializedGuard(g)
  # No-op

method isReady*(g: StaticGroupManager): Future[bool] {.async.} =
  initializedGuard(g)
  return true<|MERGE_RESOLUTION|>--- conflicted
+++ resolved
@@ -54,16 +54,10 @@
   initializedGuard(g)
   # No-op
 
-<<<<<<< HEAD
-method register*(g: StaticGroupManager, idCommitment: IDCommitment):
-                 Future[void] {.async: (raises: [Exception]).} =
-  initializedGuard(g)
-=======
 when defined(rln_v2):
   method register*(g: StaticGroupManager, 
                    rateCommitment: RateCommitment): Future[void] {.async: (raises: [Exception]).} =
     initializedGuard(g)
->>>>>>> 0def4904
 
     await g.registerBatch(@[rateCommitment])
 
@@ -72,13 +66,7 @@
                   Future[void] {.async: (raises: [Exception]).} =
     initializedGuard(g)
 
-<<<<<<< HEAD
-method registerBatch*(g: StaticGroupManager, idCommitments: seq[IDCommitment]):
-                      Future[void] {.async: (raises: [Exception]).} =
-  initializedGuard(g)
-=======
     await g.registerBatch(@[idCommitment])
->>>>>>> 0def4904
 
 when defined(rln_v2):
   method registerBatch*(g: StaticGroupManager, 
@@ -102,11 +90,6 @@
 
     discard g.slideRootQueue()
 
-<<<<<<< HEAD
-method withdraw*(g: StaticGroupManager, idSecretHash: IdentitySecretHash):
-                 Future[void] {.async: (raises: [Exception]).} =
-  initializedGuard(g)
-=======
     g.latestIndex += MembershipIndex(rateCommitments.len)
 
     return
@@ -157,7 +140,6 @@
   method withdraw*(g: StaticGroupManager, idSecretHash: IdentitySecretHash):
                   Future[void] {.async: (raises: [Exception]).} =
     initializedGuard(g)
->>>>>>> 0def4904
 
     let groupKeys = g.groupKeys
 
