--- conflicted
+++ resolved
@@ -10,18 +10,12 @@
 proc new*(T: type RetryStrategy): RetryStrategy =
   return RetryStrategy(shouldRetry: true, retryDelay: 4000.millis, retryCount: 15)
 
-proc retryWrapper*[T](
+template retryWrapper*(
     retryStrategy: RetryStrategy,
     errStr: string,
-<<<<<<< HEAD
-    errCallback: OnFatalErrorHandler = nil,
-    fut: Future[T],
-): Future[T] {.async.} =
-=======
     errCallback: OnFatalErrorHandler,
     body: untyped,
 ): auto =
->>>>>>> 7f8d8e80
   var retryCount = retryStrategy.retryCount
   var shouldRetry = retryStrategy.shouldRetry
   var exceptionMessage = ""
