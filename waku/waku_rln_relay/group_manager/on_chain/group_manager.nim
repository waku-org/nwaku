{.push raises: [].}

import
  os,
  web3,
  web3/eth_api_types,
  web3/primitives,
  eth/keys as keys,
  chronicles,
  nimcrypto/keccak as keccak,
  stint,
  json,
  std/tables,
  stew/[byteutils, arrayops],
  sequtils,
  strutils
import
  ../../../waku_keystore,
  ../../rln,
  ../../rln/rln_interface,
  ../../conversion_utils,
  ../group_manager_base,
  ./retry_wrapper

from strutils import parseHexInt

export group_manager_base

logScope:
  topics = "waku rln_relay onchain_group_manager"

type UInt40* = StUint[40]
# using the when predicate does not work within the contract macro, hence need to dupe
contract(WakuRlnContract):
  # this serves as an entrypoint into the rln membership set
  proc register(idCommitment: UInt256, userMessageLimit: EthereumUInt32, idCommitmentsToErase: seq[UInt256])
  # Initializes the implementation contract (only used in unit tests)
  proc initialize(maxMessageLimit: UInt256)
  # this event is raised when a new member is registered
  proc MembershipRegistered(idCommitment: UInt256, membershipRateLimit: UInt256, index: EthereumUInt32) {.event.}
  # this function denotes existence of a given user
  proc isInMembershipSet(idCommitment: Uint256): bool {.view.}
  # this constant describes the next index of a new member
  proc nextFreeIndex(): UInt256 {.view.}
  # this constant describes the block number this contract was deployed on
  proc deployedBlockNumber(): UInt256 {.view.}
  # this constant describes max message limit of rln contract
  proc maxMembershipRateLimit(): UInt256 {.view.}
  # this function returns the merkleProof for a given index
<<<<<<< HEAD
  proc getMerkleProof(index: Uint256): seq[Uint256] {.view.}
=======
  proc merkleProofElements(index: UInt40): seq[UInt256] {.view.}
>>>>>>> bbcbb9fe
  # this function returns the Merkle root
  proc root(): Uint256 {.view.}

type
  WakuRlnContractWithSender = Sender[WakuRlnContract]
  OnchainGroupManager* = ref object of GroupManager
    ethClientUrl*: string
    ethPrivateKey*: Option[string]
    ethContractAddress*: string
    ethRpc*: Option[Web3]
    wakuRlnContract*: Option[WakuRlnContractWithSender]
    registrationTxHash*: Option[TxHash]
    chainId*: uint
    keystorePath*: Option[string]
    keystorePassword*: Option[string]
    registrationHandler*: Option[RegistrationHandler]
    latestProcessedBlock*: BlockNumber
    merkleProofCache*: seq[Uint256]

proc setMetadata*(
    g: OnchainGroupManager, lastProcessedBlock = none(BlockNumber)
): GroupManagerResult[void] =
  let normalizedBlock =
    if lastProcessedBlock.isSome():
      lastProcessedBlock.get()
    else:
      g.latestProcessedBlock
  try:
    let metadataSetRes = g.rlnInstance.setMetadata(
      RlnMetadata(
        lastProcessedBlock: normalizedBlock.uint64,
        chainId: g.chainId,
        contractAddress: g.ethContractAddress,
        validRoots: g.validRoots.toSeq(),
      )
    )
    if metadataSetRes.isErr():
      return err("failed to persist rln metadata: " & metadataSetRes.error)
  except CatchableError:
    return err("failed to persist rln metadata: " & getCurrentExceptionMsg())
  return ok()

proc fetchMerkleProofElements*(
    g: OnchainGroupManager
): Future[Result[seq[Uint256], string]] {.async.} =
<<<<<<< HEAD
  let membershipIdx = g.membershipIndex.get()
  # Ensure it's within uint40 range (0 to 2^40-1)
  let maxUint40 = 1099511627775'u64  # 2^40-1
  if membershipIdx > maxUint40:
    return err("Index exceeds uint40 range")
  # Convert to Uint256 but ensure it's "clean" (no high bits set)
  let index = stuint(membershipIdx, 256)
  debug "fetching merkle proof for index",
    index = index, membershipIndex = membershipIdx
    
  try:
    let merkleProofInvocation = g.wakuRlnContract.get().getMerkleProof(index)
=======
  let membershipIndex = g.membershipIndex.get()
  debug " ------ Fetching merkle proof", index = membershipIndex
  try:
    # First check if the index is valid
    let commitmentIndexInvocation = g.wakuRlnContract.get().commitmentIndex()
    let currentCommitmentIndex = await commitmentIndexInvocation.call()
    let membershipIndexUint256 = stuint(membershipIndex, 256)

    debug " ------ Checking membership index validity",
      membershipIndex = membershipIndex,
      membershipIndexAsUint256 = membershipIndexUint256.toHex(),
      currentCommitmentIndex = currentCommitmentIndex.toHex()

    # Convert to UInt40 for contract call (merkleProofElements takes UInt40)
    let indexUint40 = stuint(membershipIndex, 40)
    debug " ------ Converting membershipIndex to UInt40",
      originalIndex = membershipIndex, asUint40 = indexUint40.toHex()

    let merkleProofInvocation = g.wakuRlnContract.get().merkleProofElements(indexUint40)
>>>>>>> bbcbb9fe
    let merkleProof = await merkleProofInvocation.call()
    debug "Successfully fetched merkle proof", elementsCount = merkleProof.len
    return ok(merkleProof)
  except CatchableError:
    error "Failed to fetch merkle proof", errMsg = getCurrentExceptionMsg()

# proc fetchMerkleProofElements*(
#     g: OnchainGroupManager
# ): Future[Result[seq[Uint256], string]] {.async.} =
#   let membershipIndex = g.membershipIndex.get()
#   debug "Fetching merkle proof", index = membershipIndex
#   try:
#     let index = stuint(membershipIndex, 40)
# 
#     let merkleProofInvocation = g.wakuRlnContract.get().merkleProofElements(index)
#     let merkleProof = await merkleProofInvocation.call()
#     debug "Successfully fetched merkle proof", elementsCount = merkleProof.len
#     return ok(merkleProof)
#   except CatchableError:
#     error "Failed to fetch merkle proof", errMsg = getCurrentExceptionMsg()

proc fetchMerkleRoot*(
    g: OnchainGroupManager
): Future[Result[Uint256, string]] {.async.} =
  try:
    let merkleRootInvocation = g.wakuRlnContract.get().root()
    let merkleRoot = await merkleRootInvocation.call()
    return ok(merkleRoot)
  except CatchableError:
    error "Failed to fetch Merkle root", errMsg = getCurrentExceptionMsg()

template initializedGuard(g: OnchainGroupManager): untyped =
  if not g.initialized:
    raise newException(CatchableError, "OnchainGroupManager is not initialized")

template retryWrapper(
    g: OnchainGroupManager, res: auto, errStr: string, body: untyped
): auto =
  retryWrapper(res, RetryStrategy.new(), errStr, g.onFatalErrorAction):
    body

method validateRoot*(g: OnchainGroupManager, root: MerkleNode): bool =
  if g.validRoots.find(root) >= 0:
    return true
  return false

# Add this utility function to the file
proc toMerkleNode*(uint256Value: UInt256): MerkleNode =
  ## Converts a UInt256 value to a MerkleNode (array[32, byte])
  var merkleNode: MerkleNode
  let byteArray = uint256Value.toBytesBE()

  for i in 0 ..< min(byteArray.len, merkleNode.len):
    merkleNode[i] = byteArray[i]

  return merkleNode

proc updateRoots*(g: OnchainGroupManager): Future[bool] {.async.} =
  let rootRes = await g.fetchMerkleRoot()
  if rootRes.isErr():
    return false

  let merkleRoot = toMerkleNode(rootRes.get())
  if g.validRoots.len > 0 and g.validRoots[g.validRoots.len - 1] != merkleRoot:
    let overflowCount = g.validRoots.len - AcceptableRootWindowSize + 1
    if overflowCount > 0:
      for i in 0 ..< overflowCount:
        discard g.validRoots.popFirst()

    g.validRoots.addLast(merkleRoot)
    debug "~~~~~~~~~~~~~ Detected new Merkle root ~~~~~~~~~~~~~~~~",
      root = merkleRoot.toHex, totalRoots = g.validRoots.len
    return true
  else:
    debug "~~~~~~~~~~~~~ No new Merkle root ~~~~~~~~~~~~~~~~",
      root = merkleRoot.toHex, totalRoots = g.validRoots.len

  return false

# proc trackRootChanges*(g: OnchainGroupManager): Future[void] {.async.} =
#   ## Continuously track changes to the Merkle root
#   initializedGuard(g)
# 
#   let ethRpc = g.ethRpc.get()
#   let wakuRlnContract = g.wakuRlnContract.get()
# 
#   # Set up the polling interval - more frequent to catch roots
#   const rpcDelay = 5.seconds
# 
#   info "Starting to track Merkle root changes"
# 
#   while true:
#     debug "starting to update roots"
#     let rootUpdated = await g.updateRoots()
# 
#     if rootUpdated:
#       let proofResult = await g.fetchMerkleProofElements()
#       if proofResult.isErr():
#         error "Failed to fetch Merkle proof", error = proofResult.error
#       g.merkleProofCache = proofResult.get()
# 
#     debug "sleeping for 5 seconds"
#     await sleepAsync(rpcDelay)

method atomicBatch*(
    g: OnchainGroupManager,
    start: MembershipIndex,
    rateCommitments = newSeq[RawRateCommitment](),
    toRemoveIndices = newSeq[MembershipIndex](),
): Future[void] {.async: (raises: [Exception]), base.} =
  initializedGuard(g)

  if g.registerCb.isSome():
    var membersSeq = newSeq[Membership]()
    for i in 0 ..< rateCommitments.len:
      var index = start + MembershipIndex(i)
      debug "registering member to callback",
        rateCommitment = rateCommitments[i], index = index
      let member = Membership(rateCommitment: rateCommitments[i], index: index)
      membersSeq.add(member)
    await g.registerCb.get()(membersSeq)

  discard await g.updateRoots()

method register*(
    g: OnchainGroupManager, rateCommitment: RateCommitment
): Future[void] {.async: (raises: [Exception]).} =
  initializedGuard(g)

  try:
    let leaf = rateCommitment.toLeaf().get()
    await g.atomicBatch(g.latestIndex, @[leaf])
    g.latestIndex += MembershipIndex(1)
  except CatchableError:
    raise newException(ValueError, getCurrentExceptionMsg())

method register*(
    g: OnchainGroupManager,
    identityCredential: IdentityCredential,
    userMessageLimit: UserMessageLimit,
): Future[void] {.async: (raises: [Exception]).} =
  initializedGuard(g)

  let ethRpc = g.ethRpc.get()
  let wakuRlnContract = g.wakuRlnContract.get()

  var gasPrice: int
  g.retryWrapper(gasPrice, "Failed to get gas price"):
    int(await ethRpc.provider.eth_gasPrice()) * 2
  let idCommitment = identityCredential.idCommitment.toUInt256()
  let idCommitmentsToErase: seq[UInt256] = @[]
  debug "registering the member",
    idCommitment = idCommitment, userMessageLimit = userMessageLimit, idCommitmentsToErase = idCommitmentsToErase
  var txHash: TxHash
  g.retryWrapper(txHash, "Failed to register the member"):
    await wakuRlnContract.register(idCommitment, userMessageLimit.stuint(32), idCommitmentsToErase).send(
      gasPrice = gasPrice
    )

  # wait for the transaction to be mined
  var tsReceipt: ReceiptObject
  g.retryWrapper(tsReceipt, "Failed to get the transaction receipt"):
    await ethRpc.getMinedTransactionReceipt(txHash)
  debug "registration transaction mined", txHash = txHash
  g.registrationTxHash = some(txHash)
  # the receipt topic holds the hash of signature of the raised events
  # TODO: make this robust. search within the event list for the event
  debug "ts receipt", receipt = tsReceipt[]

  if tsReceipt.status.isNone() or tsReceipt.status.get() != 1.Quantity:
    raise newException(ValueError, "register: transaction failed")

  let firstTopic = tsReceipt.logs[2].topics[0]
  # the hash of the signature of MembershipRegistered(uint256,uint256,uint32) event is equal to the following hex value
  if firstTopic !=
      cast[FixedBytes[32]](keccak.keccak256.digest("MembershipRegistered(uint256,uint256,uint32)").data):
    raise newException(ValueError, "register: unexpected event signature")

  # the arguments of the raised event i.e., MembershipRegistered are encoded inside the data field
  # data = rateCommitment encoded as 256 bits || membershipRateLimit encoded as 256 bits || index encoded as 32 bits
  let arguments = tsReceipt.logs[2].data
  debug "tx log data", arguments = arguments
  let
    # In TX log data, uints are encoded in big endian
    membershipIndex = UInt256.fromBytesBE(arguments[64..95])

  debug "parsed membershipIndex", membershipIndex
  g.userMessageLimit = some(userMessageLimit)
  g.membershipIndex = some(membershipIndex.toMembershipIndex())

  return

method withdraw*(
    g: OnchainGroupManager, idCommitment: IDCommitment
): Future[void] {.async: (raises: [Exception]).} =
  initializedGuard(g) # TODO: after slashing is enabled on the contract

method withdrawBatch*(
    g: OnchainGroupManager, idCommitments: seq[IDCommitment]
): Future[void] {.async: (raises: [Exception]).} =
  initializedGuard(g)

proc toArray32*(s: seq[byte]): array[32, byte] =
  var output: array[32, byte]
  discard output.copyFrom(s)
  return output

proc toArray32Seq*(values: seq[UInt256]): seq[array[32, byte]] =
  ## Converts a sequence of UInt256 to a sequence of 32-byte arrays
  result = newSeqOfCap[array[32, byte]](values.len)
  for value in values:
    result.add(value.toBytesLE())

method generateProof*(
    g: OnchainGroupManager,
    data: seq[byte],
    epoch: Epoch,
    messageId: MessageId,
    rlnIdentifier = DefaultRlnIdentifier,
): GroupManagerResult[RateLimitProof] {.gcsafe, raises: [].} =
  ## Generates an RLN proof using the cached Merkle proof and custom witness
  # Ensure identity credentials and membership index are set
  if g.idCredentials.isNone():
    return err("identity credentials are not set")
  if g.membershipIndex.isNone():
    return err("membership index is not set")
  if g.userMessageLimit.isNone():
    return err("user message limit is not set")

  debug "calling generateProof from generateProof from group_manager onchain",
    data = data

  let externalNullifierRes = poseidon(@[@(epoch), @(rlnIdentifier)])

  try:
    let rootRes = waitFor g.fetchMerkleRoot()
    if rootRes.isErr():
      return err("Failed to fetch Merkle root")
    debug "Merkle root fetched", root = rootRes.get().toHex
  except CatchableError:
    error "Failed to fetch Merkle root", error = getCurrentExceptionMsg()

  try:
    let proofResult = waitFor g.fetchMerkleProofElements()
    if proofResult.isErr():
<<<<<<< HEAD
      return err(" proof - 2: " & $proofResult.error)
=======
      return err("Failed to fetch Merkle proof" & $proofResult.error)
>>>>>>> bbcbb9fe
    g.merkleProofCache = proofResult.get()
    debug "Merkle proof fetched",
      membershipIndex = g.membershipIndex.get(), elementCount = g.merkleProofCache.len
  except CatchableError:
    error "Failed to fetch merkle proof", error = getCurrentExceptionMsg()

  let witness = Witness(
    identity_secret: g.idCredentials.get().idSecretHash.toArray32(),
    user_message_limit: serialize(g.userMessageLimit.get()),
    message_id: serialize(messageId),
    path_elements: toArray32Seq(g.merkleProofCache),
    identity_path_index: @(toBytes(g.membershipIndex.get(), littleEndian)),
    x: toArray32(data),
    external_nullifier: externalNullifierRes.get(),
  )

  let serializedWitness = serialize(witness)
  var inputBuffer = toBuffer(serializedWitness)

  # Generate the proof using the zerokit API
  var outputBuffer: Buffer
  let success =
    generate_proof_with_witness(g.rlnInstance, addr inputBuffer, addr outputBuffer)
  if not success:
    return err("Failed to generate proof")

  # Parse the proof into a RateLimitProof object
  var proofValue = cast[ptr array[320, byte]](outputBuffer.`ptr`)
  let proofBytes: array[320, byte] = proofValue[]

  ## parse the proof as [ proof<128> | root<32> | external_nullifier<32> | share_x<32> | share_y<32> | nullifier<32> ]
  let
    proofOffset = 128
    rootOffset = proofOffset + 32
    externalNullifierOffset = rootOffset + 32
    shareXOffset = externalNullifierOffset + 32
    shareYOffset = shareXOffset + 32
    nullifierOffset = shareYOffset + 32

  var
    zkproof: ZKSNARK
    proofRoot, shareX, shareY: MerkleNode
    externalNullifier: ExternalNullifier
    nullifier: Nullifier

  discard zkproof.copyFrom(proofBytes[0 .. proofOffset - 1])
  discard proofRoot.copyFrom(proofBytes[proofOffset .. rootOffset - 1])
  discard
    externalNullifier.copyFrom(proofBytes[rootOffset .. externalNullifierOffset - 1])
  discard shareX.copyFrom(proofBytes[externalNullifierOffset .. shareXOffset - 1])
  discard shareY.copyFrom(proofBytes[shareXOffset .. shareYOffset - 1])
  discard nullifier.copyFrom(proofBytes[shareYOffset .. nullifierOffset - 1])

  # Create the RateLimitProof object
  let output = RateLimitProof(
    proof: zkproof,
    merkleRoot: proofRoot,
    externalNullifier: externalNullifier,
    epoch: epoch,
    rlnIdentifier: rlnIdentifier,
    shareX: shareX,
    shareY: shareY,
    nullifier: nullifier,
  )
  waku_rln_remaining_proofs_per_epoch.dec()
  waku_rln_total_generated_proofs.inc()
  return ok(output)

method verifyProof*(
    g: OnchainGroupManager, input: openArray[byte], proof: RateLimitProof
): GroupManagerResult[bool] {.gcsafe, raises: [].} =
  ## verifies the proof, returns an error if the proof verification fails
  ## returns true if the proof is valid
  var normalizedProof = proof
  # when we do this, we ensure that we compute the proof for the derived value
  # of the externalNullifier. The proof verification will fail if a malicious peer
  # attaches invalid epoch+rlnidentifier pair

  normalizedProof.externalNullifier = poseidon(
    @[@(proof.epoch), @(proof.rlnIdentifier)]
  ).valueOr:
    return err("could not construct the external nullifier")
  var
    proofBytes = serialize(normalizedProof, input)
    proofBuffer = proofBytes.toBuffer()
    validProof: bool
    rootsBytes = serialize(g.validRoots.items().toSeq())
    rootsBuffer = rootsBytes.toBuffer()

  trace "serialized proof", proof = byteutils.toHex(proofBytes)

  let verifyIsSuccessful = verify_with_roots(
    g.rlnInstance, addr proofBuffer, addr rootsBuffer, addr validProof
  )
  if not verifyIsSuccessful:
    # something went wrong in verification call
    warn "could not verify validity of the proof", proof = proof
    return err("could not verify the proof")

  if not validProof:
    return ok(false)
  else:
    return ok(true)

method onRegister*(g: OnchainGroupManager, cb: OnRegisterCallback) {.gcsafe.} =
  g.registerCb = some(cb)

method onWithdraw*(g: OnchainGroupManager, cb: OnWithdrawCallback) {.gcsafe.} =
  g.withdrawCb = some(cb)

method init*(g: OnchainGroupManager): Future[GroupManagerResult[void]] {.async.} =
  # check if the Ethereum client is reachable
  var ethRpc: Web3
  g.retryWrapper(ethRpc, "Failed to connect to the Ethereum client"):
    await newWeb3(g.ethClientUrl)

  var fetchedChainId: uint
  g.retryWrapper(fetchedChainId, "Failed to get the chain id"):
    uint(await ethRpc.provider.eth_chainId())

  # Set the chain id
  if g.chainId == 0:
    warn "Chain ID not set in config, using RPC Provider's Chain ID",
      providerChainId = fetchedChainId

  if g.chainId != 0 and g.chainId != fetchedChainId:
    return err(
      "The RPC Provided a Chain ID which is different than the provided Chain ID: provided = " &
        $g.chainId & ", actual = " & $fetchedChainId
    )

  g.chainId = fetchedChainId

  if g.ethPrivateKey.isSome():
    let pk = g.ethPrivateKey.get()
    let parsedPk = keys.PrivateKey.fromHex(pk).valueOr:
      return err("failed to parse the private key" & ": " & $error)
    ethRpc.privateKey = Opt.some(parsedPk)
    ethRpc.defaultAccount =
      ethRpc.privateKey.get().toPublicKey().toCanonicalAddress().Address

  let contractAddress = web3.fromHex(web3.Address, g.ethContractAddress)
  let wakuRlnContract = ethRpc.contractSender(WakuRlnContract, contractAddress)

  g.ethRpc = some(ethRpc)
  g.wakuRlnContract = some(wakuRlnContract)

  if g.keystorePath.isSome() and g.keystorePassword.isSome():
    if not fileExists(g.keystorePath.get()):
      error "File provided as keystore path does not exist", path = g.keystorePath.get()
      return err("File provided as keystore path does not exist")

    var keystoreQuery = KeystoreMembership(
      membershipContract:
        MembershipContract(chainId: $g.chainId, address: g.ethContractAddress)
    )
    if g.membershipIndex.isSome():
      keystoreQuery.treeIndex = MembershipIndex(g.membershipIndex.get())
    waku_rln_membership_credentials_import_duration_seconds.nanosecondTime:
      let keystoreCred = getMembershipCredentials(
        path = g.keystorePath.get(),
        password = g.keystorePassword.get(),
        query = keystoreQuery,
        appInfo = RLNAppInfo,
      ).valueOr:
        return err("failed to get the keystore credentials: " & $error)

    g.membershipIndex = some(keystoreCred.treeIndex)
    g.userMessageLimit = some(keystoreCred.userMessageLimit)
    # now we check on the contract if the commitment actually has a membership
    try:
      let membershipExists = await wakuRlnContract
      .isInMembershipSet(keystoreCred.identityCredential.idCommitment.toUInt256())
      .call()
      if membershipExists == false:
        return err("the commitment does not have a membership")
    except CatchableError:
      return err("failed to check if the commitment has a membership")

    g.idCredentials = some(keystoreCred.identityCredential)

  let metadataGetOptRes = g.rlnInstance.getMetadata()
  if metadataGetOptRes.isErr():
    warn "could not initialize with persisted rln metadata"
  elif metadataGetOptRes.get().isSome():
    let metadata = metadataGetOptRes.get().get()
    if metadata.chainId != uint(g.chainId):
      return err("persisted data: chain id mismatch")
    if metadata.contractAddress != g.ethContractAddress.toLower():
      return err("persisted data: contract address mismatch")

  g.rlnRelayMaxMessageLimit =
    cast[uint64](await wakuRlnContract.maxMembershipRateLimit().call())

  proc onDisconnect() {.async.} =
    error "Ethereum client disconnected"
    var newEthRpc: Web3
    g.retryWrapper(newEthRpc, "Failed to reconnect with the Ethereum client"):
      await newWeb3(g.ethClientUrl)
    newEthRpc.ondisconnect = ethRpc.ondisconnect
    g.ethRpc = some(newEthRpc)

  ethRpc.ondisconnect = proc() =
    asyncSpawn onDisconnect()

  waku_rln_number_registered_memberships.set(int64(g.rlnInstance.leavesSet()))
  g.initialized = true
  return ok()

method stop*(g: OnchainGroupManager): Future[void] {.async, gcsafe.} =
  if g.ethRpc.isSome():
    g.ethRpc.get().ondisconnect = nil
    await g.ethRpc.get().close()
  let flushed = g.rlnInstance.flush()
  if not flushed:
    error "failed to flush to the tree db"

  g.initialized = false<|MERGE_RESOLUTION|>--- conflicted
+++ resolved
@@ -47,11 +47,7 @@
   # this constant describes max message limit of rln contract
   proc maxMembershipRateLimit(): UInt256 {.view.}
   # this function returns the merkleProof for a given index
-<<<<<<< HEAD
-  proc getMerkleProof(index: Uint256): seq[Uint256] {.view.}
-=======
-  proc merkleProofElements(index: UInt40): seq[UInt256] {.view.}
->>>>>>> bbcbb9fe
+  proc getMerkleProof(index: UInt40): seq[Uint256] {.view.}
   # this function returns the Merkle root
   proc root(): Uint256 {.view.}
 
@@ -97,40 +93,25 @@
 proc fetchMerkleProofElements*(
     g: OnchainGroupManager
 ): Future[Result[seq[Uint256], string]] {.async.} =
-<<<<<<< HEAD
-  let membershipIdx = g.membershipIndex.get()
-  # Ensure it's within uint40 range (0 to 2^40-1)
-  let maxUint40 = 1099511627775'u64  # 2^40-1
-  if membershipIdx > maxUint40:
-    return err("Index exceeds uint40 range")
-  # Convert to Uint256 but ensure it's "clean" (no high bits set)
-  let index = stuint(membershipIdx, 256)
-  debug "fetching merkle proof for index",
-    index = index, membershipIndex = membershipIdx
-    
-  try:
-    let merkleProofInvocation = g.wakuRlnContract.get().getMerkleProof(index)
-=======
   let membershipIndex = g.membershipIndex.get()
   debug " ------ Fetching merkle proof", index = membershipIndex
   try:
     # First check if the index is valid
-    let commitmentIndexInvocation = g.wakuRlnContract.get().commitmentIndex()
-    let currentCommitmentIndex = await commitmentIndexInvocation.call()
+    # let commitmentIndexInvocation = g.wakuRlnContract.get().commitmentIndex()
+    # let currentCommitmentIndex = await commitmentIndexInvocation.call()
     let membershipIndexUint256 = stuint(membershipIndex, 256)
 
     debug " ------ Checking membership index validity",
       membershipIndex = membershipIndex,
-      membershipIndexAsUint256 = membershipIndexUint256.toHex(),
-      currentCommitmentIndex = currentCommitmentIndex.toHex()
+      membershipIndexAsUint256 = membershipIndexUint256.toHex()
+      # currentCommitmentIndex = currentCommitmentIndex.toHex()
 
     # Convert to UInt40 for contract call (merkleProofElements takes UInt40)
     let indexUint40 = stuint(membershipIndex, 40)
     debug " ------ Converting membershipIndex to UInt40",
       originalIndex = membershipIndex, asUint40 = indexUint40.toHex()
 
-    let merkleProofInvocation = g.wakuRlnContract.get().merkleProofElements(indexUint40)
->>>>>>> bbcbb9fe
+    let merkleProofInvocation = g.wakuRlnContract.get().getMerkleProof(indexUint40)
     let merkleProof = await merkleProofInvocation.call()
     debug "Successfully fetched merkle proof", elementsCount = merkleProof.len
     return ok(merkleProof)
@@ -376,11 +357,7 @@
   try:
     let proofResult = waitFor g.fetchMerkleProofElements()
     if proofResult.isErr():
-<<<<<<< HEAD
-      return err(" proof - 2: " & $proofResult.error)
-=======
       return err("Failed to fetch Merkle proof" & $proofResult.error)
->>>>>>> bbcbb9fe
     g.merkleProofCache = proofResult.get()
     debug "Merkle proof fetched",
       membershipIndex = g.membershipIndex.get(), elementCount = g.merkleProofCache.len
