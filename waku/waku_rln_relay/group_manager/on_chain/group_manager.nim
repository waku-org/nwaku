--- conflicted
+++ resolved
@@ -42,27 +42,16 @@
   # this event is raised when a new member is registered
   proc MembershipRegistered(idCommitment: UInt256, membershipRateLimit: UInt256, index: EthereumUInt32) {.event.}
   # this function denotes existence of a given user
-<<<<<<< HEAD
   proc isInMembershipSet(idCommitment: Uint256): bool {.view.}
-=======
-  proc memberExists(idCommitment: UInt256): UInt256 {.view.}
->>>>>>> 429c5cac
   # this constant describes the next index of a new member
   proc nextFreeIndex(): UInt256 {.view.}
   # this constant describes the block number this contract was deployed on
   proc deployedBlockNumber(): UInt256 {.view.}
   # this constant describes max message limit of rln contract
-<<<<<<< HEAD
   proc maxMembershipRateLimit(): UInt256 {.view.}
   # this function returns the merkleProof for a given index
-  # proc getMerkleProof(index: UInt40): seq[Uint256] {.view.}
-  # # this function returns the Merkle root
-=======
-  proc MAX_MESSAGE_LIMIT(): UInt256 {.view.}
-  # this function returns the merkleProof for a given index 
-  proc merkleProofElements(index: EthereumUInt40): seq[array[32, byte]] {.view.}
-  # this function returns the merkle root 
->>>>>>> 429c5cac
+  proc getMerkleProof(index: EthereumUInt40): seq[array[32, byte]] {.view.}
+  # this function returns the Merkle root
   proc root(): Uint256 {.view.}
 
 type
@@ -79,11 +68,7 @@
     keystorePassword*: Option[string]
     registrationHandler*: Option[RegistrationHandler]
     latestProcessedBlock*: BlockNumber
-<<<<<<< HEAD
-    merkleProofCache*: seq[UInt256]
-=======
     merkleProofCache*: seq[array[32, byte]]
->>>>>>> 429c5cac
 
 proc setMetadata*(
     g: OnchainGroupManager, lastProcessedBlock = none(BlockNumber)
@@ -110,30 +95,12 @@
 
 proc fetchMerkleProofElements*(
     g: OnchainGroupManager
-<<<<<<< HEAD
-): Future[Result[seq[UInt256], string]] {.async.} =
-  try:
-    let membershipIndex = g.membershipIndex.get()
-    let commitmentIndexInvocation = g.wakuRlnContract.get().nextFreeIndex()
-    let currentCommitmentIndex = await commitmentIndexInvocation.call()
-    let membershipIndexUint256 = stuint(membershipIndex, 256)
-    let index40 = stuint(membershipIndex, 40)
-
-    if membershipIndexUint256 >= currentCommitmentIndex:
-      return err(
-        "Invalid membership index: " & $membershipIndex &
-          " is >= current commitment index: " & currentCommitmentIndex.toHex()
-      )
-
-    let methodSig = "getMerkleProof(uint40)"
-=======
 ): Future[Result[seq[array[32, byte]], string]] {.async.} =
   try:
     let membershipIndex = g.membershipIndex.get()
     let index40 = stuint(membershipIndex, 40)
 
-    let methodSig = "merkleProofElements(uint40)"
->>>>>>> 429c5cac
+    let methodSig = "getMerkleProof(uint40)"
     let methodIdDigest = keccak.keccak256.digest(methodSig)
     let methodId = methodIdDigest.data[0 .. 3]
 
@@ -153,15 +120,6 @@
 
     let responseBytes = await g.ethRpc.get().provider.eth_call(tx, "latest")
 
-<<<<<<< HEAD
-    var merkleProof: seq[UInt256]
-
-    for i in 0 .. 19:
-      let startindex = 32 + (i * 32) # skip initial 32 bytes for the array offset
-      if startindex + 32 <= responseBytes.len:
-        let elementbytes = responseBytes[startindex ..< startindex + 32]
-        merkleProof.add(UInt256.fromBytesBE(elementbytes))
-=======
     var merkleProof = newSeqOfCap[array[32, byte]](20)
     for i in 0 ..< 20:
       let startIndex = 32 + (i * 32) # Skip first 32 bytes (ABI encoding offset)
@@ -174,7 +132,6 @@
       else:
         var element: array[32, byte]
         merkleProof.add(element)
->>>>>>> 429c5cac
 
     return ok(merkleProof)
   except CatchableError:
@@ -182,53 +139,6 @@
       errMsg = getCurrentExceptionMsg(), index = g.membershipIndex.get()
     return err("Failed to fetch Merkle proof elements: " & getCurrentExceptionMsg())
 
-<<<<<<< HEAD
-# proc fetchMerkleProofElements*(
-#     g: OnchainGroupManager
-# ): Future[Result[seq[UInt256], string]] {.async.} =
-#   try:
-#     let membershipIndex = g.membershipIndex.get()
-# 
-#     # First check if the index is valid and within range
-#     let commitmentIndexInvocation = g.wakuRlnContract.get().commitmentIndex()
-#     let currentCommitmentIndex = await commitmentIndexInvocation.call()
-#     let membershipIndexUint256 = stuint(membershipIndex, 256)
-#     let index40 = stuint(membershipIndex, 40)
-# 
-#     debug "------ checking if membership index is validity ------",
-#       membershipIndex = membershipIndex,
-#       membershipIndexHEX = membershipIndex.toHex(),
-#       membershipIndexUint256 = membershipIndexUint256,
-#       membershipIndexUint256HEX = membershipIndexUint256.toHex(),
-#       currentCommitmentIndex = currentCommitmentIndex,    
-#       currentCommitmentIndexHEX = currentCommitmentIndex.toHex(),
-#       index40 = index40,
-#       index40HEX = index40.toHex()
-# 
-#     # Ensure the membershipIndex is less than the total number of commitments
-#     if membershipIndexUint256 >= currentCommitmentIndex:
-#       error "Invalid membership index",
-#         membershipIndex = membershipIndex,
-#         currentCommitmentIndex = currentCommitmentIndex.toHex()
-#       return err(
-#         "Invalid membership index: " & $membershipIndex &
-#           " is >= current commitment index: " & currentCommitmentIndex.toHex()
-#       )
-# 
-#     let merkleProofInvocation =
-#       g.wakuRlnContract.get().merkleProofElements(membershipIndexUint256)
-#     let merkleProof = await merkleProofInvocation.call()
-# 
-#     debug "------ Merkle proof ------", merkleProof = merkleProof
-# 
-#     return ok(merkleProof)
-#   except CatchableError:
-#     error "------ Failed to fetch Merkle proof elements ------",
-#       errMsg = getCurrentExceptionMsg(), index = g.membershipIndex.get()
-#     return err("Failed to fetch Merkle proof elements: " & getCurrentExceptionMsg())
-
-=======
->>>>>>> 429c5cac
 proc fetchMerkleRoot*(
     g: OnchainGroupManager
 ): Future[Result[Uint256, string]] {.async.} =
@@ -412,16 +322,6 @@
 
 proc toArray32*(s: seq[byte]): array[32, byte] =
   var output: array[32, byte]
-<<<<<<< HEAD
-  discard output.copyFrom(s)
-  return output
-
-proc toArray32Seq*(values: seq[UInt256]): seq[array[32, byte]] =
-  ## Converts a MerkleProof (array of 20 UInt256 values) to a sequence of 32-byte arrays
-  result = newSeqOfCap[array[32, byte]](values.len)
-  for value in values:
-    result.add(value.toBytesLE())
-=======
   for i in 0 ..< 32:
     output[i] = 0
   let len = min(s.len, 32)
@@ -435,7 +335,6 @@
   result = newSeq[byte](treeHeight)
   for i in 0 ..< treeHeight:
     result[i] = byte((index shr i) and 1)
->>>>>>> 429c5cac
 
 method generateProof*(
     g: OnchainGroupManager,
@@ -459,35 +358,6 @@
     userMessageLimit = g.userMessageLimit.get()
 
   let externalNullifierRes = poseidon(@[@(epoch), @(rlnIdentifier)])
-<<<<<<< HEAD
-
-  try:
-    let rootRes = waitFor g.fetchMerkleRoot()
-    if rootRes.isErr():
-      return err("Failed to fetch Merkle root: " & rootRes.error)
-    debug "Merkle root fetched", root = rootRes.get().toHex
-  except CatchableError:
-    error "Failed to fetch Merkle root", error = getCurrentExceptionMsg()
-    return err("Failed to fetch Merkle root: " & getCurrentExceptionMsg())
-
-  # Check if contract knows about the member
-  try:
-    let idCommitment = g.idCredentials.get().idCommitment.toUInt256()
-    let memberExistsRes =
-      waitFor g.wakuRlnContract.get().isInMembershipSet(idCommitment).call()
-
-    if memberExistsRes == false:
-      error "------ Member does not exist in contract ------",
-        idCommitment = idCommitment.toHex(), membershipIndex = g.membershipIndex.get()
-      return err("Member ID commitment not found in contract: " & idCommitment.toHex())
-
-    debug "------ Member exists in contract ------",
-      idCommitment = idCommitment.toHex(), membershipIndex = g.membershipIndex.get()
-  except CatchableError as e:
-    error "------ Failed to check if member exists ------", error = e.msg
-    # Continue execution even if this check fails
-=======
->>>>>>> 429c5cac
 
   try:
     let proofResult = waitFor g.fetchMerkleProofElements()
@@ -504,19 +374,12 @@
     identity_secret: g.idCredentials.get().idSecretHash.toArray32(),
     user_message_limit: serialize(g.userMessageLimit.get()),
     message_id: serialize(messageId),
-<<<<<<< HEAD
-    path_elements: toArray32Seq(g.merkleProofCache),
-    identity_path_index: @(toBytes(g.membershipIndex.get(), littleEndian)),
-=======
     path_elements: g.merkleProofCache,
     identity_path_index: indexToPath(g.membershipIndex.get()),
->>>>>>> 429c5cac
     x: toArray32(data),
     external_nullifier: externalNullifierRes.get(),
   )
 
-<<<<<<< HEAD
-=======
   debug "------ Generating proof with witness ------",
     identity_secret = inHex(witness.identity_secret),
     user_message_limit = inHex(witness.user_message_limit),
@@ -535,7 +398,6 @@
     x_len = witness.x.len,
     external_nullifier_len = witness.external_nullifier.len
 
->>>>>>> 429c5cac
   let serializedWitness = serialize(witness)
   var inputBuffer = toBuffer(serializedWitness)
 
@@ -545,11 +407,8 @@
     generate_proof_with_witness(g.rlnInstance, addr inputBuffer, addr outputBuffer)
   if not success:
     return err("Failed to generate proof")
-<<<<<<< HEAD
-=======
   else:
     debug "------ Proof generated successfully --------"
->>>>>>> 429c5cac
 
   # Parse the proof into a RateLimitProof object
   var proofValue = cast[ptr array[320, byte]](outputBuffer.`ptr`)
