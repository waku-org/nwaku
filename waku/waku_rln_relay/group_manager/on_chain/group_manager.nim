--- conflicted
+++ resolved
@@ -13,10 +13,6 @@
   std/[strutils, tables, algorithm],
   stew/[byteutils, arrayops],
   sequtils
-<<<<<<< HEAD
-=======
-
->>>>>>> 5a91d4c2
 import
   ../../../waku_keystore,
   ../../rln,
@@ -36,7 +32,6 @@
 # using the when predicate does not work within the contract macro, hence need to dupe
 contract(WakuRlnContract):
   # this serves as an entrypoint into the rln membership set
-<<<<<<< HEAD
   proc register(idCommitment: UInt256, userMessageLimit: UInt32, idCommitmentsToErase: seq[UInt256])
   # Initializes the implementation contract (only used in unit tests)
   proc initialize(maxMessageLimit: UInt256)
@@ -44,33 +39,16 @@
   proc MembershipRegistered(idCommitment: UInt256, membershipRateLimit: UInt256, index: UInt32) {.event.}
   # this function denotes existence of a given user
   proc isInMembershipSet(idCommitment: Uint256): bool {.view.}
-=======
-  proc register(idCommitment: UInt256, userMessageLimit: UInt32)
-  # Initializes the implementation contract (only used in unit tests)
-  proc initialize(maxMessageLimit: UInt256)
-  # this event is raised when a new member is registered
-  proc MemberRegistered(rateCommitment: UInt256, index: UInt32) {.event.}
-  # this function denotes existence of a given user
-  proc memberExists(idCommitment: UInt256): UInt256 {.view.}
->>>>>>> 5a91d4c2
   # this constant describes the next index of a new member
   proc nextFreeIndex(): UInt256 {.view.}
   # this constant describes the block number this contract was deployed on
   proc deployedBlockNumber(): UInt256 {.view.}
   # this constant describes max message limit of rln contract
-<<<<<<< HEAD
   proc maxMembershipRateLimit(): UInt256 {.view.}
   # this function returns the merkleProof for a given index
   proc getMerkleProof(index: UInt40): seq[array[32, byte]] {.view.}
   # this function returns the Merkle root
   proc root(): Uint256 {.view.}
-=======
-  proc MAX_MESSAGE_LIMIT(): UInt256 {.view.}
-  # this function returns the merkleProof for a given index 
-  proc merkleProofElements(index: UInt40): seq[byte] {.view.}
-  # this function returns the merkle root 
-  proc root(): UInt256 {.view.}
->>>>>>> 5a91d4c2
 
 type
   WakuRlnContractWithSender = Sender[WakuRlnContract]
@@ -111,28 +89,6 @@
     return err("failed to persist rln metadata: " & getCurrentExceptionMsg())
   return ok()
 
-<<<<<<< HEAD
-proc uint64ToField*(n: uint64): array[32, byte] =
-  ## Converts uint64 to 32-byte little-endian array with zero padding
-  var bytes = toBytes(n, Endianness.littleEndian)
-  result[0 ..< bytes.len] = bytes
-
-proc UInt256ToField*(v: UInt256): array[32, byte] =
-  return cast[array[32, byte]](v)
-
-proc seqToField*(s: seq[byte]): array[32, byte] =
-  result = default(array[32, byte])
-  let len = min(s.len, 32)
-  for i in 0 ..< len:
-    result[i] = s[i]
-
-proc uint64ToIndex(index: MembershipIndex, depth: int): seq[byte] =
-  result = newSeq[byte](depth)
-  for i in 0 ..< depth:
-    result[i] = byte((index shr i) and 1) # LSB-first bit decomposition
-
-=======
->>>>>>> 5a91d4c2
 proc fetchMerkleProofElements*(
     g: OnchainGroupManager
 ): Future[Result[seq[byte], string]] {.async.} =
@@ -140,11 +96,7 @@
     let membershipIndex = g.membershipIndex.get()
     let index40 = stuint(membershipIndex, 40)
 
-<<<<<<< HEAD
     let methodSig = "getMerkleProof(uint40)"
-=======
-    let methodSig = "merkleProofElements(uint40)"
->>>>>>> 5a91d4c2
     let methodIdDigest = keccak.keccak256.digest(methodSig)
     let methodId = methodIdDigest.data[0 .. 3]
 
@@ -228,14 +180,11 @@
       if proofResult.isErr():
         error "Failed to fetch Merkle proof", error = proofResult.error
       g.merkleProofCache = proofResult.get()
-<<<<<<< HEAD
-=======
 
       # also need update registerd membership
-      let memberCount = cast[int64](await wakuRlnContract.commitmentIndex().call())
+      let memberCount = cast[int64](await wakuRlnContract.nextFreeIndex().call())
       waku_rln_number_registered_memberships.set(float64(memberCount))
 
->>>>>>> 5a91d4c2
     await sleepAsync(rpcDelay)
 
 method atomicBatch*(
@@ -379,7 +328,6 @@
     return err("membership index is not set")
   if g.userMessageLimit.isNone():
     return err("user message limit is not set")
-<<<<<<< HEAD
 
   try:
     discard waitFor g.updateRoots()
@@ -394,34 +342,9 @@
   except CatchableError:
     error "Failed to fetch merkle proof", error = getCurrentExceptionMsg()
 
-=======
-
-  try:
-    discard waitFor g.updateRoots()
-  except CatchableError:
-    error "Failed to update roots", error = getCurrentExceptionMsg()
-
-  try:
-    let proofResult = waitFor g.fetchMerkleProofElements()
-    if proofResult.isErr():
-      return err("Failed to fetch Merkle proof: " & proofResult.error)
-    g.merkleProofCache = proofResult.get()
-  except CatchableError:
-    error "Failed to fetch merkle proof", error = getCurrentExceptionMsg()
-
   if (g.merkleProofCache.len mod 32) != 0:
     return err("Invalid merkle proof cache length")
 
-  let identity_secret = seqToField(g.idCredentials.get().idSecretHash)
-  let user_message_limit = uint64ToField(g.userMessageLimit.get())
-  let message_id = uint64ToField(messageId)
-  var path_elements = newSeq[byte](0)
->>>>>>> 5a91d4c2
-
-  if (g.merkleProofCache.len mod 32) != 0:
-    return err("Invalid merkle proof cache length")
-
-<<<<<<< HEAD
   let identity_secret = seqToField(g.idCredentials.get().idSecretHash)
   let user_message_limit = uint64ToField(g.userMessageLimit.get())
   let message_id = uint64ToField(messageId)
@@ -462,40 +385,6 @@
     g.rlnInstance, addr input_witness_buffer, addr output_witness_buffer
   )
 
-=======
-  let identity_path_index = uint64ToIndex(g.membershipIndex.get(), 20)
-  for i in 0 ..< g.merkleProofCache.len div 32:
-    let chunk = g.merkleProofCache[i * 32 .. (i + 1) * 32 - 1]
-    path_elements.add(chunk.reversed())
-
-  let x = keccak.keccak256.digest(data)
-
-  let extNullifierRes = poseidon(@[@(epoch), @(rlnIdentifier)])
-  if extNullifierRes.isErr():
-    return err("Failed to compute external nullifier: " & extNullifierRes.error)
-  let extNullifier = extNullifierRes.get()
-
-  let witness = RLNWitnessInput(
-    identity_secret: identity_secret,
-    user_message_limit: user_message_limit,
-    message_id: message_id,
-    path_elements: path_elements,
-    identity_path_index: identity_path_index,
-    x: x,
-    external_nullifier: extNullifier,
-  )
-
-  let serializedWitness = serialize(witness)
-
-  var input_witness_buffer = toBuffer(serializedWitness)
-
-  # Generate the proof using the zerokit API
-  var output_witness_buffer: Buffer
-  let witness_success = generate_proof_with_witness(
-    g.rlnInstance, addr input_witness_buffer, addr output_witness_buffer
-  )
-
->>>>>>> 5a91d4c2
   if not witness_success:
     return err("Failed to generate proof")
 
@@ -556,11 +445,7 @@
   if extNullRes.isErr():
     return err("could not construct external nullifier: " & extNullRes.error)
   normalizedProof.externalNullifier = extNullRes.get()
-<<<<<<< HEAD
-  
-=======
-
->>>>>>> 5a91d4c2
+
   let proofBytes = serialize(normalizedProof, input)
   let proofBuffer = proofBytes.toBuffer()
 
@@ -576,10 +461,6 @@
     ,
   )
 
-<<<<<<< HEAD
-
-=======
->>>>>>> 5a91d4c2
   if not ffiOk:
     warn "verify_with_roots() returned failure status", proof = proof
     return err("could not verify the proof")
