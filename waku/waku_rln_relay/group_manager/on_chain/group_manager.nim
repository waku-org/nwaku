when (NimMajor, NimMinor) < (1, 4):
  {.push raises: [Defect].}
else:
  {.push raises: [].}

import
  os,
  web3,
  web3/ethtypes,
  eth/keys as keys,
  chronicles,
  nimcrypto/keccak,
  stint,
  json,
  std/tables,
  stew/[byteutils, arrayops],
  sequtils,
  strutils
import
  ../../../waku_keystore,
  ../../rln,
  ../../conversion_utils,
  ../group_manager_base,
  ./retry_wrapper

from strutils import parseHexInt

export group_manager_base

logScope:
  topics = "waku rln_relay onchain_group_manager"

# using the when predicate does not work within the contract macro, hence need to dupe
when defined(rln_v2):
  contract(WakuRlnRegistry):
    # this describes the storage slot to use
    proc usingStorageIndex(): Uint16 {.pure.}
    # this map contains the address of a given storage slot
    proc storages(index: Uint16): Address {.pure.}
    # this serves as an entrypoint into the rln storage contract
    proc register(storageIndex: Uint16, idCommitment: Uint256, userMessageLimit: Uint256)
    # this creates a new storage on the rln registry
    proc newStorage(maxMessageLimit: Uint256)
    # Initializes the implementation contract (only used in unit tests)
    proc initialize()

  # membership contract interface
  contract(RlnStorage):
    # this event is raised when a new member is registered
    proc MemberRegistered(idCommitment: Uint256, userMessageLimit: Uint256, index: Uint256) {.event.}
    # this constant contains the membership deposit of the contract
    proc MEMBERSHIP_DEPOSIT(): Uint256 {.pure.}
    # this map denotes existence of a given user
    proc memberExists(idCommitment: Uint256): Uint256 {.view.}
    # this constant describes the next index of a new member
    proc idCommitmentIndex(): Uint256 {.view.}
    # this constant describes the block number this contract was deployed on
    proc deployedBlockNumber(): Uint256 {.view.}
else:
  contract(WakuRlnRegistry):
    # this describes the storage slot to use
    proc usingStorageIndex(): Uint16 {.pure.}
    # this map contains the address of a given storage slot
    proc storages(index: Uint16): Address {.pure.}
    # this serves as an entrypoint into the rln storage contract
    proc register(storageIndex: Uint16, idCommitment: Uint256)
    # this creates a new storage on the rln registry
    proc newStorage()

  # membership contract interface
  contract(RlnStorage):
    # this event is raised when a new member is registered
    proc MemberRegistered(idCommitment: Uint256, index: Uint256) {.event.}
    # this constant contains the membership deposit of the contract
    proc MEMBERSHIP_DEPOSIT(): Uint256 {.pure.}
    # this map denotes existence of a given user
    proc memberExists(idCommitment: Uint256): Uint256 {.view.}
    # this constant describes the next index of a new member
    proc idCommitmentIndex(): Uint256 {.view.}
    # this constant describes the block number this contract was deployed on
    proc deployedBlockNumber(): Uint256 {.view.}


type
  RegistryContractWithSender = Sender[WakuRlnRegistry]
  RlnContractWithSender = Sender[RlnStorage]
  OnchainGroupManager* = ref object of GroupManager
    ethClientUrl*: string
    ethPrivateKey*: Option[string]
    ethContractAddress*: string
    ethRpc*: Option[Web3]
    rlnContract*: Option[RlnContractWithSender]
    rlnContractDeployedBlockNumber*: BlockNumber
    registryContract*: Option[RegistryContractWithSender]
    usingStorageIndex: Option[Uint16]
    membershipFee*: Option[Uint256]
    latestProcessedBlock*: BlockNumber
    registrationTxHash*: Option[TxHash]
    chainId*: Option[Quantity]
    keystorePath*: Option[string]
    keystorePassword*: Option[string]
    registrationHandler*: Option[RegistrationHandler]
    # this buffer exists to backfill appropriate roots for the merkle tree,
    # in event of a reorg. we store 5 in the buffer. Maybe need to revisit this,
    # because the average reorg depth is 1 to 2 blocks.
    validRootBuffer*: Deque[MerkleNode]
    # interval loop to shut down gracefully
    blockFetchingActive*: bool

const DefaultKeyStorePath* = "rlnKeystore.json"
const DefaultKeyStorePassword* = "password"

const DefaultBlockPollRate* = 6.seconds

template initializedGuard(g: OnchainGroupManager): untyped =
  if not g.initialized:
    raise newException(CatchableError, "OnchainGroupManager is not initialized")

template retryWrapper(g: OnchainGroupManager, res: auto, errStr: string, body: untyped): auto =
  retryWrapper(res, RetryStrategy.new(), errStr, g.onFatalErrorAction):
    body


proc setMetadata*(g: OnchainGroupManager): RlnRelayResult[void] =
  try:
    let metadataSetRes = g.rlnInstance.setMetadata(RlnMetadata(
                            lastProcessedBlock: g.latestProcessedBlock,
                            chainId: uint64(g.chainId.get()),
                            contractAddress: g.ethContractAddress,
                            validRoots: g.validRoots.toSeq()))
    if metadataSetRes.isErr():
      return err("failed to persist rln metadata: " & metadataSetRes.error)
  except CatchableError:
    return err("failed to persist rln metadata: " & getCurrentExceptionMsg())
  return ok()

<<<<<<< HEAD
method atomicBatch*(g: OnchainGroupManager,
                    start: MembershipIndex,
                    idCommitments = newSeq[IDCommitment](),
                    toRemoveIndices = newSeq[MembershipIndex]()):
                    Future[void] {.async: (raises: [Exception]).} =
  initializedGuard(g)

  waku_rln_membership_insertion_duration_seconds.nanosecondTime:
    let operationSuccess = g.rlnInstance.atomicWrite(some(start), idCommitments, toRemoveIndices)
  if not operationSuccess:
    raise newException(ValueError, "atomic batch operation failed")
  # TODO: when slashing is enabled, we need to track slashed members
  waku_rln_number_registered_memberships.set(int64(g.rlnInstance.leavesSet()))

  if g.registerCb.isSome():
    var membersSeq = newSeq[Membership]()
    for i in 0 ..< idCommitments.len():
      var index = start + MembershipIndex(i)
      trace "registering member", idCommitment = idCommitments[i], index = index
      let member = Membership(idCommitment: idCommitments[i], index: index)
      membersSeq.add(member)
    await g.registerCb.get()(membersSeq)

  g.validRootBuffer = g.slideRootQueue()
  let setMetadataRes = g.setMetadata()
  if setMetadataRes.isErr():
    error "failed to persist rln metadata", error=setMetadataRes.error

method register*(g: OnchainGroupManager, idCommitment: IDCommitment):
                 Future[void] {.async: (raises: [Exception]).} =
  initializedGuard(g)

  await g.registerBatch(@[idCommitment])


method registerBatch*(g: OnchainGroupManager, idCommitments: seq[IDCommitment]):
                      Future[void] {.async: (raises: [Exception]).} =
  initializedGuard(g)
=======
>>>>>>> 0def4904

when defined(rln_v2):
  method atomicBatch*(g: OnchainGroupManager,
                      start: MembershipIndex,
                      rateCommitments = newSeq[RateCommitment](),
                      toRemoveIndices = newSeq[MembershipIndex]()):
                      Future[void] {.async: (raises: [Exception]).} =
    initializedGuard(g)

    # convert the rateCommitment struct to a leaf value
    let leaves = rateCommitments.toLeaves().valueOr:
      raise newException(ValueError, "failed to convert rateCommitments to leaves: " & $error)

    waku_rln_membership_insertion_duration_seconds.nanosecondTime:
      let operationSuccess = g.rlnInstance.atomicWrite(some(start), 
                                                       leaves,
                                                       toRemoveIndices)
    if not operationSuccess:
      raise newException(CatchableError, "atomic batch operation failed")
    # TODO: when slashing is enabled, we need to track slashed members
    waku_rln_number_registered_memberships.set(int64(g.rlnInstance.leavesSet()))

    if g.registerCb.isSome():
      var membersSeq = newSeq[Membership]()
      for i in 0 ..< rateCommitments.len:
        var index = start + MembershipIndex(i)
        trace "registering member", rateCommitment = rateCommitments[i], index = index
        let member = Membership(rateCommitment: rateCommitments[i], index: index)
        membersSeq.add(member)
      await g.registerCb.get()(membersSeq)

    g.validRootBuffer = g.slideRootQueue()
    let setMetadataRes = g.setMetadata()
    if setMetadataRes.isErr():
      error "failed to persist rln metadata", error=setMetadataRes.error
else:
  method atomicBatch*(g: OnchainGroupManager,
                      start: MembershipIndex,
                      idCommitments = newSeq[IDCommitment](),
                      toRemoveIndices = newSeq[MembershipIndex]()):
                      Future[void] {.async: (raises: [Exception]).} =
    initializedGuard(g)

    waku_rln_membership_insertion_duration_seconds.nanosecondTime:
      let operationSuccess = g.rlnInstance.atomicWrite(some(start), idCommitments, toRemoveIndices)
    if not operationSuccess:
      raise newException(ValueError, "atomic batch operation failed")
    # TODO: when slashing is enabled, we need to track slashed members
    waku_rln_number_registered_memberships.set(int64(g.rlnInstance.leavesSet()))

    if g.registerCb.isSome():
      var membersSeq = newSeq[Membership]()
      for i in 0 ..< idCommitments.len:
        var index = start + MembershipIndex(i)
        trace "registering member", idCommitment = idCommitments[i], index = index
        let member = Membership(idCommitment: idCommitments[i], index: index)
        membersSeq.add(member)
      await g.registerCb.get()(membersSeq)

    g.validRootBuffer = g.slideRootQueue()
    let setMetadataRes = g.setMetadata()
    if setMetadataRes.isErr():
      error "failed to persist rln metadata", error=setMetadataRes.error

when defined(rln_v2):
  method register*(g: OnchainGroupManager, 
                   rateCommitment: RateCommitment): Future[void] {.async: (raises: [Exception]).} =
    initializedGuard(g)

    await g.registerBatch(@[rateCommitment])
else:
    method register*(g: OnchainGroupManager, 
                     idCommitment: IDCommitment): Future[void] {.async: (raises: [Exception]).} =
      initializedGuard(g)

      await g.registerBatch(@[idCommitment])

<<<<<<< HEAD
method register*(g: OnchainGroupManager, identityCredentials: IdentityCredential):
                 Future[void] {.async: (raises: [Exception]).} =
  initializedGuard(g)
=======
>>>>>>> 0def4904

when defined(rln_v2):
  method registerBatch*(g: OnchainGroupManager, 
                        rateCommitments: seq[RateCommitment]): Future[void] {.async: (raises: [Exception]).} =
    initializedGuard(g)

<<<<<<< HEAD
=======
    await g.atomicBatch(g.latestIndex, rateCommitments)
    g.latestIndex += MembershipIndex(rateCommitments.len)
else:
  method registerBatch*(g: OnchainGroupManager, 
                        idCommitments: seq[IDCommitment]): Future[void] {.async: (raises: [Exception]).} =
    initializedGuard(g)

    await g.atomicBatch(g.latestIndex, idCommitments)
    g.latestIndex += MembershipIndex(idCommitments.len)


when defined(rln_v2):
  method register*(g: OnchainGroupManager, 
                  identityCredential: IdentityCredential,
                  userMessageLimit: UserMessageLimit): Future[void] {.async: (raises: [Exception]).} =
    initializedGuard(g)

    let ethRpc = g.ethRpc.get()
    let registryContract = g.registryContract.get()
    let membershipFee = g.membershipFee.get()

    var gasPrice: int
    g.retryWrapper(gasPrice, "Failed to get gas price"):
      int(await ethRpc.provider.eth_gasPrice()) * 2
    let idCommitment = identityCredential.idCommitment.toUInt256()

    var txHash: TxHash
    let storageIndex = g.usingStorageIndex.get()
    debug "registering the member", idCommitment = idCommitment, storageIndex = storageIndex, userMessageLimit = userMessageLimit
    g.retryWrapper(txHash, "Failed to register the member"):
      await registryContract.register(storageIndex, idCommitment, u256(userMessageLimit)).send(gasPrice = gasPrice)

    # wait for the transaction to be mined
    var tsReceipt: ReceiptObject
    g.retryWrapper(tsReceipt, "Failed to get the transaction receipt"):
      await ethRpc.getMinedTransactionReceipt(txHash)
    debug "registration transaction mined", txHash = txHash
    g.registrationTxHash = some(txHash)
    # the receipt topic holds the hash of signature of the raised events
    # TODO: make this robust. search within the event list for the event
    let firstTopic = tsReceipt.logs[0].topics[0]
    # the hash of the signature of MemberRegistered(uint256,uint256,uint256) event is equal to the following hex value
    if firstTopic != cast[FixedBytes[32]](keccak256.digest("MemberRegistered(uint256,uint256,uint256)").data):
      raise newException(ValueError, "unexpected event signature")

    # the arguments of the raised event i.e., MemberRegistered are encoded inside the data field
    # data = pk encoded as 256 bits || index encoded as 256 bits || userMessageLimit encoded as 256 bits
    let arguments = tsReceipt.logs[0].data
    debug "tx log data", arguments=arguments
    let
      argumentsBytes = arguments
      # In TX log data, uints are encoded in big endian
      membershipIndex =  UInt256.fromBytesBE(argumentsBytes[64..^1])

    g.userMessageLimit = some(userMessageLimit)
    g.membershipIndex = some(membershipIndex.toMembershipIndex())

    # don't handle member insertion into the tree here, it will be handled by the event listener
    return
else:
    method register*(g: OnchainGroupManager, 
                     credentials: IdentityCredential): Future[void] {.async: (raises: [Exception]).} =
      initializedGuard(g)

      let ethRpc = g.ethRpc.get()
      let registryContract = g.registryContract.get()
      let membershipFee = g.membershipFee.get()

      var gasPrice: int
      g.retryWrapper(gasPrice, "Failed to get gas price"):
        int(await ethRpc.provider.eth_gasPrice()) * 2
      let idCommitment = credentials.idCommitment.toUInt256()

      var txHash: TxHash
      let storageIndex = g.usingStorageIndex.get()
      debug "registering the member", idCommitment = idCommitment, storageIndex = storageIndex
      g.retryWrapper(txHash, "Failed to register the member"):
        await registryContract.register(storageIndex, idCommitment).send(gasPrice = gasPrice)

      # wait for the transaction to be mined
      var tsReceipt: ReceiptObject
      g.retryWrapper(tsReceipt, "Failed to get the transaction receipt"):
        await ethRpc.getMinedTransactionReceipt(txHash)
      debug "registration transaction mined", txHash = txHash
      g.registrationTxHash = some(txHash)
      # the receipt topic holds the hash of signature of the raised events
      # TODO: make this robust. search within the event list for the event
      let firstTopic = tsReceipt.logs[0].topics[0]
      # the hash of the signature of MemberRegistered(uint256,uint256) event is equal to the following hex value
      if firstTopic != cast[FixedBytes[32]](keccak256.digest("MemberRegistered(uint256,uint256)").data):
        raise newException(ValueError, "unexpected event signature")

      # the arguments of the raised event i.e., MemberRegistered are encoded inside the data field
      # data = pk encoded as 256 bits || index encoded as 256 bits
      let arguments = tsReceipt.logs[0].data
      debug "tx log data", arguments=arguments
      let
        argumentsBytes = arguments
        # In TX log data, uints are encoded in big endian
        eventIndex =  UInt256.fromBytesBE(argumentsBytes[32..^1])

      g.membershipIndex = some(eventIndex.toMembershipIndex())

      # don't handle member insertion into the tree here, it will be handled by the event listener
      return

>>>>>>> 0def4904
method withdraw*(g: OnchainGroupManager, idCommitment: IDCommitment):
                 Future[void] {.async: (raises: [Exception]).} =
  initializedGuard(g)

    # TODO: after slashing is enabled on the contract

method withdrawBatch*(g: OnchainGroupManager, idCommitments: seq[IDCommitment]):
                      Future[void] {.async: (raises: [Exception]).} =
  initializedGuard(g)

    # TODO: after slashing is enabled on the contract, use atomicBatch internally

proc parseEvent(event: type MemberRegistered,
                 log: JsonNode): GroupManagerResult[Membership] =
  ## parses the `data` parameter of the `MemberRegistered` event `log`
  ## returns an error if it cannot parse the `data` parameter
  var idComm: UInt256
  var index: UInt256
  when defined(rln_v2):
    var userMessageLimit: UInt256
  var data: string
  # Remove the 0x prefix
  try:
    data = strip0xPrefix(log["data"].getStr())
  except CatchableError:
    return err("failed to parse the data field of the MemberRegistered event: " & getCurrentExceptionMsg())
  var offset = 0
  try:
    # Parse the idComm
    offset += decode(data, offset, idComm)
    when defined(rln_v2):
      # Parse the userMessageLimit
      offset += decode(data, offset, userMessageLimit)
    # Parse the index
    offset += decode(data, offset, index)
    when defined(rln_v2):
      return ok(Membership(rateCommitment: RateCommitment(idCommitment: idComm.toIDCommitment(), 
                                                          userMessageLimit: userMessageLimit.toUserMessageLimit()), 
                           index: index.toMembershipIndex()))
    else:
      return ok(Membership(idCommitment: idComm.toIDCommitment(), index: index.toMembershipIndex()))
  except CatchableError:
    return err("failed to parse the data field of the MemberRegistered event")

type BlockTable* = OrderedTable[BlockNumber, seq[(Membership, bool)]]

proc backfillRootQueue*(g: OnchainGroupManager, len: uint):
                        Future[void] {.async: (raises: [Exception]).} =
  if len > 0:
    # backfill the tree's acceptable roots
    for i in 0..len-1:
      # remove the last root
      g.validRoots.popLast()
    for i in 0..len-1:
      # add the backfilled root
      g.validRoots.addLast(g.validRootBuffer.popLast())

proc insert(blockTable: var BlockTable, blockNumber: BlockNumber, member: Membership, removed: bool) =
  let memberTuple = (member, removed)
  if blockTable.hasKeyOrPut(blockNumber, @[memberTuple]):
    try:
      blockTable[blockNumber].add(memberTuple)
    except KeyError: # qed
      error "could not insert member into block table", blockNumber=blockNumber, member=member

proc getRawEvents(g: OnchainGroupManager,
                  fromBlock: BlockNumber,
                  toBlock: BlockNumber): Future[JsonNode] {.async: (raises: [Exception]).} =
  initializedGuard(g)

  let ethRpc = g.ethRpc.get()
  let rlnContract = g.rlnContract.get()

  var events: JsonNode
  g.retryWrapper(events, "Failed to get the events"):
    await rlnContract.getJsonLogs(MemberRegistered,
                                  fromBlock = some(fromBlock.blockId()),
                                  toBlock = some(toBlock.blockId()))
  return events

proc getBlockTable(g: OnchainGroupManager,
                   fromBlock: BlockNumber,
                   toBlock: BlockNumber): Future[BlockTable] {.async: (raises: [Exception]).} =
  initializedGuard(g)

  var blockTable = default(BlockTable)

  let events = await g.getRawEvents(fromBlock, toBlock)

  if events.len == 0:
    trace "no events found"
    return blockTable

  for event in events:
    let blockNumber = parseHexInt(event["blockNumber"].getStr()).uint
    let removed = event["removed"].getBool()
    let parsedEventRes = parseEvent(MemberRegistered, event)
    if parsedEventRes.isErr():
      error "failed to parse the MemberRegistered event", error=parsedEventRes.error()
      raise newException(ValueError, "failed to parse the MemberRegistered event")
    let parsedEvent = parsedEventRes.get()
    blockTable.insert(blockNumber, parsedEvent, removed)

  return blockTable

proc handleEvents(g: OnchainGroupManager,
                  blockTable: BlockTable): Future[void] {.async: (raises: [Exception]).} =
  initializedGuard(g)

  for blockNumber, members in blockTable.pairs():
    try:
      let startIndex = blockTable[blockNumber].filterIt(not it[1])[0][0].index
      let removalIndices = members.filterIt(it[1]).mapIt(it[0].index)
      when defined(rln_v2):
        let rateCommitments = members.mapIt(it[0].rateCommitment)
        await g.atomicBatch(start = startIndex,
                            rateCommitments = rateCommitments,
                            toRemoveIndices = removalIndices)
        g.latestIndex = startIndex + MembershipIndex(rateCommitments.len)
        trace "new members added to the Merkle tree", commitments=rateCommitments
      else:
        let idCommitments = members.mapIt(it[0].idCommitment)
        await g.atomicBatch(start = startIndex,
                            idCommitments = idCommitments,
                            toRemoveIndices = removalIndices)
        g.latestIndex = startIndex + MembershipIndex(idCommitments.len)
        trace "new members added to the Merkle tree", commitments=idCommitments
    except CatchableError:
      error "failed to insert members into the tree", error=getCurrentExceptionMsg()
      raise newException(ValueError, "failed to insert members into the tree")

  return

proc handleRemovedEvents(g: OnchainGroupManager, blockTable: BlockTable):
                         Future[void] {.async: (raises: [Exception]).} =
  initializedGuard(g)

  # count number of blocks that have been removed
  var numRemovedBlocks: uint = 0
  for blockNumber, members in blockTable.pairs():
    if members.anyIt(it[1]):
      numRemovedBlocks += 1

  await g.backfillRootQueue(numRemovedBlocks)

proc getAndHandleEvents(g: OnchainGroupManager,
                        fromBlock: BlockNumber,
<<<<<<< HEAD
                        toBlock: BlockNumber): Future[void] {.async: (raises: [Exception]).} =
=======
                        toBlock: BlockNumber): Future[bool] {.async: (raises: [Exception]).} =
>>>>>>> 0def4904
  initializedGuard(g)
  let blockTable = await g.getBlockTable(fromBlock, toBlock)
  try:
    await g.handleEvents(blockTable)
    await g.handleRemovedEvents(blockTable)
  except CatchableError:
    error "failed to handle events", error=getCurrentExceptionMsg()
    raise newException(ValueError, "failed to handle events")

  g.latestProcessedBlock = toBlock
  let metadataSetRes = g.setMetadata()
  if metadataSetRes.isErr():
    # this is not a fatal error, hence we don't raise an exception
    warn "failed to persist rln metadata", error=metadataSetRes.error()
  else:
    trace "rln metadata persisted", blockNumber = g.latestProcessedBlock
  
  return true

proc runInInterval(g: OnchainGroupManager, cb: proc, interval: Duration) =
  g.blockFetchingActive = false

<<<<<<< HEAD
proc getNewHeadCallback(g: OnchainGroupManager): BlockHeaderHandler =
  proc newHeadCallback(blockheader: BlockHeader) {.gcsafe.} =
      let latestBlock = BlockNumber(blockheader.number)
      trace "block received", blockNumber = latestBlock
      # get logs from the last block
      try:
        # inc by 1 to prevent double processing
        let fromBlock = g.latestProcessedBlock + 1
        asyncSpawn g.getAndHandleEvents(fromBlock, latestBlock)
      except CatchableError:
        warn "failed to handle log: ", error=getCurrentExceptionMsg()
  return newHeadCallback

proc newHeadErrCallback(error: CatchableError) =
  warn "failed to get new head", error=error.msg
=======
  proc runIntervalLoop() {.async, gcsafe.} =
    g.blockFetchingActive = true

    while g.blockFetchingActive:
      var retCb: bool
      g.retryWrapper(retCb, "Failed to run the interval block fetching loop"):
        await cb()
      await sleepAsync(interval)

  # using asyncSpawn is OK here since
  # we make use of the error handling provided by
  # OnFatalErrorHandler
  asyncSpawn runIntervalLoop()
  

proc getNewBlockCallback(g: OnchainGroupManager): proc =
  let ethRpc = g.ethRpc.get()
  proc wrappedCb(): Future[bool] {.async, gcsafe.} =
    var latestBlock: BlockNumber
    g.retryWrapper(latestBlock, "Failed to get the latest block number"):
      cast[BlockNumber](await ethRpc.provider.eth_blockNumber())
    
    if latestBlock <= g.latestProcessedBlock:
      return
    # get logs from the last block
    # inc by 1 to prevent double processing
    let fromBlock = g.latestProcessedBlock + 1
    var handleBlockRes: bool
    g.retryWrapper(handleBlockRes, "Failed to handle new block"):
      await g.getAndHandleEvents(fromBlock, latestBlock)
    return true
  return wrappedCb
>>>>>>> 0def4904

proc startListeningToEvents(g: OnchainGroupManager):
                            Future[void] {.async: (raises: [Exception]).} =
  initializedGuard(g)

  let ethRpc = g.ethRpc.get()
  let newBlockCallback = g.getNewBlockCallback()
  g.runInInterval(newBlockCallback, DefaultBlockPollRate)

proc startOnchainSync(g: OnchainGroupManager):
                      Future[void] {.async: (raises: [Exception]).} =
  initializedGuard(g)

  let ethRpc = g.ethRpc.get()

  # static block chunk size
  let blockChunkSize = 2_000

  var fromBlock = if g.latestProcessedBlock > g.rlnContractDeployedBlockNumber:
    info "syncing from last processed block", blockNumber = g.latestProcessedBlock
    g.latestProcessedBlock + 1
  else:
    info "syncing from rln contract deployed block", blockNumber = g.rlnContractDeployedBlockNumber
    g.rlnContractDeployedBlockNumber

  try:
    # we always want to sync from last processed block => latest
    # chunk events
    while true:
      var currentLatestBlock: BlockNumber
      g.retryWrapper(currentLatestBlock, "Failed to get the latest block number"):
        cast[BlockNumber](await ethRpc.provider.eth_blockNumber())
      if fromBlock >= currentLatestBlock:
        break

      let toBlock = min(fromBlock + BlockNumber(blockChunkSize), currentLatestBlock)
      debug "fetching events", fromBlock = fromBlock, toBlock = toBlock
      var handleBlockRes: bool
      g.retryWrapper(handleBlockRes, "Failed to handle old blocks"): 
        await g.getAndHandleEvents(fromBlock, toBlock)
      fromBlock = toBlock + 1

  except CatchableError:
    raise newException(ValueError, "failed to get the history/reconcile missed blocks: " & getCurrentExceptionMsg())

  # listen to blockheaders and contract events
  try:
    await g.startListeningToEvents()
  except CatchableError:
    raise newException(ValueError, "failed to start listening to events: " & getCurrentExceptionMsg())

method startGroupSync*(g: OnchainGroupManager):
                       Future[void] {.async: (raises: [Exception]).} =
  initializedGuard(g)
  # Get archive history
  try:
    await startOnchainSync(g)
  except CatchableError:
    raise newException(CatchableError, "failed to start onchain sync service: " & getCurrentExceptionMsg())
  return

method onRegister*(g: OnchainGroupManager, cb: OnRegisterCallback) {.gcsafe.} =
  g.registerCb = some(cb)

method onWithdraw*(g: OnchainGroupManager, cb: OnWithdrawCallback) {.gcsafe.} =
  g.withdrawCb = some(cb)

method init*(g: OnchainGroupManager): Future[void] {.async.} =
  var ethRpc: Web3
  # check if the Ethereum client is reachable
  g.retryWrapper(ethRpc, "Failed to connect to the Ethereum client"):
    await newWeb3(g.ethClientUrl)
  # Set the chain id
  var chainId: Quantity
  g.retryWrapper(chainId, "Failed to get the chain id"):
    await ethRpc.provider.eth_chainId()
  g.chainId = some(chainId)

  if g.ethPrivateKey.isSome():
    let pk = g.ethPrivateKey.get()
    let pkParseRes = keys.PrivateKey.fromHex(pk)
    if pkParseRes.isErr():
      raise newException(ValueError, "could not parse the private key")
    ethRpc.privateKey = some(pkParseRes.get())
    ethRpc.defaultAccount = ethRpc.privateKey.get().toPublicKey().toCanonicalAddress().Address

  let registryAddress = web3.fromHex(web3.Address, g.ethContractAddress)
  let registryContract = ethRpc.contractSender(WakuRlnRegistry, registryAddress)

  # get the current storage index
  var usingStorageIndex: Uint16
  g.retryWrapper(usingStorageIndex, "Failed to get the storage index"):
    await registryContract.usingStorageIndex().call()

  g.usingStorageIndex = some(usingStorageIndex)
  var rlnContractAddress: Address
  g.retryWrapper(rlnContractAddress, "Failed to get the rln contract address"):
    await registryContract.storages(usingStorageIndex).call()
  let rlnContract = ethRpc.contractSender(RlnStorage, rlnContractAddress)

  g.ethRpc = some(ethRpc)
  g.rlnContract = some(rlnContract)
  g.registryContract = some(registryContract)

  if g.keystorePath.isSome() and g.keystorePassword.isSome():
    if not existsFile(g.keystorePath.get()):
      error "File provided as keystore path does not exist", path=g.keystorePath.get() 
      raise newException(CatchableError, "missing keystore")
    
    var keystoreQuery = KeystoreMembership(
      membershipContract: MembershipContract(
        chainId: $g.chainId.get(),
        address: g.ethContractAddress
      )
    )
    if g.membershipIndex.isSome():
      keystoreQuery.treeIndex = MembershipIndex(g.membershipIndex.get())
    waku_rln_membership_credentials_import_duration_seconds.nanosecondTime:
      let keystoreCredRes = getMembershipCredentials(path = g.keystorePath.get(),
                                                     password = g.keystorePassword.get(),
                                                     query = keystoreQuery,
                                                     appInfo = RLNAppInfo)
    if keystoreCredRes.isErr():
      raise newException(CatchableError, "could not parse the keystore: " & $keystoreCredRes.error)
    let keystoreCred = keystoreCredRes.get()
    g.membershipIndex = some(keystoreCred.treeIndex)
    when defined(rln_v2):
      g.userMessageLimit = some(keystoreCred.userMessageLimit)
    # now we check on the contract if the commitment actually has a membership
    try:
      let membershipExists = await rlnContract.memberExists(keystoreCred
                                                            .identityCredential
                                                            .idCommitment.toUInt256()).call()
      if membershipExists == 0:
        raise newException(CatchableError, "the provided commitment does not have a membership")
    except CatchableError:
      raise newException(CatchableError, "could not check if the commitment exists on the contract: " &
                                         getCurrentExceptionMsg())

    g.idCredentials = some(keystoreCred.identityCredential)

  let metadataGetRes = g.rlnInstance.getMetadata()
  if metadataGetRes.isErr():
    warn "could not initialize with persisted rln metadata"
  else:
    let metadata = metadataGetRes.get()
    if metadata.chainId != uint64(g.chainId.get()):
      raise newException(ValueError, "persisted data: chain id mismatch")

    if metadata.contractAddress != g.ethContractAddress.toLower():
      raise newException(ValueError, "persisted data: contract address mismatch")
    g.latestProcessedBlock = metadata.lastProcessedBlock
    g.validRoots = metadata.validRoots.toDeque()

  # check if the contract exists by calling a static function
  var membershipFee: Uint256
  g.retryWrapper(membershipFee, "Failed to get the membership deposit"):
    await rlnContract.MEMBERSHIP_DEPOSIT().call()
  g.membershipFee = some(membershipFee)

  var deployedBlockNumber: Uint256
  g.retryWrapper(deployedBlockNumber, "Failed to get the deployed block number"):
    await rlnContract.deployedBlockNumber().call()
  debug "using rln storage", deployedBlockNumber, rlnContractAddress
  g.rlnContractDeployedBlockNumber = cast[BlockNumber](deployedBlockNumber)
  g.latestProcessedBlock = max(g.latestProcessedBlock, g.rlnContractDeployedBlockNumber)

  proc onDisconnect() {.async.} = 
    error "Ethereum client disconnected"
    let fromBlock = max(g.latestProcessedBlock, g.rlnContractDeployedBlockNumber)
    info "reconnecting with the Ethereum client, and restarting group sync", fromBlock = fromBlock
    var newEthRpc: Web3
    g.retryWrapper(newEthRpc, "Failed to reconnect with the Ethereum client"):
      await newWeb3(g.ethClientUrl)
    newEthRpc.ondisconnect = ethRpc.ondisconnect
    g.ethRpc = some(newEthRpc)

    try:
      await g.startOnchainSync()
    except CatchableError, Exception:
      g.onFatalErrorAction("failed to restart group sync" & ": " & getCurrentExceptionMsg())


  ethRpc.ondisconnect = proc() =
    asyncSpawn onDisconnect()
    

  waku_rln_number_registered_memberships.set(int64(g.rlnInstance.leavesSet()))
  g.initialized = true

method stop*(g: OnchainGroupManager): Future[void] {.async,gcsafe.} =
  g.blockFetchingActive = false
  
  if g.ethRpc.isSome():
    g.ethRpc.get().ondisconnect = nil
    await g.ethRpc.get().close()
  let flushed = g.rlnInstance.flush()
  if not flushed:
    error "failed to flush to the tree db"

  g.initialized = false

proc isSyncing*(g: OnchainGroupManager): Future[bool] {.async,gcsafe.} =
  let ethRpc = g.ethRpc.get()

  var syncing: JsonNode
  g.retryWrapper(syncing, "Failed to get the syncing status"):
    await ethRpc.provider.eth_syncing()
  return syncing.getBool()

method isReady*(g: OnchainGroupManager):
                Future[bool] {.async.} =
  initializedGuard(g)

  if g.ethRpc.isNone():
    return false

  var currentBlock: BlockNumber
  g.retryWrapper(currentBlock, "Failed to get the current block number"):
    cast[BlockNumber](await g.ethRpc
                            .get()
                            .provider
                            .eth_blockNumber())

  if g.latestProcessedBlock < currentBlock:
    return false

  return not (await g.isSyncing())<|MERGE_RESOLUTION|>--- conflicted
+++ resolved
@@ -134,47 +134,6 @@
     return err("failed to persist rln metadata: " & getCurrentExceptionMsg())
   return ok()
 
-<<<<<<< HEAD
-method atomicBatch*(g: OnchainGroupManager,
-                    start: MembershipIndex,
-                    idCommitments = newSeq[IDCommitment](),
-                    toRemoveIndices = newSeq[MembershipIndex]()):
-                    Future[void] {.async: (raises: [Exception]).} =
-  initializedGuard(g)
-
-  waku_rln_membership_insertion_duration_seconds.nanosecondTime:
-    let operationSuccess = g.rlnInstance.atomicWrite(some(start), idCommitments, toRemoveIndices)
-  if not operationSuccess:
-    raise newException(ValueError, "atomic batch operation failed")
-  # TODO: when slashing is enabled, we need to track slashed members
-  waku_rln_number_registered_memberships.set(int64(g.rlnInstance.leavesSet()))
-
-  if g.registerCb.isSome():
-    var membersSeq = newSeq[Membership]()
-    for i in 0 ..< idCommitments.len():
-      var index = start + MembershipIndex(i)
-      trace "registering member", idCommitment = idCommitments[i], index = index
-      let member = Membership(idCommitment: idCommitments[i], index: index)
-      membersSeq.add(member)
-    await g.registerCb.get()(membersSeq)
-
-  g.validRootBuffer = g.slideRootQueue()
-  let setMetadataRes = g.setMetadata()
-  if setMetadataRes.isErr():
-    error "failed to persist rln metadata", error=setMetadataRes.error
-
-method register*(g: OnchainGroupManager, idCommitment: IDCommitment):
-                 Future[void] {.async: (raises: [Exception]).} =
-  initializedGuard(g)
-
-  await g.registerBatch(@[idCommitment])
-
-
-method registerBatch*(g: OnchainGroupManager, idCommitments: seq[IDCommitment]):
-                      Future[void] {.async: (raises: [Exception]).} =
-  initializedGuard(g)
-=======
->>>>>>> 0def4904
 
 when defined(rln_v2):
   method atomicBatch*(g: OnchainGroupManager,
@@ -252,20 +211,12 @@
 
       await g.registerBatch(@[idCommitment])
 
-<<<<<<< HEAD
-method register*(g: OnchainGroupManager, identityCredentials: IdentityCredential):
-                 Future[void] {.async: (raises: [Exception]).} =
-  initializedGuard(g)
-=======
->>>>>>> 0def4904
 
 when defined(rln_v2):
   method registerBatch*(g: OnchainGroupManager, 
                         rateCommitments: seq[RateCommitment]): Future[void] {.async: (raises: [Exception]).} =
     initializedGuard(g)
 
-<<<<<<< HEAD
-=======
     await g.atomicBatch(g.latestIndex, rateCommitments)
     g.latestIndex += MembershipIndex(rateCommitments.len)
 else:
@@ -372,7 +323,6 @@
       # don't handle member insertion into the tree here, it will be handled by the event listener
       return
 
->>>>>>> 0def4904
 method withdraw*(g: OnchainGroupManager, idCommitment: IDCommitment):
                  Future[void] {.async: (raises: [Exception]).} =
   initializedGuard(g)
@@ -520,11 +470,7 @@
 
 proc getAndHandleEvents(g: OnchainGroupManager,
                         fromBlock: BlockNumber,
-<<<<<<< HEAD
-                        toBlock: BlockNumber): Future[void] {.async: (raises: [Exception]).} =
-=======
                         toBlock: BlockNumber): Future[bool] {.async: (raises: [Exception]).} =
->>>>>>> 0def4904
   initializedGuard(g)
   let blockTable = await g.getBlockTable(fromBlock, toBlock)
   try:
@@ -547,23 +493,6 @@
 proc runInInterval(g: OnchainGroupManager, cb: proc, interval: Duration) =
   g.blockFetchingActive = false
 
-<<<<<<< HEAD
-proc getNewHeadCallback(g: OnchainGroupManager): BlockHeaderHandler =
-  proc newHeadCallback(blockheader: BlockHeader) {.gcsafe.} =
-      let latestBlock = BlockNumber(blockheader.number)
-      trace "block received", blockNumber = latestBlock
-      # get logs from the last block
-      try:
-        # inc by 1 to prevent double processing
-        let fromBlock = g.latestProcessedBlock + 1
-        asyncSpawn g.getAndHandleEvents(fromBlock, latestBlock)
-      except CatchableError:
-        warn "failed to handle log: ", error=getCurrentExceptionMsg()
-  return newHeadCallback
-
-proc newHeadErrCallback(error: CatchableError) =
-  warn "failed to get new head", error=error.msg
-=======
   proc runIntervalLoop() {.async, gcsafe.} =
     g.blockFetchingActive = true
 
@@ -596,7 +525,6 @@
       await g.getAndHandleEvents(fromBlock, latestBlock)
     return true
   return wrappedCb
->>>>>>> 0def4904
 
 proc startListeningToEvents(g: OnchainGroupManager):
                             Future[void] {.async: (raises: [Exception]).} =
