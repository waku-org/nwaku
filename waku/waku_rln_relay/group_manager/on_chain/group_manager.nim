{.push raises: [].}

import
  os,
  web3,
  web3/eth_api_types,
  web3/primitives,
  eth/keys as keys,
  chronicles,
  nimcrypto/keccak as keccak,
  stint,
  json,
  std/[strutils, tables, algorithm, strformat],
  stew/[byteutils, arrayops],
  sequtils

import
  ../../../waku_keystore,
  ../../rln,
  ../../rln/rln_interface,
  ../../conversion_utils,
  ../group_manager_base,
  ./retry_wrapper,
  ./rpc_wrapper

export group_manager_base

logScope:
  topics = "waku rln_relay onchain_group_manager"

type
  WakuRlnContractWithSender = Sender[WakuRlnContract]
  OnchainGroupManager* = ref object of GroupManager
    ethClientUrls*: seq[string]
    ethPrivateKey*: Option[string]
    ethContractAddress*: string
    ethRpc*: Option[Web3]
    wakuRlnContract*: Option[WakuRlnContractWithSender]
    registrationTxHash*: Option[TxHash]
    chainId*: UInt256
    keystorePath*: Option[string]
    keystorePassword*: Option[string]
    registrationHandler*: Option[RegistrationHandler]
    latestProcessedBlock*: BlockNumber
    merkleProofCache*: seq[byte]

# The below code is not working with the latest web3 version due to chainId being null (specifically on linea-sepolia)
# TODO: find better solution than this custom sendEthCallWithoutParams call

proc fetchMerkleProofElements*(
    g: OnchainGroupManager
): Future[Result[seq[byte], string]] {.async.} =
  try:
    let membershipIndex = g.membershipIndex.get()
    let index40 = stuint(membershipIndex, 40)

    let methodSig = "getMerkleProof(uint40)"
    var paddedParam = newSeq[byte](32)
    let indexBytes = index40.toBytesBE()
    for i in 0 ..< min(indexBytes.len, paddedParam.len):
      paddedParam[paddedParam.len - indexBytes.len + i] = indexBytes[i]

    let response = await sendEthCallWithParams(
      ethRpc = g.ethRpc.get(),
      functionSignature = methodSig,
      params = paddedParam,
      fromAddress = g.ethRpc.get().defaultAccount,
      toAddress = fromHex(Address, g.ethContractAddress),
      chainId = g.chainId,
    )

    return response
  except CatchableError:
    error "Failed to fetch Merkle proof elements", error = getCurrentExceptionMsg()
    return err("Failed to fetch merkle proof elements: " & getCurrentExceptionMsg())

proc fetchMerkleRoot*(
    g: OnchainGroupManager
): Future[Result[UInt256, string]] {.async.} =
  try:
    let merkleRoot = await sendEthCallWithoutParams(
      ethRpc = g.ethRpc.get(),
      functionSignature = "root()",
      fromAddress = g.ethRpc.get().defaultAccount,
      toAddress = fromHex(Address, g.ethContractAddress),
      chainId = g.chainId,
    )
    return merkleRoot
  except CatchableError:
    error "Failed to fetch Merkle root", error = getCurrentExceptionMsg()
    return err("Failed to fetch merkle root: " & getCurrentExceptionMsg())

proc fetchNextFreeIndex*(
    g: OnchainGroupManager
): Future[Result[UInt256, string]] {.async.} =
  try:
    let nextFreeIndex = await sendEthCallWithoutParams(
      ethRpc = g.ethRpc.get(),
      functionSignature = "nextFreeIndex()",
      fromAddress = g.ethRpc.get().defaultAccount,
      toAddress = fromHex(Address, g.ethContractAddress),
      chainId = g.chainId,
    )
    return nextFreeIndex
  except CatchableError:
    error "Failed to fetch next free index", error = getCurrentExceptionMsg()
    return err("Failed to fetch next free index: " & getCurrentExceptionMsg())

proc fetchMembershipStatus*(
    g: OnchainGroupManager, idCommitment: IDCommitment
): Future[Result[bool, string]] {.async.} =
  try:
    let params = idCommitment.reversed()
    let responseBytes = (
      await sendEthCallWithParams(
        ethRpc = g.ethRpc.get(),
        functionSignature = "isInMembershipSet(uint256)",
        params = params,
        fromAddress = g.ethRpc.get().defaultAccount,
        toAddress = fromHex(Address, g.ethContractAddress),
        chainId = g.chainId,
      )
    ).valueOr:
      return err("Failed to check membership: " & error)

    return ok(responseBytes.len == 32 and responseBytes[^1] == 1'u8)
  except CatchableError:
    error "Failed to fetch membership set membership", error = getCurrentExceptionMsg()
    return err("Failed to fetch membership set membership: " & getCurrentExceptionMsg())

proc fetchMaxMembershipRateLimit*(
    g: OnchainGroupManager
): Future[Result[UInt256, string]] {.async.} =
  try:
    let maxMembershipRateLimit = await sendEthCallWithoutParams(
      ethRpc = g.ethRpc.get(),
      functionSignature = "maxMembershipRateLimit()",
      fromAddress = g.ethRpc.get().defaultAccount,
      toAddress = fromHex(Address, g.ethContractAddress),
      chainId = g.chainId,
    )
    return maxMembershipRateLimit
  except CatchableError:
    error "Failed to fetch max membership rate limit", error = getCurrentExceptionMsg()
    return err("Failed to fetch max membership rate limit: " & getCurrentExceptionMsg())

<<<<<<< HEAD
proc setMetadata*(
    g: OnchainGroupManager, lastProcessedBlock = none(BlockNumber)
): GroupManagerResult[void] =
  let normalizedBlock = lastProcessedBlock.get(g.latestProcessedBlock)
  try:
    (
      g.rlnInstance.setMetadata(
        RlnMetadata(
          lastProcessedBlock: normalizedBlock.uint64,
          chainId: g.chainId,
          contractAddress: g.ethContractAddress,
          validRoots: g.validRoots.toSeq(),
        )
      )
    ).isOkOr:
      return err("failed to persist rln metadata: " & error)
  except CatchableError:
    return err("failed to persist rln metadata: " & getCurrentExceptionMsg())
  return ok()

=======
>>>>>>> 7a009c8b
template initializedGuard(g: OnchainGroupManager): untyped =
  if not g.initialized:
    raise newException(CatchableError, "OnchainGroupManager is not initialized")

template retryWrapper(
    g: OnchainGroupManager, res: auto, errStr: string, body: untyped
): auto =
  retryWrapper(res, RetryStrategy.new(), errStr, g.onFatalErrorAction):
    body

proc updateRoots*(g: OnchainGroupManager): Future[bool] {.async.} =
  let rootRes = (await g.fetchMerkleRoot()).valueOr:
    return false

  let merkleRoot = UInt256ToField(rootRes)

  if g.validRoots.len == 0:
    g.validRoots.addLast(merkleRoot)
    return true

  if g.validRoots[g.validRoots.len - 1] != merkleRoot:
    if g.validRoots.len > AcceptableRootWindowSize:
      discard g.validRoots.popFirst()
    g.validRoots.addLast(merkleRoot)
    return true

  return false

proc trackRootChanges*(g: OnchainGroupManager) {.async: (raises: [CatchableError]).} =
  try:
    initializedGuard(g)
    const rpcDelay = 5.seconds

    while true:
      await sleepAsync(rpcDelay)
      let rootUpdated = await g.updateRoots()

      if rootUpdated:
        ## The membership set on-chain has changed (some new members have joined or some members have left)
        if g.membershipIndex.isSome():
          ## A membership index exists only if the node has registered with RLN.
          ## Non-registered nodes cannot have Merkle proof elements.
          let proofResult = await g.fetchMerkleProofElements()
          if proofResult.isErr():
            error "Failed to fetch Merkle proof", error = proofResult.error
          else:
            g.merkleProofCache = proofResult.get()

        let nextFreeIndex = (await g.fetchNextFreeIndex()).valueOr:
          error "Failed to fetch next free index", error = error
          raise
            newException(CatchableError, "Failed to fetch next free index: " & error)

        let memberCount = cast[int64](nextFreeIndex)
        waku_rln_number_registered_memberships.set(float64(memberCount))
  except CatchableError:
    error "Fatal error in trackRootChanges", error = getCurrentExceptionMsg()

method register*(
    g: OnchainGroupManager, rateCommitment: RateCommitment
): Future[void] {.async: (raises: [Exception]).} =
  initializedGuard(g)

  try:
    let leaf = rateCommitment.toLeaf().get()
    if g.registerCb.isSome():
      let idx = g.latestIndex
      info "registering member via callback", rateCommitment = leaf, index = idx
      await g.registerCb.get()(@[Membership(rateCommitment: leaf, index: idx)])
    g.latestIndex.inc()
  except CatchableError:
    raise newException(ValueError, getCurrentExceptionMsg())

method register*(
    g: OnchainGroupManager,
    identityCredential: IdentityCredential,
    userMessageLimit: UserMessageLimit,
): Future[void] {.async: (raises: [Exception]).} =
  initializedGuard(g)

  let ethRpc = g.ethRpc.get()
  let wakuRlnContract = g.wakuRlnContract.get()

  var gasPrice: int
  g.retryWrapper(gasPrice, "Failed to get gas price"):
    int(await ethRpc.provider.eth_gasPrice()) * 2
  let idCommitmentHex = identityCredential.idCommitment.inHex()
  info "identityCredential idCommitmentHex", idCommitment = idCommitmentHex
  let idCommitment = identityCredential.idCommitment.toUInt256()
  let idCommitmentsToErase: seq[UInt256] = @[]
  info "registering the member",
    idCommitment = idCommitment,
    userMessageLimit = userMessageLimit,
    idCommitmentsToErase = idCommitmentsToErase
  var txHash: TxHash
  g.retryWrapper(txHash, "Failed to register the member"):
    await wakuRlnContract
    .register(idCommitment, userMessageLimit.stuint(32), idCommitmentsToErase)
    .send(gasPrice = gasPrice)

  # wait for the transaction to be mined
  var tsReceipt: ReceiptObject
  g.retryWrapper(tsReceipt, "Failed to get the transaction receipt"):
    await ethRpc.getMinedTransactionReceipt(txHash)
  info "registration transaction mined", txHash = txHash
  g.registrationTxHash = some(txHash)
  # the receipt topic holds the hash of signature of the raised events
  # TODO: make this robust. search within the event list for the event
  info "ts receipt", receipt = tsReceipt[]

  if tsReceipt.status.isNone():
    raise newException(ValueError, "Transaction failed: status is None")
  if tsReceipt.status.get() != 1.Quantity:
    raise newException(
      ValueError, "Transaction failed with status: " & $tsReceipt.status.get()
    )

  ## Extract MembershipRegistered event from transaction logs (third event)
  let thirdTopic = tsReceipt.logs[2].topics[0]
  info "third topic", thirdTopic = thirdTopic
  if thirdTopic !=
      cast[FixedBytes[32]](keccak.keccak256.digest(
        "MembershipRegistered(uint256,uint256,uint32)"
      ).data):
    raise newException(ValueError, "register: unexpected event signature")

  ## Parse MembershipRegistered event data: rateCommitment(256) || membershipRateLimit(256) || index(32)
  let arguments = tsReceipt.logs[2].data
  info "tx log data", arguments = arguments
  let
    ## Extract membership index from transaction log data (big endian)
    membershipIndex = UInt256.fromBytesBE(arguments[64 .. 95])

  trace "parsed membershipIndex", membershipIndex
  g.userMessageLimit = some(userMessageLimit)
  g.membershipIndex = some(membershipIndex.toMembershipIndex())
  g.idCredentials = some(identityCredential)

  let rateCommitment = RateCommitment(
      idCommitment: identityCredential.idCommitment, userMessageLimit: userMessageLimit
    )
    .toLeaf()
    .get()

  if g.registerCb.isSome():
    let member = Membership(rateCommitment: rateCommitment, index: g.latestIndex)
    await g.registerCb.get()(@[member])
  g.latestIndex.inc()

  return

method withdraw*(
    g: OnchainGroupManager, idCommitment: IDCommitment
): Future[void] {.async: (raises: [Exception]).} =
  initializedGuard(g) # TODO: after slashing is enabled on the contract

method withdrawBatch*(
    g: OnchainGroupManager, idCommitments: seq[IDCommitment]
): Future[void] {.async: (raises: [Exception]).} =
  initializedGuard(g)

proc getRootFromProofAndIndex(
    g: OnchainGroupManager, elements: seq[byte], bits: seq[byte]
): GroupManagerResult[array[32, byte]] =
  # this is a helper function to get root from merkle proof elements and index
  # it's currently not used anywhere, but can be used to verify the root from the proof and index
  # Compute leaf hash from idCommitment and messageLimit
  let messageLimitField = uint64ToField(g.userMessageLimit.get())
  var hash = poseidon(@[g.idCredentials.get().idCommitment, @messageLimitField]).valueOr:
    return err("Failed to compute leaf hash: " & error)

  for i in 0 ..< bits.len:
    let sibling = elements[i * 32 .. (i + 1) * 32 - 1]

    let hashRes =
      if bits[i] == 0:
        poseidon(@[@hash, sibling])
      else:
        poseidon(@[sibling, @hash])

    hash = hashRes.valueOr:
      return err("Failed to compute poseidon hash: " & error)

  return ok(hash)

method generateProof*(
    g: OnchainGroupManager,
    data: seq[byte],
    epoch: Epoch,
    messageId: MessageId,
    rlnIdentifier = DefaultRlnIdentifier,
): GroupManagerResult[RateLimitProof] {.gcsafe, raises: [].} =
  ## Generates an RLN proof using the cached Merkle proof and custom witness
  # Ensure identity credentials and membership index are set
  if g.idCredentials.isNone():
    return err("identity credentials are not set")
  if g.membershipIndex.isNone():
    return err("membership index is not set")
  if g.userMessageLimit.isNone():
    return err("user message limit is not set")

  if (g.merkleProofCache.len mod 32) != 0:
    return err("Invalid merkle proof cache length")

  let identity_secret = seqToField(g.idCredentials.get().idSecretHash)
  let user_message_limit = uint64ToField(g.userMessageLimit.get())
  let message_id = uint64ToField(messageId)
  var path_elements = newSeq[byte](0)

  let identity_path_index = uint64ToIndex(g.membershipIndex.get(), 20)
  for i in 0 ..< g.merkleProofCache.len div 32:
    let chunk = g.merkleProofCache[i * 32 .. (i + 1) * 32 - 1]
    path_elements.add(chunk.reversed())

  let x = keccak.keccak256.digest(data)

  let extNullifier = poseidon(@[@(epoch), @(rlnIdentifier)]).valueOr:
    return err("Failed to compute external nullifier: " & error)

  let witness = RLNWitnessInput(
    identity_secret: identity_secret,
    user_message_limit: user_message_limit,
    message_id: message_id,
    path_elements: path_elements,
    identity_path_index: identity_path_index,
    x: x,
    external_nullifier: extNullifier,
  )

  let serializedWitness = serialize(witness)

  var input_witness_buffer = toBuffer(serializedWitness)

  # Generate the proof using the zerokit API
  var output_witness_buffer: Buffer
  let witness_success = generate_proof_with_witness(
    g.rlnInstance, addr input_witness_buffer, addr output_witness_buffer
  )

  if not witness_success:
    return err("Failed to generate proof")

  # Parse the proof into a RateLimitProof object
  var proofValue = cast[ptr array[320, byte]](output_witness_buffer.`ptr`)
  let proofBytes: array[320, byte] = proofValue[]

  ## Parse the proof as [ proof<128> | root<32> | external_nullifier<32> | share_x<32> | share_y<32> | nullifier<32> ]
  let
    proofOffset = 128
    rootOffset = proofOffset + 32
    externalNullifierOffset = rootOffset + 32
    shareXOffset = externalNullifierOffset + 32
    shareYOffset = shareXOffset + 32
    nullifierOffset = shareYOffset + 32

  var
    zkproof: ZKSNARK
    proofRoot, shareX, shareY: MerkleNode
    externalNullifier: ExternalNullifier
    nullifier: Nullifier

  discard zkproof.copyFrom(proofBytes[0 .. proofOffset - 1])
  discard proofRoot.copyFrom(proofBytes[proofOffset .. rootOffset - 1])
  discard
    externalNullifier.copyFrom(proofBytes[rootOffset .. externalNullifierOffset - 1])
  discard shareX.copyFrom(proofBytes[externalNullifierOffset .. shareXOffset - 1])
  discard shareY.copyFrom(proofBytes[shareXOffset .. shareYOffset - 1])
  discard nullifier.copyFrom(proofBytes[shareYOffset .. nullifierOffset - 1])

  # Create the RateLimitProof object
  let output = RateLimitProof(
    proof: zkproof,
    merkleRoot: proofRoot,
    externalNullifier: externalNullifier,
    epoch: epoch,
    rlnIdentifier: rlnIdentifier,
    shareX: shareX,
    shareY: shareY,
    nullifier: nullifier,
  )

  info "Proof generated successfully", proof = output

  waku_rln_remaining_proofs_per_epoch.dec()
  waku_rln_total_generated_proofs.inc()
  return ok(output)

method verifyProof*(
    g: OnchainGroupManager, input: seq[byte], proof: RateLimitProof
): GroupManagerResult[bool] {.gcsafe, raises: [].} =
  ## -- Verifies an RLN rate-limit proof against the set of valid Merkle roots --

  var normalizedProof = proof

  normalizedProof.externalNullifier = poseidon(
    @[@(proof.epoch), @(proof.rlnIdentifier)]
  ).valueOr:
    return err("Failed to compute external nullifier: " & error)

  let proofBytes = serialize(normalizedProof, input)
  let proofBuffer = proofBytes.toBuffer()

  let rootsBytes = serialize(g.validRoots.items().toSeq())
  let rootsBuffer = rootsBytes.toBuffer()

  var validProof: bool # out-param
  let ffiOk = verify_with_roots(
    g.rlnInstance, # RLN context created at init()
    addr proofBuffer, # (proof + signal)
    addr rootsBuffer, # valid Merkle roots
    addr validProof # will be set by the FFI call
    ,
  )

  if not ffiOk:
    return err("could not verify the proof")
  else:
    info "Proof verified successfully"

  return ok(validProof)

method onRegister*(g: OnchainGroupManager, cb: OnRegisterCallback) {.gcsafe.} =
  g.registerCb = some(cb)

method onWithdraw*(g: OnchainGroupManager, cb: OnWithdrawCallback) {.gcsafe.} =
  g.withdrawCb = some(cb)

proc establishConnection(
    g: OnchainGroupManager
): Future[GroupManagerResult[Web3]] {.async.} =
  var ethRpc: Web3

  g.retryWrapper(ethRpc, "Failed to connect to the Ethereum client"):
    var innerEthRpc: Web3
    var connected = false
    for clientUrl in g.ethClientUrls:
      ## We give a chance to the user to provide multiple clients
      ## and we try to connect to each of them
      try:
        innerEthRpc = await newWeb3(clientUrl)
        connected = true
        break
      except CatchableError:
        error "failed connect Eth client", error = getCurrentExceptionMsg()

    if not connected:
      raise newException(CatchableError, "all failed")

    innerEthRpc

  return ok(ethRpc)

method init*(g: OnchainGroupManager): Future[GroupManagerResult[void]] {.async.} =
  # check if the Ethereum client is reachable
  let ethRpc: Web3 = (await establishConnection(g)).valueOr:
    return err("failed to connect to Ethereum clients: " & $error)

  var fetchedChainId: UInt256
  g.retryWrapper(fetchedChainId, "Failed to get the chain id"):
    await ethRpc.provider.eth_chainId()

  # Set the chain id
  if g.chainId == 0:
    warn "Chain ID not set in config, using RPC Provider's Chain ID",
      providerChainId = fetchedChainId

  if g.chainId != 0 and g.chainId != fetchedChainId:
    return err(
      "The RPC Provided a Chain ID which is different than the provided Chain ID: provided = " &
        $g.chainId & ", actual = " & $fetchedChainId
    )

  g.chainId = fetchedChainId

  if g.ethPrivateKey.isSome():
    let pk = g.ethPrivateKey.get()
    let parsedPk = keys.PrivateKey.fromHex(pk).valueOr:
      return err("failed to parse the private key" & ": " & $error)
    ethRpc.privateKey = Opt.some(parsedPk)
    ethRpc.defaultAccount =
      ethRpc.privateKey.get().toPublicKey().toCanonicalAddress().Address

  let contractAddress = web3.fromHex(web3.Address, g.ethContractAddress)
  let wakuRlnContract = ethRpc.contractSender(WakuRlnContract, contractAddress)

  g.ethRpc = some(ethRpc)
  g.wakuRlnContract = some(wakuRlnContract)

  if g.keystorePath.isSome() and g.keystorePassword.isSome():
    if not fileExists(g.keystorePath.get()):
      error "File provided as keystore path does not exist", path = g.keystorePath.get()
      return err("File provided as keystore path does not exist")

    var keystoreQuery = KeystoreMembership(
      membershipContract:
        MembershipContract(chainId: $g.chainId, address: g.ethContractAddress)
    )
    if g.membershipIndex.isSome():
      keystoreQuery.treeIndex = MembershipIndex(g.membershipIndex.get())
    waku_rln_membership_credentials_import_duration_seconds.nanosecondTime:
      let keystoreCred = getMembershipCredentials(
        path = g.keystorePath.get(),
        password = g.keystorePassword.get(),
        query = keystoreQuery,
        appInfo = RLNAppInfo,
      ).valueOr:
        return err("failed to get the keystore credentials: " & $error)

    g.membershipIndex = some(keystoreCred.treeIndex)
    g.userMessageLimit = some(keystoreCred.userMessageLimit)
    # now we check on the contract if the commitment actually has a membership
    let idCommitmentBytes = keystoreCred.identityCredential.idCommitment
    let idCommitmentUInt256 = keystoreCred.identityCredential.idCommitment.toUInt256()
    let idCommitmentHex = idCommitmentBytes.inHex()
    info "Keystore idCommitment in bytes", idCommitmentBytes = idCommitmentBytes
    info "Keystore idCommitment in UInt256 ", idCommitmentUInt256 = idCommitmentUInt256
    info "Keystore idCommitment in hex ", idCommitmentHex = idCommitmentHex
    let idCommitment = keystoreCred.identityCredential.idCommitment
    let membershipExists = (await g.fetchMembershipStatus(idCommitment)).valueOr:
      return err("the commitment does not have a membership: " & error)
    info "membershipExists", membershipExists = membershipExists

    g.idCredentials = some(keystoreCred.identityCredential)

  let maxMembershipRateLimitRes = await g.fetchMaxMembershipRateLimit()
  let maxMembershipRateLimit = maxMembershipRateLimitRes.valueOr:
    return err("failed to fetch max membership rate limit: " & error)

  g.rlnRelayMaxMessageLimit = cast[uint64](maxMembershipRateLimit)

  proc onDisconnect() {.async.} =
    error "Ethereum client disconnected"

    var newEthRpc: Web3 = (await g.establishConnection()).valueOr:
      g.onFatalErrorAction("failed to connect to Ethereum clients onDisconnect")
      return

    newEthRpc.ondisconnect = ethRpc.ondisconnect
    g.ethRpc = some(newEthRpc)

  ethRpc.ondisconnect = proc() =
    asyncSpawn onDisconnect()

  g.initialized = true
  return ok()

method stop*(g: OnchainGroupManager): Future[void] {.async, gcsafe.} =
  if g.ethRpc.isSome():
    g.ethRpc.get().ondisconnect = nil
    await g.ethRpc.get().close()

  g.initialized = false

method isReady*(g: OnchainGroupManager): Future[bool] {.async.} =
  initializedGuard(g)

  if g.ethRpc.isNone():
    return false

  if g.wakuRlnContract.isNone():
    return false

  return true<|MERGE_RESOLUTION|>--- conflicted
+++ resolved
@@ -144,29 +144,6 @@
     error "Failed to fetch max membership rate limit", error = getCurrentExceptionMsg()
     return err("Failed to fetch max membership rate limit: " & getCurrentExceptionMsg())
 
-<<<<<<< HEAD
-proc setMetadata*(
-    g: OnchainGroupManager, lastProcessedBlock = none(BlockNumber)
-): GroupManagerResult[void] =
-  let normalizedBlock = lastProcessedBlock.get(g.latestProcessedBlock)
-  try:
-    (
-      g.rlnInstance.setMetadata(
-        RlnMetadata(
-          lastProcessedBlock: normalizedBlock.uint64,
-          chainId: g.chainId,
-          contractAddress: g.ethContractAddress,
-          validRoots: g.validRoots.toSeq(),
-        )
-      )
-    ).isOkOr:
-      return err("failed to persist rln metadata: " & error)
-  except CatchableError:
-    return err("failed to persist rln metadata: " & getCurrentExceptionMsg())
-  return ok()
-
-=======
->>>>>>> 7a009c8b
 template initializedGuard(g: OnchainGroupManager): untyped =
   if not g.initialized:
     raise newException(CatchableError, "OnchainGroupManager is not initialized")
