{.push raises: [].}

import
  os,
  web3,
  web3/eth_api_types,
  web3/primitives,
  eth/keys as keys,
  chronicles,
  nimcrypto/keccak as keccak,
  stint,
  json,
  std/tables,
  stew/[byteutils, arrayops],
  sequtils,
  strutils
import
  ../../../waku_keystore,
  ../../rln,
  ../../rln/rln_interface,
  ../../conversion_utils,
  ../group_manager_base,
  ./retry_wrapper

from strutils import parseHexInt

export group_manager_base

logScope:
  topics = "waku rln_relay onchain_group_manager"

type EthereumUInt40* = StUint[40]
type EthereumUInt32* = StUint[32]
type EthereumUInt16* = StUint[16]

# using the when predicate does not work within the contract macro, hence need to dupe
contract(WakuRlnContract):
  # this serves as an entrypoint into the rln membership set
  proc register(idCommitment: UInt256, userMessageLimit: EthereumUInt32, idCommitmentsToErase: seq[UInt256])
  # Initializes the implementation contract (only used in unit tests)
  proc initialize(maxMessageLimit: UInt256)
  # this event is raised when a new member is registered
  proc MembershipRegistered(idCommitment: UInt256, membershipRateLimit: UInt256, index: EthereumUInt32) {.event.}
  # this function denotes existence of a given user
<<<<<<< HEAD
  proc isInMembershipSet(idCommitment: Uint256): bool {.view.}
=======
  proc memberExists(idCommitment: UInt256): UInt256 {.view.}
>>>>>>> 26618f5c
  # this constant describes the next index of a new member
  proc nextFreeIndex(): UInt256 {.view.}
  # this constant describes the block number this contract was deployed on
  proc deployedBlockNumber(): UInt256 {.view.}
  # this constant describes max message limit of rln contract
<<<<<<< HEAD
  proc maxMembershipRateLimit(): UInt256 {.view.}
  # this function returns the merkleProof for a given index
  proc getMerkleProof(index: EthereumUInt40): seq[array[32, byte]] {.view.}
  # this function returns the Merkle root
=======
  proc MAX_MESSAGE_LIMIT(): UInt256 {.view.}
  # this function returns the merkleProof for a given index 
  proc merkleProofElements(index: EthereumUInt40): seq[array[32, byte]] {.view.}
  # this function returns the merkle root 
>>>>>>> 26618f5c
  proc root(): Uint256 {.view.}

type
  WakuRlnContractWithSender = Sender[WakuRlnContract]
  OnchainGroupManager* = ref object of GroupManager
    ethClientUrl*: string
    ethPrivateKey*: Option[string]
    ethContractAddress*: string
    ethRpc*: Option[Web3]
    wakuRlnContract*: Option[WakuRlnContractWithSender]
    registrationTxHash*: Option[TxHash]
    chainId*: uint
    keystorePath*: Option[string]
    keystorePassword*: Option[string]
    registrationHandler*: Option[RegistrationHandler]
    latestProcessedBlock*: BlockNumber
    merkleProofCache*: seq[array[32, byte]]

proc setMetadata*(
    g: OnchainGroupManager, lastProcessedBlock = none(BlockNumber)
): GroupManagerResult[void] =
  let normalizedBlock =
    if lastProcessedBlock.isSome():
      lastProcessedBlock.get()
    else:
      g.latestProcessedBlock
  try:
    let metadataSetRes = g.rlnInstance.setMetadata(
      RlnMetadata(
        lastProcessedBlock: normalizedBlock.uint64,
        chainId: g.chainId,
        contractAddress: g.ethContractAddress,
        validRoots: g.validRoots.toSeq(),
      )
    )
    if metadataSetRes.isErr():
      return err("failed to persist rln metadata: " & metadataSetRes.error)
  except CatchableError:
    return err("failed to persist rln metadata: " & getCurrentExceptionMsg())
  return ok()

<<<<<<< HEAD
=======
proc toArray32LE*(x: UInt256): array[32, byte] {.inline.} =
  ## Convert UInt256 to byte array without endianness conversion
  when nimvm:
    for i in 0 ..< 32:
      result[i] = byte((x shr (i * 8)).truncate(uint8) and 0xff)
  else:
    copyMem(addr result, unsafeAddr x, 32)

# Hashes arbitrary signal to the underlying prime field.
proc hash_to_field*(signal: seq[byte]): array[32, byte] =
  var ctx: keccak256
  ctx.init()
  ctx.update(signal)
  var hash = ctx.finish()

  var result: array[32, byte]
  copyMem(result[0].addr, hash.data[0].addr, 32)
  return result

proc toArray32LE*(x: array[32, byte]): array[32, byte] =
  for i in 0 ..< 32:
    result[i] = x[31 - i]
  return result

proc toArray32LE*(s: seq[byte]): array[32, byte] =
  var output: array[32, byte]
  for i in 0 ..< 32:
    output[i] = 0
  for i in 0 ..< 32:
    output[i] = s[31 - i]
  return output

proc toArray32LE*(v: uint64): array[32, byte] =
  let bytes = toBytes(v, Endianness.littleEndian)
  var output: array[32, byte]
  discard output.copyFrom(bytes)
  return output

>>>>>>> 26618f5c
proc fetchMerkleProofElements*(
    g: OnchainGroupManager
): Future[Result[seq[array[32, byte]], string]] {.async.} =
  try:
    let membershipIndex = g.membershipIndex.get()
    let index40 = stuint(membershipIndex, 40)

<<<<<<< HEAD
    let methodSig = "getMerkleProof(uint40)"
=======
    let methodSig = "merkleProofElements(uint40)"
>>>>>>> 26618f5c
    let methodIdDigest = keccak.keccak256.digest(methodSig)
    let methodId = methodIdDigest.data[0 .. 3]

    var paddedParam = newSeq[byte](32)
    let indexBytes = index40.toBytesBE()
    for i in 0 ..< min(indexBytes.len, paddedParam.len):
      paddedParam[paddedParam.len - indexBytes.len + i] = indexBytes[i]

    var callData = newSeq[byte]()
    for b in methodId:
      callData.add(b)
    callData.add(paddedParam)

    var tx: TransactionArgs
    tx.to = Opt.some(fromHex(Address, g.ethContractAddress))
    tx.data = Opt.some(callData)

    let responseBytes = await g.ethRpc.get().provider.eth_call(tx, "latest")

<<<<<<< HEAD
    var merkleProof = newSeqOfCap[array[32, byte]](20)
    for i in 0 ..< 20:
      let startIndex = 32 + (i * 32) # Skip first 32 bytes (ABI encoding offset)
      if startIndex + 32 <= responseBytes.len:
        var element: array[32, byte]
        for j in 0 ..< 32:
          if startIndex + j < responseBytes.len:
            element[j] = responseBytes[startIndex + j]
        merkleProof.add(element)
      else:
        var element: array[32, byte]
        merkleProof.add(element)

    return ok(merkleProof)
  except CatchableError:
    error "------ Failed to fetch Merkle proof elements ------",
=======
    debug "---- raw response ----",
      total_bytes = responseBytes.len, # Should be 640
      non_zero_bytes = responseBytes.countIt(it != 0),
      response = responseBytes

    var i = 0
    var merkleProof = newSeq[array[32, byte]]()
    while (i * 32) + 31 < responseBytes.len:
      var element: array[32, byte]
      let startIndex = i * 32
      let endIndex = startIndex + 31
      element = responseBytes.toOpenArray(startIndex, endIndex)
      merkleProof.add(element)
      i += 1
      debug "---- element ----",
        startIndex = startIndex,
        startElement = responseBytes[startIndex],
        endIndex = endIndex,
        endElement = responseBytes[endIndex],
        element = element

    # debug "merkleProof", responseBytes = responseBytes, merkleProof = merkleProof

    return ok(merkleProof)
  except CatchableError:
    error "Failed to fetch Merkle proof elements",
>>>>>>> 26618f5c
      errMsg = getCurrentExceptionMsg(), index = g.membershipIndex.get()
    return err("Failed to fetch Merkle proof elements: " & getCurrentExceptionMsg())

proc fetchMerkleRoot*(
    g: OnchainGroupManager
): Future[Result[Uint256, string]] {.async.} =
  try:
    let merkleRootInvocation = g.wakuRlnContract.get().root()
    let merkleRoot = await merkleRootInvocation.call()
    return ok(merkleRoot)
  except CatchableError:
    error "Failed to fetch Merkle root", errMsg = getCurrentExceptionMsg()

template initializedGuard(g: OnchainGroupManager): untyped =
  if not g.initialized:
    raise newException(CatchableError, "OnchainGroupManager is not initialized")

template retryWrapper(
    g: OnchainGroupManager, res: auto, errStr: string, body: untyped
): auto =
  retryWrapper(res, RetryStrategy.new(), errStr, g.onFatalErrorAction):
    body

method validateRoot*(g: OnchainGroupManager, root: MerkleNode): bool =
  if g.validRoots.find(root) >= 0:
    return true
  return false

<<<<<<< HEAD
# Add this utility function to the file
proc toMerkleNode*(uint256Value: UInt256): MerkleNode =
  ## Converts a UInt256 value to a MerkleNode (array[32, byte])
  var merkleNode: MerkleNode
  let byteArray = uint256Value.toBytesBE()

  for i in 0 ..< min(byteArray.len, merkleNode.len):
    merkleNode[i] = byteArray[i]

  return merkleNode

=======
>>>>>>> 26618f5c
proc updateRoots*(g: OnchainGroupManager): Future[bool] {.async.} =
  let rootRes = await g.fetchMerkleRoot()
  if rootRes.isErr():
    return false

<<<<<<< HEAD
  let merkleRoot = toMerkleNode(rootRes.get())
  if g.validRoots.len > 0 and g.validRoots[g.validRoots.len - 1] != merkleRoot:
    let overflowCount = g.validRoots.len - AcceptableRootWindowSize + 1
    if overflowCount > 0:
      for i in 0 ..< overflowCount:
        discard g.validRoots.popFirst()

    g.validRoots.addLast(merkleRoot)
    debug "~~~~~~~~~~~~~ Detected new Merkle root ~~~~~~~~~~~~~~~~",
      root = merkleRoot.toHex, totalRoots = g.validRoots.len
    return true
  else:
    debug "~~~~~~~~~~~~~ No new Merkle root ~~~~~~~~~~~~~~~~",
      root = merkleRoot.toHex, totalRoots = g.validRoots.len

  return false

=======
  let merkleRoot = toArray32LE(rootRes.get())
  if g.validRoots.len == 0:
    g.validRoots.addLast(merkleRoot)
    return true

  debug "--- validRoots ---", rootRes = rootRes.get(), validRoots = merkleRoot

  if g.validRoots[g.validRoots.len - 1] != merkleRoot:
    var overflow = g.validRoots.len - AcceptableRootWindowSize + 1
    while overflow > 0:
      discard g.validRoots.popFirst()
      overflow = overflow - 1
    g.validRoots.addLast(merkleRoot)
    return true

  return false

proc trackRootChanges*(g: OnchainGroupManager) {.async.} =
  let ethRpc = g.ethRpc.get()
  let wakuRlnContract = g.wakuRlnContract.get()

  # Set up the polling interval - more frequent to catch roots
  const rpcDelay = 5.seconds

  while true:
    let rootUpdated = await g.updateRoots()

    let proofResult = await g.fetchMerkleProofElements()
    if proofResult.isErr():
      error "Failed to fetch Merkle proof", error = proofResult.error
    g.merkleProofCache = proofResult.get()

    debug "--- track update ---",
      len = g.validRoots.len,
      validRoots = g.validRoots,
      merkleProof = g.merkleProofCache

    await sleepAsync(rpcDelay)

>>>>>>> 26618f5c
method atomicBatch*(
    g: OnchainGroupManager,
    start: MembershipIndex,
    rateCommitments = newSeq[RawRateCommitment](),
    toRemoveIndices = newSeq[MembershipIndex](),
): Future[void] {.async: (raises: [Exception]), base.} =
  initializedGuard(g)

  if g.registerCb.isSome():
    var membersSeq = newSeq[Membership]()
    for i in 0 ..< rateCommitments.len:
      var index = start + MembershipIndex(i)
      debug "registering member to callback",
        rateCommitment = rateCommitments[i], index = index
      let member = Membership(rateCommitment: rateCommitments[i], index: index)
      membersSeq.add(member)
    await g.registerCb.get()(membersSeq)

  discard await g.updateRoots()

method register*(
    g: OnchainGroupManager, rateCommitment: RateCommitment
): Future[void] {.async: (raises: [Exception]).} =
  initializedGuard(g)

  try:
    let leaf = rateCommitment.toLeaf().get()
    await g.atomicBatch(g.latestIndex, @[leaf])
    g.latestIndex += MembershipIndex(1)
  except CatchableError:
    raise newException(ValueError, getCurrentExceptionMsg())

method register*(
    g: OnchainGroupManager,
    identityCredential: IdentityCredential,
    userMessageLimit: UserMessageLimit,
): Future[void] {.async: (raises: [Exception]).} =
  initializedGuard(g)

  let ethRpc = g.ethRpc.get()
  let wakuRlnContract = g.wakuRlnContract.get()

  var gasPrice: int
  g.retryWrapper(gasPrice, "Failed to get gas price"):
    int(await ethRpc.provider.eth_gasPrice()) * 2
  let idCommitment = identityCredential.idCommitment.toUInt256()
  let idCommitmentsToErase: seq[UInt256] = @[]
  debug "registering the member",
    idCommitment = idCommitment, userMessageLimit = userMessageLimit, idCommitmentsToErase = idCommitmentsToErase
  var txHash: TxHash
  g.retryWrapper(txHash, "Failed to register the member"):
    await wakuRlnContract.register(idCommitment, userMessageLimit.stuint(32), idCommitmentsToErase).send(
      gasPrice = gasPrice
    )

  # wait for the transaction to be mined
  var tsReceipt: ReceiptObject
  g.retryWrapper(tsReceipt, "Failed to get the transaction receipt"):
    await ethRpc.getMinedTransactionReceipt(txHash)
  debug "registration transaction mined", txHash = txHash
  g.registrationTxHash = some(txHash)
  # the receipt topic holds the hash of signature of the raised events
  # TODO: make this robust. search within the event list for the event
  debug "ts receipt", receipt = tsReceipt[]

  if tsReceipt.status.isNone() or tsReceipt.status.get() != 1.Quantity:
    raise newException(ValueError, "register: transaction failed")

  let firstTopic = tsReceipt.logs[2].topics[0]
  # the hash of the signature of MembershipRegistered(uint256,uint256,uint32) event is equal to the following hex value
  if firstTopic !=
      cast[FixedBytes[32]](keccak.keccak256.digest("MembershipRegistered(uint256,uint256,uint32)").data):
    raise newException(ValueError, "register: unexpected event signature")

  # the arguments of the raised event i.e., MembershipRegistered are encoded inside the data field
  # data = rateCommitment encoded as 256 bits || membershipRateLimit encoded as 256 bits || index encoded as 32 bits
  let arguments = tsReceipt.logs[2].data
  debug "tx log data", arguments = arguments
  let
    # In TX log data, uints are encoded in big endian
    membershipIndex = UInt256.fromBytesBE(arguments[64..95])

  debug "parsed membershipIndex", membershipIndex
  g.userMessageLimit = some(userMessageLimit)
  g.membershipIndex = some(membershipIndex.toMembershipIndex())

  return

method withdraw*(
    g: OnchainGroupManager, idCommitment: IDCommitment
): Future[void] {.async: (raises: [Exception]).} =
  initializedGuard(g) # TODO: after slashing is enabled on the contract

method withdrawBatch*(
    g: OnchainGroupManager, idCommitments: seq[IDCommitment]
): Future[void] {.async: (raises: [Exception]).} =
  initializedGuard(g)

<<<<<<< HEAD
proc toArray32*(s: seq[byte]): array[32, byte] =
  var output: array[32, byte]
  for i in 0 ..< 32:
    output[i] = 0
  let len = min(s.len, 32)
  for i in 0 ..< len:
    output[i] = s[s.len - 1 - i]
  return output

proc indexToPath(index: uint64): seq[byte] =
  # Fixed tree height of 32 for RLN
  const treeHeight = 20
  result = newSeq[byte](treeHeight)
  for i in 0 ..< treeHeight:
    result[i] = byte((index shr i) and 1)

# Hashes arbitrary signal to the underlying prime field.
proc hashToField*(signal: seq[byte]): array[32, byte] =
  var ctx: keccak256
  ctx.init()
  ctx.update(signal)
  var hash = ctx.finish()

  var result: array[32, byte]
  copyMem(result[0].addr, hash.data[0].addr, 32)
  return result
=======
proc indexToPath*(membershipIndex: uint, tree_depth: int): seq[byte] =
  result = newSeq[byte](tree_depth)
  var idx = membershipIndex

  for i in 0 ..< tree_depth:
    let bit = (idx shr (tree_depth - 1 - i)) and 1
    result[i] = byte(bit)

  debug "indexToPath", index = membershipIndex, path = result

proc createZerokitWitness(
    g: OnchainGroupManager,
    data: seq[byte],
    epoch: Epoch,
    messageId: MessageId,
    extNullifier: array[32, byte],
): RLNWitnessInput =
  let identitySecret = g.idCredentials.get().idSecretHash.toArray32LE()
    # seq[byte] to array[32, byte] and convert to little-endian
  let userMsgLimit = g.userMessageLimit.get().toArray32LE()
    # uint64 to array[32, byte] and convert to little-endian  
  let msgId = messageId.toArray32LE()
    # uint64 to array[32, byte] and convert to little-endian

  try:
    discard waitFor g.updateRoots()
  except CatchableError:
    error "Error updating roots", error = getCurrentExceptionMsg()

  try:
    let proofResult = waitFor g.fetchMerkleProofElements()
    if proofResult.isErr():
      error "Failed to fetch Merkle proof", error = proofResult.error
    g.merkleProofCache = proofResult.get()
  except CatchableError:
    error "Error fetching Merkle proof", error = getCurrentExceptionMsg()

  var pathElements: seq[array[32, byte]]
  for elem in g.merkleProofCache:
    pathElements.add(toArray32LE(elem)) # convert every element to little-endian

  # Convert index to byte array (no endianness needed for path index)
  let pathIndex = indexToPath(g.membershipIndex.get(), pathElements.len)
    # uint to seq[byte]

  debug "---- pathElements & pathIndex -----",
    pathElements = pathElements,
    pathIndex = pathIndex,
    pathElementsLength = pathElements.len,
    pathIndexLength = pathIndex.len

  # Calculate hash using zerokit's hash_to_field equivalent
  let x = hash_to_field(data).toArray32LE() # convert to little-endian

  RLNWitnessInput(
    identity_secret: identitySecret,
    user_message_limit: userMsgLimit,
    message_id: msgId,
    path_elements: pathElements,
    identity_path_index: pathIndex,
    x: x,
    external_nullifier: extNullifier,
  )
>>>>>>> 26618f5c

method generateProof*(
    g: OnchainGroupManager,
    data: seq[byte],
    epoch: Epoch,
    messageId: MessageId,
    rlnIdentifier = DefaultRlnIdentifier,
): GroupManagerResult[RateLimitProof] {.gcsafe, raises: [].} =
  ## Generates an RLN proof using the cached Merkle proof and custom witness
  # Ensure identity credentials and membership index are set
  if g.idCredentials.isNone():
    return err("identity credentials are not set")
  if g.membershipIndex.isNone():
    return err("membership index is not set")
  if g.userMessageLimit.isNone():
    return err("user message limit is not set")

<<<<<<< HEAD
  debug "------ calling generateProof from generateProof from group_manager onchain ------",
=======
  debug "calling generateProof from group_manager onchain",
>>>>>>> 26618f5c
    data = data,
    membershipIndex = g.membershipIndex.get(),
    userMessageLimit = g.userMessageLimit.get()

<<<<<<< HEAD
  let externalNullifierRes = poseidon(@[@(epoch), @(rlnIdentifier)])
=======
  let externalNullifierRes =
    poseidon(@[hash_to_field(@epoch).toSeq(), hash_to_field(@rlnIdentifier).toSeq()])
  let extNullifier = externalNullifierRes.get().toArray32LE()
>>>>>>> 26618f5c

  try:
    let proofResult = waitFor g.fetchMerkleProofElements()
    if proofResult.isErr():
      return err("Failed to fetch Merkle proof: " & proofResult.error)
    g.merkleProofCache = proofResult.get()
<<<<<<< HEAD
    debug "Merkle proof fetched",
      membershipIndex = g.membershipIndex.get(), elementCount = g.merkleProofCache.len
  except CatchableError:
    error "Failed to fetch merkle proof", error = getCurrentExceptionMsg()
    return err("Failed to fetch Merkle proof: " & getCurrentExceptionMsg())

  let witness = Witness(
    identity_secret: g.idCredentials.get().idSecretHash.toArray32(),
    user_message_limit: serialize(g.userMessageLimit.get()),
    message_id: serialize(messageId),
    path_elements: g.merkleProofCache,
    identity_path_index: indexToPath(g.membershipIndex.get()),
    x: hashToField(data),
    external_nullifier: externalNullifierRes.get(),
  )

  debug "------ Generating proof with witness ------",
    identity_secret = inHex(witness.identity_secret),
    user_message_limit = inHex(witness.user_message_limit),
    message_id = inHex(witness.message_id),
    path_elements = witness.path_elements.map(inHex),
    identity_path_index = witness.identity_path_index.mapIt($it).join(", "),
    x = inHex(witness.x),
    external_nullifier = inHex(witness.external_nullifier)

  debug "------ Witness parameters ------",
    identity_secret_len = witness.identity_secret.len,
    user_message_limit_len = witness.user_message_limit.len,
    message_id_len = witness.message_id.len,
    path_elements_count = witness.path_elements.len,
    identity_path_index_len = witness.identity_path_index.len,
    x_len = witness.x.len,
    external_nullifier_len = witness.external_nullifier.len
    
=======
  except CatchableError:
    error "Failed to fetch merkle proof", error = getCurrentExceptionMsg()

  let witness = createZerokitWitness(g, data, epoch, messageId, extNullifier)

>>>>>>> 26618f5c
  let serializedWitness = serialize(witness)
  var inputBuffer = toBuffer(serializedWitness)

  # Generate the proof using the zerokit API
  var outputBuffer: Buffer
  let success =
    generate_proof_with_witness(g.rlnInstance, addr inputBuffer, addr outputBuffer)
  if not success:
    return err("Failed to generate proof")
  else:
<<<<<<< HEAD
    debug "------ Proof generated successfully --------"
=======
    debug "Proof generated successfully"
>>>>>>> 26618f5c

  # Parse the proof into a RateLimitProof object
  var proofValue = cast[ptr array[320, byte]](outputBuffer.`ptr`)
  let proofBytes: array[320, byte] = proofValue[]

  ## parse the proof as [ proof<128> | root<32> | external_nullifier<32> | share_x<32> | share_y<32> | nullifier<32> ]
  let
    proofOffset = 128
    rootOffset = proofOffset + 32
    externalNullifierOffset = rootOffset + 32
    shareXOffset = externalNullifierOffset + 32
    shareYOffset = shareXOffset + 32
    nullifierOffset = shareYOffset + 32

  var
    zkproof: ZKSNARK
    proofRoot, shareX, shareY: MerkleNode
    externalNullifier: ExternalNullifier
    nullifier: Nullifier

  discard zkproof.copyFrom(proofBytes[0 .. proofOffset - 1])
  discard proofRoot.copyFrom(proofBytes[proofOffset .. rootOffset - 1])
  discard
    externalNullifier.copyFrom(proofBytes[rootOffset .. externalNullifierOffset - 1])
  discard shareX.copyFrom(proofBytes[externalNullifierOffset .. shareXOffset - 1])
  discard shareY.copyFrom(proofBytes[shareXOffset .. shareYOffset - 1])
  discard nullifier.copyFrom(proofBytes[shareYOffset .. nullifierOffset - 1])

  # Create the RateLimitProof object
  let output = RateLimitProof(
    proof: zkproof,
    merkleRoot: proofRoot,
    externalNullifier: externalNullifier,
    epoch: epoch,
    rlnIdentifier: rlnIdentifier,
    shareX: shareX,
    shareY: shareY,
    nullifier: nullifier,
  )
  waku_rln_remaining_proofs_per_epoch.dec()
  waku_rln_total_generated_proofs.inc()
  return ok(output)

method verifyProof*(
    g: OnchainGroupManager, input: openArray[byte], proof: RateLimitProof
): GroupManagerResult[bool] {.gcsafe, raises: [].} =
  ## verifies the proof, returns an error if the proof verification fails
  ## returns true if the proof is valid
  var normalizedProof = proof
  # when we do this, we ensure that we compute the proof for the derived value
  # of the externalNullifier. The proof verification will fail if a malicious peer
  # attaches invalid epoch+rlnidentifier pair

  normalizedProof.externalNullifier = poseidon(
    @[@(proof.epoch), @(proof.rlnIdentifier)]
  ).valueOr:
    return err("could not construct the external nullifier")
  var
    proofBytes = serialize(normalizedProof, input)
    proofBuffer = proofBytes.toBuffer()
    validProof: bool
    rootsBytes = serialize(g.validRoots.items().toSeq())
    rootsBuffer = rootsBytes.toBuffer()

  trace "serialized proof", proof = byteutils.toHex(proofBytes)

  let verifyIsSuccessful = verify_with_roots(
    g.rlnInstance, addr proofBuffer, addr rootsBuffer, addr validProof
  )
  if not verifyIsSuccessful:
    # something went wrong in verification call
    warn "could not verify validity of the proof", proof = proof
    return err("could not verify the proof")

  if not validProof:
    return ok(false)
  else:
    return ok(true)

method onRegister*(g: OnchainGroupManager, cb: OnRegisterCallback) {.gcsafe.} =
  g.registerCb = some(cb)

method onWithdraw*(g: OnchainGroupManager, cb: OnWithdrawCallback) {.gcsafe.} =
  g.withdrawCb = some(cb)

method init*(g: OnchainGroupManager): Future[GroupManagerResult[void]] {.async.} =
  # check if the Ethereum client is reachable
  var ethRpc: Web3
  g.retryWrapper(ethRpc, "Failed to connect to the Ethereum client"):
    await newWeb3(g.ethClientUrl)

  var fetchedChainId: uint
  g.retryWrapper(fetchedChainId, "Failed to get the chain id"):
    uint(await ethRpc.provider.eth_chainId())

  # Set the chain id
  if g.chainId == 0:
    warn "Chain ID not set in config, using RPC Provider's Chain ID",
      providerChainId = fetchedChainId

  if g.chainId != 0 and g.chainId != fetchedChainId:
    return err(
      "The RPC Provided a Chain ID which is different than the provided Chain ID: provided = " &
        $g.chainId & ", actual = " & $fetchedChainId
    )

  g.chainId = fetchedChainId

  if g.ethPrivateKey.isSome():
    let pk = g.ethPrivateKey.get()
    let parsedPk = keys.PrivateKey.fromHex(pk).valueOr:
      return err("failed to parse the private key" & ": " & $error)
    ethRpc.privateKey = Opt.some(parsedPk)
    ethRpc.defaultAccount =
      ethRpc.privateKey.get().toPublicKey().toCanonicalAddress().Address

  let contractAddress = web3.fromHex(web3.Address, g.ethContractAddress)
  let wakuRlnContract = ethRpc.contractSender(WakuRlnContract, contractAddress)

  g.ethRpc = some(ethRpc)
  g.wakuRlnContract = some(wakuRlnContract)

  if g.keystorePath.isSome() and g.keystorePassword.isSome():
    if not fileExists(g.keystorePath.get()):
      error "File provided as keystore path does not exist", path = g.keystorePath.get()
      return err("File provided as keystore path does not exist")

    var keystoreQuery = KeystoreMembership(
      membershipContract:
        MembershipContract(chainId: $g.chainId, address: g.ethContractAddress)
    )
    if g.membershipIndex.isSome():
      keystoreQuery.treeIndex = MembershipIndex(g.membershipIndex.get())
    waku_rln_membership_credentials_import_duration_seconds.nanosecondTime:
      let keystoreCred = getMembershipCredentials(
        path = g.keystorePath.get(),
        password = g.keystorePassword.get(),
        query = keystoreQuery,
        appInfo = RLNAppInfo,
      ).valueOr:
        return err("failed to get the keystore credentials: " & $error)

    g.membershipIndex = some(keystoreCred.treeIndex)
    g.userMessageLimit = some(keystoreCred.userMessageLimit)
    # now we check on the contract if the commitment actually has a membership
    try:
      let membershipExists = await wakuRlnContract
      .isInMembershipSet(keystoreCred.identityCredential.idCommitment.toUInt256())
      .call()
      if membershipExists == false:
        return err("the commitment does not have a membership")
    except CatchableError:
      return err("failed to check if the commitment has a membership")

    g.idCredentials = some(keystoreCred.identityCredential)

  let metadataGetOptRes = g.rlnInstance.getMetadata()
  if metadataGetOptRes.isErr():
    warn "could not initialize with persisted rln metadata"
  elif metadataGetOptRes.get().isSome():
    let metadata = metadataGetOptRes.get().get()
    if metadata.chainId != uint(g.chainId):
      return err("persisted data: chain id mismatch")
    if metadata.contractAddress != g.ethContractAddress.toLower():
      return err("persisted data: contract address mismatch")

  g.rlnRelayMaxMessageLimit =
    cast[uint64](await wakuRlnContract.maxMembershipRateLimit().call())

  proc onDisconnect() {.async.} =
    error "Ethereum client disconnected"
    var newEthRpc: Web3
    g.retryWrapper(newEthRpc, "Failed to reconnect with the Ethereum client"):
      await newWeb3(g.ethClientUrl)
    newEthRpc.ondisconnect = ethRpc.ondisconnect
    g.ethRpc = some(newEthRpc)

  ethRpc.ondisconnect = proc() =
    asyncSpawn onDisconnect()

  waku_rln_number_registered_memberships.set(int64(g.rlnInstance.leavesSet()))
  g.initialized = true
  return ok()

method stop*(g: OnchainGroupManager): Future[void] {.async, gcsafe.} =
  if g.ethRpc.isSome():
    g.ethRpc.get().ondisconnect = nil
    await g.ethRpc.get().close()
  let flushed = g.rlnInstance.flush()
  if not flushed:
    error "failed to flush to the tree db"

  g.initialized = false<|MERGE_RESOLUTION|>--- conflicted
+++ resolved
@@ -42,27 +42,16 @@
   # this event is raised when a new member is registered
   proc MembershipRegistered(idCommitment: UInt256, membershipRateLimit: UInt256, index: EthereumUInt32) {.event.}
   # this function denotes existence of a given user
-<<<<<<< HEAD
   proc isInMembershipSet(idCommitment: Uint256): bool {.view.}
-=======
-  proc memberExists(idCommitment: UInt256): UInt256 {.view.}
->>>>>>> 26618f5c
   # this constant describes the next index of a new member
   proc nextFreeIndex(): UInt256 {.view.}
   # this constant describes the block number this contract was deployed on
   proc deployedBlockNumber(): UInt256 {.view.}
   # this constant describes max message limit of rln contract
-<<<<<<< HEAD
   proc maxMembershipRateLimit(): UInt256 {.view.}
   # this function returns the merkleProof for a given index
   proc getMerkleProof(index: EthereumUInt40): seq[array[32, byte]] {.view.}
   # this function returns the Merkle root
-=======
-  proc MAX_MESSAGE_LIMIT(): UInt256 {.view.}
-  # this function returns the merkleProof for a given index 
-  proc merkleProofElements(index: EthereumUInt40): seq[array[32, byte]] {.view.}
-  # this function returns the merkle root 
->>>>>>> 26618f5c
   proc root(): Uint256 {.view.}
 
 type
@@ -104,8 +93,6 @@
     return err("failed to persist rln metadata: " & getCurrentExceptionMsg())
   return ok()
 
-<<<<<<< HEAD
-=======
 proc toArray32LE*(x: UInt256): array[32, byte] {.inline.} =
   ## Convert UInt256 to byte array without endianness conversion
   when nimvm:
@@ -144,7 +131,6 @@
   discard output.copyFrom(bytes)
   return output
 
->>>>>>> 26618f5c
 proc fetchMerkleProofElements*(
     g: OnchainGroupManager
 ): Future[Result[seq[array[32, byte]], string]] {.async.} =
@@ -152,11 +138,7 @@
     let membershipIndex = g.membershipIndex.get()
     let index40 = stuint(membershipIndex, 40)
 
-<<<<<<< HEAD
     let methodSig = "getMerkleProof(uint40)"
-=======
-    let methodSig = "merkleProofElements(uint40)"
->>>>>>> 26618f5c
     let methodIdDigest = keccak.keccak256.digest(methodSig)
     let methodId = methodIdDigest.data[0 .. 3]
 
@@ -176,24 +158,6 @@
 
     let responseBytes = await g.ethRpc.get().provider.eth_call(tx, "latest")
 
-<<<<<<< HEAD
-    var merkleProof = newSeqOfCap[array[32, byte]](20)
-    for i in 0 ..< 20:
-      let startIndex = 32 + (i * 32) # Skip first 32 bytes (ABI encoding offset)
-      if startIndex + 32 <= responseBytes.len:
-        var element: array[32, byte]
-        for j in 0 ..< 32:
-          if startIndex + j < responseBytes.len:
-            element[j] = responseBytes[startIndex + j]
-        merkleProof.add(element)
-      else:
-        var element: array[32, byte]
-        merkleProof.add(element)
-
-    return ok(merkleProof)
-  except CatchableError:
-    error "------ Failed to fetch Merkle proof elements ------",
-=======
     debug "---- raw response ----",
       total_bytes = responseBytes.len, # Should be 640
       non_zero_bytes = responseBytes.countIt(it != 0),
@@ -220,7 +184,6 @@
     return ok(merkleProof)
   except CatchableError:
     error "Failed to fetch Merkle proof elements",
->>>>>>> 26618f5c
       errMsg = getCurrentExceptionMsg(), index = g.membershipIndex.get()
     return err("Failed to fetch Merkle proof elements: " & getCurrentExceptionMsg())
 
@@ -249,44 +212,11 @@
     return true
   return false
 
-<<<<<<< HEAD
-# Add this utility function to the file
-proc toMerkleNode*(uint256Value: UInt256): MerkleNode =
-  ## Converts a UInt256 value to a MerkleNode (array[32, byte])
-  var merkleNode: MerkleNode
-  let byteArray = uint256Value.toBytesBE()
-
-  for i in 0 ..< min(byteArray.len, merkleNode.len):
-    merkleNode[i] = byteArray[i]
-
-  return merkleNode
-
-=======
->>>>>>> 26618f5c
 proc updateRoots*(g: OnchainGroupManager): Future[bool] {.async.} =
   let rootRes = await g.fetchMerkleRoot()
   if rootRes.isErr():
     return false
 
-<<<<<<< HEAD
-  let merkleRoot = toMerkleNode(rootRes.get())
-  if g.validRoots.len > 0 and g.validRoots[g.validRoots.len - 1] != merkleRoot:
-    let overflowCount = g.validRoots.len - AcceptableRootWindowSize + 1
-    if overflowCount > 0:
-      for i in 0 ..< overflowCount:
-        discard g.validRoots.popFirst()
-
-    g.validRoots.addLast(merkleRoot)
-    debug "~~~~~~~~~~~~~ Detected new Merkle root ~~~~~~~~~~~~~~~~",
-      root = merkleRoot.toHex, totalRoots = g.validRoots.len
-    return true
-  else:
-    debug "~~~~~~~~~~~~~ No new Merkle root ~~~~~~~~~~~~~~~~",
-      root = merkleRoot.toHex, totalRoots = g.validRoots.len
-
-  return false
-
-=======
   let merkleRoot = toArray32LE(rootRes.get())
   if g.validRoots.len == 0:
     g.validRoots.addLast(merkleRoot)
@@ -326,7 +256,6 @@
 
     await sleepAsync(rpcDelay)
 
->>>>>>> 26618f5c
 method atomicBatch*(
     g: OnchainGroupManager,
     start: MembershipIndex,
@@ -425,34 +354,6 @@
 ): Future[void] {.async: (raises: [Exception]).} =
   initializedGuard(g)
 
-<<<<<<< HEAD
-proc toArray32*(s: seq[byte]): array[32, byte] =
-  var output: array[32, byte]
-  for i in 0 ..< 32:
-    output[i] = 0
-  let len = min(s.len, 32)
-  for i in 0 ..< len:
-    output[i] = s[s.len - 1 - i]
-  return output
-
-proc indexToPath(index: uint64): seq[byte] =
-  # Fixed tree height of 32 for RLN
-  const treeHeight = 20
-  result = newSeq[byte](treeHeight)
-  for i in 0 ..< treeHeight:
-    result[i] = byte((index shr i) and 1)
-
-# Hashes arbitrary signal to the underlying prime field.
-proc hashToField*(signal: seq[byte]): array[32, byte] =
-  var ctx: keccak256
-  ctx.init()
-  ctx.update(signal)
-  var hash = ctx.finish()
-
-  var result: array[32, byte]
-  copyMem(result[0].addr, hash.data[0].addr, 32)
-  return result
-=======
 proc indexToPath*(membershipIndex: uint, tree_depth: int): seq[byte] =
   result = newSeq[byte](tree_depth)
   var idx = membershipIndex
@@ -516,7 +417,6 @@
     x: x,
     external_nullifier: extNullifier,
   )
->>>>>>> 26618f5c
 
 method generateProof*(
     g: OnchainGroupManager,
@@ -534,70 +434,25 @@
   if g.userMessageLimit.isNone():
     return err("user message limit is not set")
 
-<<<<<<< HEAD
-  debug "------ calling generateProof from generateProof from group_manager onchain ------",
-=======
   debug "calling generateProof from group_manager onchain",
->>>>>>> 26618f5c
     data = data,
     membershipIndex = g.membershipIndex.get(),
     userMessageLimit = g.userMessageLimit.get()
 
-<<<<<<< HEAD
-  let externalNullifierRes = poseidon(@[@(epoch), @(rlnIdentifier)])
-=======
   let externalNullifierRes =
     poseidon(@[hash_to_field(@epoch).toSeq(), hash_to_field(@rlnIdentifier).toSeq()])
   let extNullifier = externalNullifierRes.get().toArray32LE()
->>>>>>> 26618f5c
 
   try:
     let proofResult = waitFor g.fetchMerkleProofElements()
     if proofResult.isErr():
       return err("Failed to fetch Merkle proof: " & proofResult.error)
     g.merkleProofCache = proofResult.get()
-<<<<<<< HEAD
-    debug "Merkle proof fetched",
-      membershipIndex = g.membershipIndex.get(), elementCount = g.merkleProofCache.len
   except CatchableError:
     error "Failed to fetch merkle proof", error = getCurrentExceptionMsg()
-    return err("Failed to fetch Merkle proof: " & getCurrentExceptionMsg())
-
-  let witness = Witness(
-    identity_secret: g.idCredentials.get().idSecretHash.toArray32(),
-    user_message_limit: serialize(g.userMessageLimit.get()),
-    message_id: serialize(messageId),
-    path_elements: g.merkleProofCache,
-    identity_path_index: indexToPath(g.membershipIndex.get()),
-    x: hashToField(data),
-    external_nullifier: externalNullifierRes.get(),
-  )
-
-  debug "------ Generating proof with witness ------",
-    identity_secret = inHex(witness.identity_secret),
-    user_message_limit = inHex(witness.user_message_limit),
-    message_id = inHex(witness.message_id),
-    path_elements = witness.path_elements.map(inHex),
-    identity_path_index = witness.identity_path_index.mapIt($it).join(", "),
-    x = inHex(witness.x),
-    external_nullifier = inHex(witness.external_nullifier)
-
-  debug "------ Witness parameters ------",
-    identity_secret_len = witness.identity_secret.len,
-    user_message_limit_len = witness.user_message_limit.len,
-    message_id_len = witness.message_id.len,
-    path_elements_count = witness.path_elements.len,
-    identity_path_index_len = witness.identity_path_index.len,
-    x_len = witness.x.len,
-    external_nullifier_len = witness.external_nullifier.len
-    
-=======
-  except CatchableError:
-    error "Failed to fetch merkle proof", error = getCurrentExceptionMsg()
 
   let witness = createZerokitWitness(g, data, epoch, messageId, extNullifier)
 
->>>>>>> 26618f5c
   let serializedWitness = serialize(witness)
   var inputBuffer = toBuffer(serializedWitness)
 
@@ -608,11 +463,7 @@
   if not success:
     return err("Failed to generate proof")
   else:
-<<<<<<< HEAD
-    debug "------ Proof generated successfully --------"
-=======
     debug "Proof generated successfully"
->>>>>>> 26618f5c
 
   # Parse the proof into a RateLimitProof object
   var proofValue = cast[ptr array[320, byte]](outputBuffer.`ptr`)
