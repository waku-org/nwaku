import
  ../../common/error_handling,
  ../protocol_types,
  ../protocol_metrics,
  ../constants,
  ../rln
import
  options,
  chronos,
  stew/results,
  std/[deques, sequtils]

export
  options,
  chronos,
  results,
  protocol_types,
  protocol_metrics,
  deques

# This module contains the GroupManager interface
# The GroupManager is responsible for managing the group state
# It should be used to register new members, and withdraw existing members
# It should also be used to sync the group state with the rest of the group members

type Membership* = object
  index*: MembershipIndex
  when defined(rln_v2):
    rateCommitment*: RateCommitment
  else:
    idCommitment*: IDCommitment

type OnRegisterCallback* = proc (registrations: seq[Membership]): Future[void] {.gcsafe.}
type OnWithdrawCallback* = proc (withdrawals: seq[Membership]): Future[void] {.gcsafe.}

type GroupManagerResult*[T] = Result[T, string]

type
  GroupManager* = ref object of RootObj
    idCredentials*: Option[IdentityCredential]
    membershipIndex*: Option[MembershipIndex]
    registerCb*: Option[OnRegisterCallback]
    withdrawCb*: Option[OnWithdrawCallback]
    rlnInstance*: ptr RLN
    initialized*: bool
    latestIndex*: MembershipIndex
    validRoots*: Deque[MerkleNode]
    onFatalErrorAction*: OnFatalErrorHandler
    when defined(rln_v2):
      userMessageLimit*: Option[UserMessageLimit]

# This proc is used to initialize the group manager
# Any initialization logic should be implemented here
method init*(g: GroupManager): Future[void] {.base,async.} =
  raise newException(CatchableError, "init proc for " & $g.type & " is not implemented yet")

# This proc is used to start the group sync process
# It should be used to sync the group state with the rest of the group members
method startGroupSync*(g: GroupManager): Future[void] {.base, async: (raises: [Exception]).} =
  raise newException(CatchableError, "startGroupSync proc for " & $g.type & " is not implemented yet")

# This proc is used to register a new identity commitment into the merkle tree
# The user may or may not have the identity secret to this commitment
# It should be used when detecting new members in the group, and syncing the group state
<<<<<<< HEAD
method register*(g: GroupManager, idCommitment: IDCommitment): Future[void] {.base,async: (raises: [Exception]).} =
  raise newException(CatchableError, "register proc for " & $g.type & " is not implemented yet")
=======
when defined(rln_v2):
  method register*(g: GroupManager, 
                   rateCommitment: RateCommitment): Future[void] {.base,async: (raises: [Exception]).} =
    raise newException(CatchableError, "register proc for " & $g.type & " is not implemented yet")
else:
  method register*(g: GroupManager, idCommitment: IDCommitment): Future[void] {.base,async: (raises: [Exception]).} =
    raise newException(CatchableError, "register proc for " & $g.type & " is not implemented yet")
>>>>>>> 0def4904

# This proc is used to register a new identity commitment into the merkle tree
# The user should have the identity secret to this commitment
# It should be used when the user wants to join the group
<<<<<<< HEAD
method register*(g: GroupManager, credentials: IdentityCredential): Future[void] {.base,async: (raises: [Exception]).} =
  raise newException(CatchableError, "register proc for " & $g.type & " is not implemented yet")
=======
when defined(rln_v2):
  method register*(g: GroupManager, 
                   credentials: IdentityCredential, 
                   userMessageLimit: UserMessageLimit): Future[void] {.base,async: (raises: [Exception]).} =
    raise newException(CatchableError, "register proc for " & $g.type & " is not implemented yet")
else:
  method register*(g: GroupManager, credentials: IdentityCredential): Future[void] {.base,async: (raises: [Exception]).} =
    raise newException(CatchableError, "register proc for " & $g.type & " is not implemented yet")
>>>>>>> 0def4904

# This proc is used to register a batch of new identity commitments into the merkle tree
# The user may or may not have the identity secret to these commitments
# It should be used when detecting a batch of new members in the group, and syncing the group state
<<<<<<< HEAD
method registerBatch*(g: GroupManager, idCommitments: seq[IDCommitment]): Future[void] {.base,async: (raises: [Exception]).} =
  raise newException(CatchableError, "registerBatch proc for " & $g.type & " is not implemented yet")
=======
when defined(rln_v2):
  method registerBatch*(g: GroupManager, rateCommitments: seq[RateCommitment]): Future[void] {.base,async: (raises: [Exception]).} =
    raise newException(CatchableError, "registerBatch proc for " & $g.type & " is not implemented yet")
else:
  method registerBatch*(g: GroupManager, idCommitments: seq[IDCommitment]): Future[void] {.base,async: (raises: [Exception]).} =
    raise newException(CatchableError, "registerBatch proc for " & $g.type & " is not implemented yet")
>>>>>>> 0def4904

# This proc is used to set a callback that will be called when a new identity commitment is registered
# The callback may be called multiple times, and should be used to for any post processing
method onRegister*(g: GroupManager, cb: OnRegisterCallback) {.base,gcsafe.} =
  g.registerCb = some(cb)

# This proc is used to withdraw/remove an identity commitment from the merkle tree
# The user should have the identity secret hash to this commitment, by either deriving it, or owning it
method withdraw*(g: GroupManager, identitySecretHash: IdentitySecretHash): Future[void] {.base,async: (raises: [Exception]).} =
  raise newException(CatchableError, "withdraw proc for " & $g.type & " is not implemented yet")

# This proc is used to withdraw/remove a batch of identity commitments from the merkle tree
# The user should have the identity secret hash to these commitments, by either deriving them, or owning them
method withdrawBatch*(g: GroupManager, identitySecretHashes: seq[IdentitySecretHash]): Future[void] {.base,async: (raises: [Exception]).} =
  raise newException(CatchableError, "withdrawBatch proc for " & $g.type & " is not implemented yet")

# This proc is used to insert and remove a set of commitments from the merkle tree
<<<<<<< HEAD
method atomicBatch*(g: GroupManager, idCommitments: seq[IDCommitment], toRemoveIndices: seq[MembershipIndex]): Future[void] {.base,async: (raises: [Exception]).} =
  raise newException(CatchableError, "atomicBatch proc for " & $g.type & " is not implemented yet")
=======
when defined(rln_v2):
  method atomicBatch*(g: GroupManager, 
                      rateCommitments: seq[RateCommitment], 
                      toRemoveIndices: seq[MembershipIndex]): Future[void] {.base,async: (raises: [Exception]).} =
    raise newException(CatchableError, "atomicBatch proc for " & $g.type & " is not implemented yet")
else:
  method atomicBatch*(g: GroupManager, 
                      idCommitments: seq[IDCommitment], 
                      toRemoveIndices: seq[MembershipIndex]): Future[void] {.base,async: (raises: [Exception]).} =
    raise newException(CatchableError, "atomicBatch proc for " & $g.type & " is not implemented yet")
>>>>>>> 0def4904

method stop*(g: GroupManager): Future[void] {.base,async.} =
  raise newException(CatchableError, "stop proc for " & $g.type & " is not implemented yet")

# This proc is used to set a callback that will be called when an identity commitment is withdrawn
# The callback may be called multiple times, and should be used to for any post processing
method onWithdraw*(g: GroupManager, cb: OnWithdrawCallback) {.base,gcsafe.} =
  g.withdrawCb = some(cb)

proc slideRootQueue*(rootQueue: var Deque[MerkleNode], root: MerkleNode): seq[MerkleNode] =
  ## updates the root queue with the latest root and pops the oldest one when the capacity of `AcceptableRootWindowSize` is reached
  let overflowCount = rootQueue.len - AcceptableRootWindowSize + 1
  var overflowedRoots = newSeq[MerkleNode]()
  if overflowCount > 0:
    # Delete the oldest `overflowCount` roots in the deque (index 0..`overflowCount`)
    # insert into overflowedRoots seq and return
    for i in 0 ..< overflowCount:
      overFlowedRoots.add(rootQueue.popFirst())
  # Push the next root into the queue
  rootQueue.addLast(root)
  return overFlowedRoots

method indexOfRoot*(g: GroupManager, root: MerkleNode): int {.base,gcsafe,raises:[].} =
  ## returns the index of the root in the merkle tree.
  ## returns -1 if the root is not found
  return g.validRoots.find(root)

method validateRoot*(g: GroupManager, root: MerkleNode): bool {.base,gcsafe,raises:[].} =
  ## validates the root against the valid roots queue
  # Check if the root is in the valid roots queue
  if g.indexOfRoot(root) >= 0:
    return true
  return false

template slideRootQueue*(g: GroupManager): untyped =
  let rootRes = g.rlnInstance.getMerkleRoot()
  if rootRes.isErr():
    raise newException(ValueError, "failed to get merkle root")
  let rootAfterUpdate = rootRes.get()

  var rootBuffer: Deque[MerkleNode]
  let overflowedRoots = slideRootQueue(g.validRoots, rootAfterUpdate)
  if overflowedRoots.len > 0:
    for root in overflowedRoots:
      discard rootBuffer.slideRootQueue(root)
  rootBuffer

method verifyProof*(g: GroupManager,
                  input: openArray[byte],
                  proof: RateLimitProof): GroupManagerResult[bool] {.base,gcsafe,raises:[].} =
  ## verifies the proof against the input and the current merkle root
  let proofVerifyRes = g.rlnInstance.proofVerify(input, proof, g.validRoots.items().toSeq())
  if proofVerifyRes.isErr():
    return err("proof verification failed: " & $proofVerifyRes.error())
  return ok(proofVerifyRes.value())

<<<<<<< HEAD
method generateProof*(g: GroupManager,
                      data: openArray[byte],
                      epoch: Epoch): GroupManagerResult[RateLimitProof] {.base,gcsafe,raises:[].} =
  ## generates a proof for the given data and epoch
  ## the proof is generated using the current merkle root
  if g.idCredentials.isNone():
    return err("identity credentials are not set")
  if g.membershipIndex.isNone():
    return err("membership index is not set")
  waku_rln_proof_generation_duration_seconds.nanosecondTime:
    let proofGenRes = proofGen(rlnInstance = g.rlnInstance,
                              data = data,
                              memKeys = g.idCredentials.get(),
                              memIndex = g.membershipIndex.get(),
                              epoch = epoch)
  if proofGenRes.isErr():
    return err("proof generation failed: " & $proofGenRes.error())
  return ok(proofGenRes.value())
=======
when defined(rln_v2):
  method generateProof*(g: GroupManager,
                        data: openArray[byte],
                        epoch: Epoch,
                        messageId: MessageId,
                        rlnIdentifier = DefaultRlnIdentifier): GroupManagerResult[RateLimitProof] {.base,gcsafe,raises:[].} =
    ## generates a proof for the given data and epoch
    ## the proof is generated using the current merkle root
    if g.idCredentials.isNone():
      return err("identity credentials are not set")
    if g.membershipIndex.isNone():
      return err("membership index is not set")
    if g.userMessageLimit.isNone():
      return err("user message limit is not set")
    waku_rln_proof_generation_duration_seconds.nanosecondTime:
      let proof = proofGen(rlnInstance = g.rlnInstance,
                           data = data,
                           membership = g.idCredentials.get(),
                           index = g.membershipIndex.get(),
                           epoch = epoch,
                           userMessageLimit = g.userMessageLimit.get(),
                           messageId = messageId).valueOr:
        return err("proof generation failed: " & $error)
    return ok(proof)
else:
  method generateProof*(g: GroupManager,
                        data: openArray[byte],
                        epoch: Epoch): GroupManagerResult[RateLimitProof] {.base,gcsafe,raises:[].} =
    ## generates a proof for the given data and epoch
    ## the proof is generated using the current merkle root
    if g.idCredentials.isNone():
      return err("identity credentials are not set")
    if g.membershipIndex.isNone():
      return err("membership index is not set")
    waku_rln_proof_generation_duration_seconds.nanosecondTime:
      let proof = proofGen(rlnInstance = g.rlnInstance,
                                data = data,
                                memKeys = g.idCredentials.get(),
                                memIndex = g.membershipIndex.get(),
                                epoch = epoch).valueOr:
        return err("proof generation failed: " & $error)
    return ok(proof)
>>>>>>> 0def4904

method isReady*(g: GroupManager): Future[bool] {.base,async.} =
  raise newException(CatchableError, "isReady proc for " & $g.type & " is not implemented yet")<|MERGE_RESOLUTION|>--- conflicted
+++ resolved
@@ -62,10 +62,6 @@
 # This proc is used to register a new identity commitment into the merkle tree
 # The user may or may not have the identity secret to this commitment
 # It should be used when detecting new members in the group, and syncing the group state
-<<<<<<< HEAD
-method register*(g: GroupManager, idCommitment: IDCommitment): Future[void] {.base,async: (raises: [Exception]).} =
-  raise newException(CatchableError, "register proc for " & $g.type & " is not implemented yet")
-=======
 when defined(rln_v2):
   method register*(g: GroupManager, 
                    rateCommitment: RateCommitment): Future[void] {.base,async: (raises: [Exception]).} =
@@ -73,15 +69,10 @@
 else:
   method register*(g: GroupManager, idCommitment: IDCommitment): Future[void] {.base,async: (raises: [Exception]).} =
     raise newException(CatchableError, "register proc for " & $g.type & " is not implemented yet")
->>>>>>> 0def4904
 
 # This proc is used to register a new identity commitment into the merkle tree
 # The user should have the identity secret to this commitment
 # It should be used when the user wants to join the group
-<<<<<<< HEAD
-method register*(g: GroupManager, credentials: IdentityCredential): Future[void] {.base,async: (raises: [Exception]).} =
-  raise newException(CatchableError, "register proc for " & $g.type & " is not implemented yet")
-=======
 when defined(rln_v2):
   method register*(g: GroupManager, 
                    credentials: IdentityCredential, 
@@ -90,22 +81,16 @@
 else:
   method register*(g: GroupManager, credentials: IdentityCredential): Future[void] {.base,async: (raises: [Exception]).} =
     raise newException(CatchableError, "register proc for " & $g.type & " is not implemented yet")
->>>>>>> 0def4904
 
 # This proc is used to register a batch of new identity commitments into the merkle tree
 # The user may or may not have the identity secret to these commitments
 # It should be used when detecting a batch of new members in the group, and syncing the group state
-<<<<<<< HEAD
-method registerBatch*(g: GroupManager, idCommitments: seq[IDCommitment]): Future[void] {.base,async: (raises: [Exception]).} =
-  raise newException(CatchableError, "registerBatch proc for " & $g.type & " is not implemented yet")
-=======
 when defined(rln_v2):
   method registerBatch*(g: GroupManager, rateCommitments: seq[RateCommitment]): Future[void] {.base,async: (raises: [Exception]).} =
     raise newException(CatchableError, "registerBatch proc for " & $g.type & " is not implemented yet")
 else:
   method registerBatch*(g: GroupManager, idCommitments: seq[IDCommitment]): Future[void] {.base,async: (raises: [Exception]).} =
     raise newException(CatchableError, "registerBatch proc for " & $g.type & " is not implemented yet")
->>>>>>> 0def4904
 
 # This proc is used to set a callback that will be called when a new identity commitment is registered
 # The callback may be called multiple times, and should be used to for any post processing
@@ -123,10 +108,6 @@
   raise newException(CatchableError, "withdrawBatch proc for " & $g.type & " is not implemented yet")
 
 # This proc is used to insert and remove a set of commitments from the merkle tree
-<<<<<<< HEAD
-method atomicBatch*(g: GroupManager, idCommitments: seq[IDCommitment], toRemoveIndices: seq[MembershipIndex]): Future[void] {.base,async: (raises: [Exception]).} =
-  raise newException(CatchableError, "atomicBatch proc for " & $g.type & " is not implemented yet")
-=======
 when defined(rln_v2):
   method atomicBatch*(g: GroupManager, 
                       rateCommitments: seq[RateCommitment], 
@@ -137,7 +118,6 @@
                       idCommitments: seq[IDCommitment], 
                       toRemoveIndices: seq[MembershipIndex]): Future[void] {.base,async: (raises: [Exception]).} =
     raise newException(CatchableError, "atomicBatch proc for " & $g.type & " is not implemented yet")
->>>>>>> 0def4904
 
 method stop*(g: GroupManager): Future[void] {.base,async.} =
   raise newException(CatchableError, "stop proc for " & $g.type & " is not implemented yet")
@@ -194,26 +174,6 @@
     return err("proof verification failed: " & $proofVerifyRes.error())
   return ok(proofVerifyRes.value())
 
-<<<<<<< HEAD
-method generateProof*(g: GroupManager,
-                      data: openArray[byte],
-                      epoch: Epoch): GroupManagerResult[RateLimitProof] {.base,gcsafe,raises:[].} =
-  ## generates a proof for the given data and epoch
-  ## the proof is generated using the current merkle root
-  if g.idCredentials.isNone():
-    return err("identity credentials are not set")
-  if g.membershipIndex.isNone():
-    return err("membership index is not set")
-  waku_rln_proof_generation_duration_seconds.nanosecondTime:
-    let proofGenRes = proofGen(rlnInstance = g.rlnInstance,
-                              data = data,
-                              memKeys = g.idCredentials.get(),
-                              memIndex = g.membershipIndex.get(),
-                              epoch = epoch)
-  if proofGenRes.isErr():
-    return err("proof generation failed: " & $proofGenRes.error())
-  return ok(proofGenRes.value())
-=======
 when defined(rln_v2):
   method generateProof*(g: GroupManager,
                         data: openArray[byte],
@@ -256,7 +216,6 @@
                                 epoch = epoch).valueOr:
         return err("proof generation failed: " & $error)
     return ok(proof)
->>>>>>> 0def4904
 
 method isReady*(g: GroupManager): Future[bool] {.base,async.} =
   raise newException(CatchableError, "isReady proc for " & $g.type & " is not implemented yet")