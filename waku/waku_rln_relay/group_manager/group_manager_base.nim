import
  ../../common/error_handling,
  ../protocol_types,
  ../protocol_metrics,
  ../constants,
  ../rln
import options, chronos, results, std/[deques, sequtils], chronicles

export options, chronos, results, protocol_types, protocol_metrics, deques

# This module contains the GroupManager interface
# The GroupManager is responsible for managing the group state
# It should be used to register new members, and withdraw existing members
# It should also be used to sync the group state with the rest of the group members

type Membership* = object
  index*: MembershipIndex
  rateCommitment*: RawRateCommitment

type OnRegisterCallback* = proc(registrations: seq[Membership]): Future[void] {.gcsafe.}
type OnWithdrawCallback* = proc(withdrawals: seq[Membership]): Future[void] {.gcsafe.}

type GroupManagerResult*[T] = Result[T, string]

type GroupManager* = ref object of RootObj
  idCredentials*: Option[IdentityCredential]
  membershipIndex*: Option[MembershipIndex]
  registerCb*: Option[OnRegisterCallback]
  withdrawCb*: Option[OnWithdrawCallback]
  rlnInstance*: ptr RLN
  initialized*: bool
  latestIndex*: MembershipIndex
  validRoots*: Deque[MerkleNode]
  onFatalErrorAction*: OnFatalErrorHandler
  userMessageLimit*: Option[UserMessageLimit]
  rlnRelayMaxMessageLimit*: uint64

# This proc is used to initialize the group manager
# Any initialization logic should be implemented here
method init*(g: GroupManager): Future[GroupManagerResult[void]] {.base, async.} =
  return err("init proc for " & $g.type & " is not implemented yet")

# This proc is used to start the group sync process
# It should be used to sync the group state with the rest of the group members
method startGroupSync*(
    g: GroupManager
): Future[GroupManagerResult[void]] {.base, async.} =
  return err("startGroupSync proc for " & $g.type & " is not implemented yet")

# This proc is used to register a new identity commitment into the merkle tree
# The user may or may not have the identity secret to this commitment
# It should be used when detecting new members in the group, and syncing the group state
method register*(
    g: GroupManager, rateCommitment: RateCommitment
): Future[void] {.base, async: (raises: [Exception]).} =
  raise newException(
    CatchableError, "register proc for " & $g.type & " is not implemented yet"
  )

# This proc is used to register a new identity commitment into the merkle tree
# The user should have the identity secret to this commitment
# It should be used when the user wants to join the group
method register*(
    g: GroupManager, credentials: IdentityCredential, userMessageLimit: UserMessageLimit
): Future[void] {.base, async: (raises: [Exception]).} =
  raise newException(
    CatchableError, "register proc for " & $g.type & " is not implemented yet"
  )

# This proc is used to register a batch of new identity commitments into the merkle tree
# The user may or may not have the identity secret to these commitments
# It should be used when detecting a batch of new members in the group, and syncing the group state
method registerBatch*(
    g: GroupManager, rateCommitments: seq[RawRateCommitment]
): Future[void] {.base, async: (raises: [Exception]).} =
  raise newException(
    CatchableError, "registerBatch proc for " & $g.type & " is not implemented yet"
  )

# This proc is used to set a callback that will be called when a new identity commitment is registered
# The callback may be called multiple times, and should be used to for any post processing
method onRegister*(g: GroupManager, cb: OnRegisterCallback) {.base, gcsafe.} =
  g.registerCb = some(cb)

# This proc is used to withdraw/remove an identity commitment from the merkle tree
# The user should have the identity secret hash to this commitment, by either deriving it, or owning it
method withdraw*(
    g: GroupManager, identitySecretHash: IdentitySecretHash
): Future[void] {.base, async: (raises: [Exception]).} =
  raise newException(
    CatchableError, "withdraw proc for " & $g.type & " is not implemented yet"
  )

# This proc is used to withdraw/remove a batch of identity commitments from the merkle tree
# The user should have the identity secret hash to these commitments, by either deriving them, or owning them
method withdrawBatch*(
    g: GroupManager, identitySecretHashes: seq[IdentitySecretHash]
): Future[void] {.base, async: (raises: [Exception]).} =
  raise newException(
    CatchableError, "withdrawBatch proc for " & $g.type & " is not implemented yet"
  )

# This proc is used to insert and remove a set of commitments from the merkle tree
method atomicBatch*(
    g: GroupManager,
    rateCommitments: seq[RateCommitment],
    toRemoveIndices: seq[MembershipIndex],
): Future[void] {.base, async: (raises: [Exception]).} =
  raise newException(
    CatchableError, "atomicBatch proc for " & $g.type & " is not implemented yet"
  )

method stop*(g: GroupManager): Future[void] {.base, async.} =
  raise
    newException(CatchableError, "stop proc for " & $g.type & " is not implemented yet")

# This proc is used to set a callback that will be called when an identity commitment is withdrawn
# The callback may be called multiple times, and should be used to for any post processing
method onWithdraw*(g: GroupManager, cb: OnWithdrawCallback) {.base, gcsafe.} =
  g.withdrawCb = some(cb)

proc slideRootQueue*(
    rootQueue: var Deque[MerkleNode], root: MerkleNode
): seq[MerkleNode] =
  ## updates the root queue with the latest root and pops the oldest one when the capacity of `AcceptableRootWindowSize` is reached
  let overflowCount = rootQueue.len - AcceptableRootWindowSize + 1
  var overflowedRoots = newSeq[MerkleNode]()
  if overflowCount > 0:
    # Delete the oldest `overflowCount` roots in the deque (index 0..`overflowCount`)
    # insert into overflowedRoots seq and return
    for i in 0 ..< overflowCount:
      overFlowedRoots.add(rootQueue.popFirst())
  # Push the next root into the queue
  rootQueue.addLast(root)
  return overFlowedRoots

method indexOfRoot*(
    g: GroupManager, root: MerkleNode
): int {.base, gcsafe, raises: [].} =
  ## returns the index of the root in the merkle tree.
  ## returns -1 if the root is not found
  return g.validRoots.find(root)

method validateRoot*(
    g: GroupManager, root: MerkleNode
): bool {.base, gcsafe, raises: [].} =
  ## validates the root against the valid roots queue
  # Print all validRoots in one line with square brackets
  var rootsStr = "["
  var first = true
  for r in g.validRoots.items():
    if not first:
      rootsStr.add(", ")
    rootsStr.add($r)
    first = false
  rootsStr.add("]")
  debug "Valid Merkle roots in validateRoot", roots = rootsStr, root_to_validate = root
<<<<<<< HEAD
  
=======

>>>>>>> 429c5cac
  # Check if the root is in the valid roots queue
  if g.indexOfRoot(root) >= 0:
    return true
  return false

template slideRootQueue*(g: GroupManager): untyped =
  let rootRes = g.rlnInstance.getMerkleRoot()
  if rootRes.isErr():
    raise newException(ValueError, "failed to get merkle root")
  let rootAfterUpdate = rootRes.get()

  var rootBuffer: Deque[MerkleNode]
  let overflowedRoots = slideRootQueue(g.validRoots, rootAfterUpdate)
  if overflowedRoots.len > 0:
    for root in overflowedRoots:
      discard rootBuffer.slideRootQueue(root)
  rootBuffer

method verifyProof*(
    g: GroupManager, input: openArray[byte], proof: RateLimitProof
): GroupManagerResult[bool] {.base, gcsafe, raises: [].} =
  ## verifies the proof against the input and the current merkle root
  let proofVerifyRes =
    g.rlnInstance.proofVerify(input, proof, g.validRoots.items().toSeq())
  if proofVerifyRes.isErr():
    return err("proof verification failed: " & $proofVerifyRes.error())
  return ok(proofVerifyRes.value())

method generateProof*(
    g: GroupManager,
    data: seq[byte],
    epoch: Epoch,
    messageId: MessageId,
    rlnIdentifier = DefaultRlnIdentifier,
): GroupManagerResult[RateLimitProof] {.base, gcsafe, raises: [].} =
  var lastProcessedEpoch {.global.}: Epoch
  ## generates a proof for the given data and epoch
  ## the proof is generated using the current merkle root
  if g.idCredentials.isNone():
    return err("identity credentials are not set")
  if g.membershipIndex.isNone():
    return err("membership index is not set")
  if g.userMessageLimit.isNone():
    return err("user message limit is not set")

  debug "calling proofGen from generateProof from group_manager_base", data = data

  waku_rln_proof_generation_duration_seconds.nanosecondTime:
    let proof = proofGen(
      rlnInstance = g.rlnInstance,
      data = data,
      membership = g.idCredentials.get(),
      index = g.membershipIndex.get(),
      epoch = epoch,
      userMessageLimit = g.userMessageLimit.get(),
      messageId = messageId,
    ).valueOr:
      return err("proof generation failed: " & $error)

  return ok(proof)

method isReady*(g: GroupManager): Future[bool] {.base, async.} =
  raise newException(
    CatchableError, "isReady proc for " & $g.type & " is not implemented yet"
  )<|MERGE_RESOLUTION|>--- conflicted
+++ resolved
@@ -155,11 +155,6 @@
     first = false
   rootsStr.add("]")
   debug "Valid Merkle roots in validateRoot", roots = rootsStr, root_to_validate = root
-<<<<<<< HEAD
-  
-=======
-
->>>>>>> 429c5cac
   # Check if the root is in the valid roots queue
   if g.indexOfRoot(root) >= 0:
     return true
