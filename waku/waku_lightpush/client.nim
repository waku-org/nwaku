{.push raises: [].}

import std/options, results, chronicles, chronos, metrics, bearssl/rand, stew/byteutils
import libp2p/peerid
import
  ../waku_core/peers,
  ../node/peer_manager,
  ../node/delivery_monitor/publish_observer,
  ../utils/requests,
  ../waku_core,
  ./common,
  ./protocol_metrics,
  ./rpc,
  ./rpc_codec,
  ../incentivization/reputation_manager

logScope:
  topics = "waku lightpush client"

type WakuLightPushClient* = ref object
  peerManager*: PeerManager
  rng*: ref rand.HmacDrbgContext
  reputationManager*: Option[ReputationManager]
  publishObservers: seq[PublishObserver]

proc new*(
    T: type WakuLightPushClient,
    peerManager: PeerManager,
    rng: ref rand.HmacDrbgContext,
    reputationEnabled: bool,
): T =
  let reputationManager =
    if reputationEnabled:
      some(ReputationManager.new())
    else:
      none(ReputationManager)
  WakuLightPushClient(
    peerManager: peerManager, rng: rng, reputationManager: reputationManager
  )

proc addPublishObserver*(wl: WakuLightPushClient, obs: PublishObserver) =
  wl.publishObservers.add(obs)

proc sendPushRequest(
    wl: WakuLightPushClient, req: LightPushRequest, peer: PeerId | RemotePeerInfo
): Future[WakuLightPushResult] {.async.} =
  let connection = (await wl.peerManager.dialPeer(peer, WakuLightPushCodec)).valueOr:
    waku_lightpush_v3_errors.inc(labelValues = [dialFailure])
    return lighpushErrorResult(
      NO_PEERS_TO_RELAY, dialFailure & ": " & $peer & " is not accessible"
    )

  await connection.writeLP(req.encode().buffer)

  var buffer: seq[byte]
  try:
    buffer = await connection.readLp(DefaultMaxRpcSize.int)
  except LPStreamRemoteClosedError:
    error "Failed to read responose from peer", error = getCurrentExceptionMsg()
    return lightpushResultInternalError(
      "Failed to read response from peer: " & getCurrentExceptionMsg()
    )

  let response = LightpushResponse.decode(buffer).valueOr:
    error "failed to decode response"
    waku_lightpush_v3_errors.inc(labelValues = [decodeRpcFailure])
    return lightpushResultInternalError(decodeRpcFailure)

  if response.requestId != req.requestId and
      response.statusCode != TOO_MANY_REQUESTS.uint32:
    error "response failure, requestId mismatch",
      requestId = req.requestId, responseRequestId = response.requestId
    return lightpushResultInternalError("response failure, requestId mismatch")

<<<<<<< HEAD
  return toPushResult(response)
=======
  let response = pushResponseRes.response.get()
  if not response.isSuccess:
    if response.info.isSome():
      return err(response.info.get())
    else:
      return err("unknown failure")

  if wl.reputationManager.isSome:
    wl.reputationManager.get().updateReputationFromResponse(peer.peerId, response)

  return ok()
>>>>>>> f60bd311

proc publish*(
    wl: WakuLightPushClient,
    pubSubTopic: Option[PubsubTopic] = none(PubsubTopic),
    message: WakuMessage,
<<<<<<< HEAD
    peer: PeerId | RemotePeerInfo,
): Future[WakuLightPushResult] {.async, gcsafe.} =
  when peer is PeerId:
    info "publish",
      peerId = shortLog(peer),
      msg_hash = computeMessageHash(pubsubTopic.get(""), message).to0xHex
  else:
    info "publish",
      peerId = shortLog(peer.peerId),
      msg_hash = computeMessageHash(pubsubTopic.get(""), message).to0xHex

  let pushRequest = LightpushRequest(
    requestId: generateRequestId(wl.rng), pubSubTopic: pubSubTopic, message: message
  )
  let publishedCount = ?await wl.sendPushRequest(pushRequest, peer)

  for obs in wl.publishObservers:
    obs.onMessagePublished(pubSubTopic.get(""), message)

  return lightpushSuccessResult(publishedCount)

proc publishToAny*(
    wl: WakuLightPushClient, pubSubTopic: PubsubTopic, message: WakuMessage
): Future[WakuLightPushResult] {.async, gcsafe.} =
  ## This proc is similar to the publish one but in this case
  ## we don't specify a particular peer and instead we get it from peer manager

  info "publishToAny", msg_hash = computeMessageHash(pubsubTopic, message).to0xHex

  let peer = wl.peerManager.selectPeer(WakuLightPushCodec).valueOr:
    # TODO: check if it is matches the situation - shall we distinguish client side missing peers from server side?
    return lighpushErrorResult(NO_PEERS_TO_RELAY, "no suitable remote peers")

  let pushRequest = LightpushRequest(
    requestId: generateRequestId(wl.rng),
    pubSubTopic: some(pubSubTopic),
    message: message,
  )
  let publishedCount = ?await wl.sendPushRequest(pushRequest, peer)

  for obs in wl.publishObservers:
    obs.onMessagePublished(pubSubTopic, message)

  return lightpushSuccessResult(publishedCount)
=======
    peer: RemotePeerInfo,
): Future[WakuLightPushResult[string]] {.async, gcsafe.} =
  ## On success, returns the msg_hash of the published message
  let msg_hash = computeMessageHash(pubsubTopic, message).to0xHex()

  let pushRequest = PushRequest(pubSubTopic: pubSubTopic, message: message)
  let pushResult = await wl.sendPushRequest(pushRequest, peer)
  if pushResult.isErr:
    if wl.reputationManager.isSome:
      wl.reputationManager.get().setReputation(peer.peerId, some(false))
    return err(pushResult.error)

  for obs in wl.publishObservers:
    obs.onMessagePublished(pubSubTopic, message)

  notice "publishing message with lightpush",
    pubsubTopic = pubSubTopic,
    contentTopic = message.contentTopic,
    target_peer_id = peer.peerId,
    msg_hash = msg_hash

  return ok(msg_hash)

proc selectPeerForLightPush*(
    wl: WakuLightPushClient
): Future[Result[RemotePeerInfo, string]] {.async, gcsafe.} =
  let maxAttempts = if defined(reputation): 10 else: 1
  var attempts = 0
  var peerResult: Result[RemotePeerInfo, string]
  while attempts < maxAttempts:
    let candidate = wl.peerManager.selectPeer(WakuLightPushCodec, none(PubsubTopic)).valueOr:
      return err("could not retrieve a peer supporting WakuLightPushCodec")
    if wl.reputationManager.isSome():
      let reputation = wl.reputationManager.get().getReputation(candidate.peerId)
      info "Peer selected", peerId = candidate.peerId, reputation = $reputation, attempts = $attempts
      if (reputation == some(false)):
        attempts += 1
        continue
    return ok(candidate)
  warn "Maximum reputation-based retries exceeded; continuing with a bad-reputation peer."
  return peerResult

proc publishToAny*(
    wl: WakuLightPushClient, pubSubTopic: PubsubTopic, message: WakuMessage
): Future[WakuLightPushResult[string]] {.async, gcsafe.} =
  info "publishToAny", msg_hash = computeMessageHash(pubSubTopic, message).to0xHex
  let peer = ?await wl.selectPeerForLightPush()
  let publishResult = await wl.publish(pubSubTopic, message, peer)
  info "Publish result", result = $publishResult
  return publishResult
>>>>>>> f60bd311
<|MERGE_RESOLUTION|>--- conflicted
+++ resolved
@@ -72,27 +72,15 @@
       requestId = req.requestId, responseRequestId = response.requestId
     return lightpushResultInternalError("response failure, requestId mismatch")
 
-<<<<<<< HEAD
-  return toPushResult(response)
-=======
-  let response = pushResponseRes.response.get()
-  if not response.isSuccess:
-    if response.info.isSome():
-      return err(response.info.get())
-    else:
-      return err("unknown failure")
-
   if wl.reputationManager.isSome:
     wl.reputationManager.get().updateReputationFromResponse(peer.peerId, response)
 
-  return ok()
->>>>>>> f60bd311
+  return toPushResult(response)
 
 proc publish*(
     wl: WakuLightPushClient,
     pubSubTopic: Option[PubsubTopic] = none(PubsubTopic),
     message: WakuMessage,
-<<<<<<< HEAD
     peer: PeerId | RemotePeerInfo,
 ): Future[WakuLightPushResult] {.async, gcsafe.} =
   when peer is PeerId:
@@ -109,57 +97,16 @@
   )
   let publishedCount = ?await wl.sendPushRequest(pushRequest, peer)
 
+  # FIXME: adapt for Lightpush v3 error reporting
+  if pushResult.isErr:
+    if wl.reputationManager.isSome:
+      wl.reputationManager.get().setReputation(peer.peerId, some(false))
+    return err(pushResult.error)
+  
   for obs in wl.publishObservers:
     obs.onMessagePublished(pubSubTopic.get(""), message)
 
   return lightpushSuccessResult(publishedCount)
-
-proc publishToAny*(
-    wl: WakuLightPushClient, pubSubTopic: PubsubTopic, message: WakuMessage
-): Future[WakuLightPushResult] {.async, gcsafe.} =
-  ## This proc is similar to the publish one but in this case
-  ## we don't specify a particular peer and instead we get it from peer manager
-
-  info "publishToAny", msg_hash = computeMessageHash(pubsubTopic, message).to0xHex
-
-  let peer = wl.peerManager.selectPeer(WakuLightPushCodec).valueOr:
-    # TODO: check if it is matches the situation - shall we distinguish client side missing peers from server side?
-    return lighpushErrorResult(NO_PEERS_TO_RELAY, "no suitable remote peers")
-
-  let pushRequest = LightpushRequest(
-    requestId: generateRequestId(wl.rng),
-    pubSubTopic: some(pubSubTopic),
-    message: message,
-  )
-  let publishedCount = ?await wl.sendPushRequest(pushRequest, peer)
-
-  for obs in wl.publishObservers:
-    obs.onMessagePublished(pubSubTopic, message)
-
-  return lightpushSuccessResult(publishedCount)
-=======
-    peer: RemotePeerInfo,
-): Future[WakuLightPushResult[string]] {.async, gcsafe.} =
-  ## On success, returns the msg_hash of the published message
-  let msg_hash = computeMessageHash(pubsubTopic, message).to0xHex()
-
-  let pushRequest = PushRequest(pubSubTopic: pubSubTopic, message: message)
-  let pushResult = await wl.sendPushRequest(pushRequest, peer)
-  if pushResult.isErr:
-    if wl.reputationManager.isSome:
-      wl.reputationManager.get().setReputation(peer.peerId, some(false))
-    return err(pushResult.error)
-
-  for obs in wl.publishObservers:
-    obs.onMessagePublished(pubSubTopic, message)
-
-  notice "publishing message with lightpush",
-    pubsubTopic = pubSubTopic,
-    contentTopic = message.contentTopic,
-    target_peer_id = peer.peerId,
-    msg_hash = msg_hash
-
-  return ok(msg_hash)
 
 proc selectPeerForLightPush*(
     wl: WakuLightPushClient
@@ -182,10 +129,31 @@
 
 proc publishToAny*(
     wl: WakuLightPushClient, pubSubTopic: PubsubTopic, message: WakuMessage
-): Future[WakuLightPushResult[string]] {.async, gcsafe.} =
-  info "publishToAny", msg_hash = computeMessageHash(pubSubTopic, message).to0xHex
-  let peer = ?await wl.selectPeerForLightPush()
-  let publishResult = await wl.publish(pubSubTopic, message, peer)
-  info "Publish result", result = $publishResult
-  return publishResult
->>>>>>> f60bd311
+): Future[WakuLightPushResult] {.async, gcsafe.} =
+  ## This proc is similar to the publish one but in this case
+  ## we don't specify a particular peer and instead we get it from peer manager
+
+  info "publishToAny", msg_hash = computeMessageHash(pubsubTopic, message).to0xHex
+  let peer = wl.peerManager.selectPeer(WakuLightPushCodec).valueOr:
+    # TODO: check if it is matches the situation - shall we distinguish client side missing peers from server side?
+    return lighpushErrorResult(NO_PEERS_TO_RELAY, "no suitable remote peers")
+
+  let pushRequest = LightpushRequest(
+    requestId: generateRequestId(wl.rng),
+    pubSubTopic: some(pubSubTopic),
+    message: message,
+  )
+  let publishedCount = ?await wl.sendPushRequest(pushRequest, peer)
+
+  # FIXME
+  #[
+  let peer = wl.peerManager.selectPeer(WakuLightPushCodec).valueOr:
+    return err("could not retrieve a peer supporting WakuLightPushCodec")
+  let pushRequest = PushRequest(pubSubTopic: pubSubTopic, message: message)
+  ?await wl.sendPushRequest(pushRequest, peer)
+  ]#
+
+  for obs in wl.publishObservers:
+    obs.onMessagePublished(pubSubTopic, message)
+
+  return lightpushSuccessResult(publishedCount)