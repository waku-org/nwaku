--- conflicted
+++ resolved
@@ -132,11 +132,7 @@
 ifeq ($(RLN), true)
 	cargo build --manifest-path vendor/rln/Cargo.toml
 endif
-<<<<<<< HEAD
-	
-=======
-
->>>>>>> ddf93814
+
 test2: | build deps installganache
 	echo -e $(BUILD_MSG) "build/$@" && \
 		$(ENV_SCRIPT) nim test2 $(NIM_PARAMS) waku.nims
