# Copyright (c) 2022 Status Research & Development GmbH. Licensed under
# either of:
# - Apache License, version 2.0
# - MIT license
# at your option. This file may not be copied, modified, or distributed except
# according to those terms.
BUILD_SYSTEM_DIR := vendor/nimbus-build-system
EXCLUDED_NIM_PACKAGES := vendor/nim-dnsdisc/vendor
LINK_PCRE := 0
LOG_LEVEL := TRACE

# we don't want an error here, so we can handle things later, in the ".DEFAULT" target
-include $(BUILD_SYSTEM_DIR)/makefiles/variables.mk


ifeq ($(NIM_PARAMS),)
# "variables.mk" was not included, so we update the submodules.
GIT_SUBMODULE_UPDATE := git submodule update --init --recursive
.DEFAULT:
	+@ echo -e "Git submodules not found. Running '$(GIT_SUBMODULE_UPDATE)'.\n"; \
		$(GIT_SUBMODULE_UPDATE); \
		echo
# Now that the included *.mk files appeared, and are newer than this file, Make will restart itself:
# https://www.gnu.org/software/make/manual/make.html#Remaking-Makefiles
#
# After restarting, it will execute its original goal, so we don't have to start a child Make here
# with "$(MAKE) $(MAKECMDGOALS)". Isn't hidden control flow great?

else # "variables.mk" was included. Business as usual until the end of this file.


##########
## Main ##
##########
.PHONY: all test update clean negentropy

# default target, because it's the first one that doesn't start with '.'
all: | negentropy wakunode2 example2 chat2 chat2bridge libwaku

test: | testcommon testwaku

waku.nims:
	ln -s waku.nimble $@

update: | update-common
	rm -rf waku.nims && \
		$(MAKE) waku.nims $(HANDLE_OUTPUT)

clean: | negentropy-clean
	rm -rf build

# must be included after the default target
-include $(BUILD_SYSTEM_DIR)/makefiles/targets.mk

## Possible values: prod; debug
TARGET ?= prod

## Git version
GIT_VERSION ?= $(shell git describe --abbrev=6 --always --tags)
## Compilation parameters. If defined in the CLI the assignments won't be executed
NIM_PARAMS := $(NIM_PARAMS) -d:git_version=\"$(GIT_VERSION)\"

## Heaptracker options
HEAPTRACKER ?= 0
HEAPTRACKER_INJECT ?= 0
ifeq ($(HEAPTRACKER), 1)
# Needed to make nimbus-build-system use the Nim's 'heaptrack_support' branch
DOCKER_NIM_COMMIT := NIM_COMMIT=heaptrack_support
TARGET := debug

ifeq ($(HEAPTRACKER_INJECT), 1)
# the Nim compiler will load 'libheaptrack_inject.so'
HEAPTRACK_PARAMS := -d:heaptracker -d:heaptracker_inject
else
# the Nim compiler will load 'libheaptrack_preload.so'
HEAPTRACK_PARAMS := -d:heaptracker
endif

endif
## end of Heaptracker options

##################
## Dependencies ##
##################
.PHONY: deps libbacktrace

rustup:
ifeq (, $(shell which cargo))
# Install Rustup if it's not installed
# -y: Assume "yes" for all prompts
# --default-toolchain stable: Install the stable toolchain
	curl https://sh.rustup.rs -sSf | sh -s -- -y --default-toolchain stable
endif

anvil: rustup
ifeq (, $(shell which anvil))
# Install Anvil if it's not installed
	./scripts/install_anvil.sh
endif

deps: | deps-common nat-libs waku.nims


### nim-libbacktrace

# "-d:release" implies "--stacktrace:off" and it cannot be added to config.nims
ifeq ($(USE_LIBBACKTRACE), 0)
NIM_PARAMS := $(NIM_PARAMS) -d:debug -d:disable_libbacktrace
else
NIM_PARAMS := $(NIM_PARAMS) -d:release
endif

libbacktrace:
	+ $(MAKE) -C vendor/nim-libbacktrace --no-print-directory BUILD_CXX_LIB=0

clean-libbacktrace:
	+ $(MAKE) -C vendor/nim-libbacktrace clean $(HANDLE_OUTPUT)

# Extend deps and clean targets
ifneq ($(USE_LIBBACKTRACE), 0)
deps: | libbacktrace
endif

ifeq ($(POSTGRES), 1)
NIM_PARAMS := $(NIM_PARAMS) -d:postgres -d:nimDebugDlOpen
endif

clean: | clean-libbacktrace


##################
##     RLN      ##
##################
.PHONY: librln

LIBRLN_BUILDDIR := $(CURDIR)/vendor/zerokit
ifeq ($(RLN_V2),true)
LIBRLN_VERSION := v0.4.1
else
LIBRLN_VERSION := v0.3.4
endif

ifeq ($(OS),Windows_NT)
LIBRLN_FILE := rln.lib
else
LIBRLN_FILE := librln_$(LIBRLN_VERSION).a
endif

$(LIBRLN_FILE):
	echo -e $(BUILD_MSG) "$@" && \
		./scripts/build_rln.sh $(LIBRLN_BUILDDIR) $(LIBRLN_VERSION) $(LIBRLN_FILE)


librln: | $(LIBRLN_FILE)
	$(eval NIM_PARAMS += --passL:$(LIBRLN_FILE) --passL:-lm)
ifeq ($(RLN_V2),true)
	$(eval NIM_PARAMS += -d:rln_v2)
endif


clean-librln:
	cargo clean --manifest-path vendor/zerokit/rln/Cargo.toml
	rm -f $(LIBRLN_FILE)

# Extend clean target
clean: | clean-librln


#################
## Waku Common ##
#################
.PHONY: testcommon

testcommon: | build deps
	echo -e $(BUILD_MSG) "build/$@" && \
		$(ENV_SCRIPT) nim testcommon $(NIM_PARAMS) waku.nims


##########
## Waku ##
##########
.PHONY: testwaku wakunode2 testwakunode2 example2 chat2 chat2bridge

<<<<<<< HEAD
testwaku: | build deps librln negentropy
=======
# install anvil only for the testwaku target
testwaku: | build deps anvil librln negentropy
>>>>>>> a31d6308
	echo -e $(BUILD_MSG) "build/$@" && \
		$(ENV_SCRIPT) nim test -d:os=$(shell uname) $(NIM_PARAMS) waku.nims

wakunode2: | build deps librln negentropy
	echo -e $(BUILD_MSG) "build/$@" && \
		$(ENV_SCRIPT) nim wakunode2 $(NIM_PARAMS) waku.nims

<<<<<<< HEAD
=======
benchmarks: | build deps librln
	echo -e $(BUILD_MSG) "build/$@" && \
		$(ENV_SCRIPT) nim benchmarks $(NIM_PARAMS) waku.nims

>>>>>>> a31d6308
testwakunode2: | build deps librln negentropy
	echo -e $(BUILD_MSG) "build/$@" && \
		$(ENV_SCRIPT) nim testwakunode2 $(NIM_PARAMS) waku.nims

example2: | build deps librln
	echo -e $(BUILD_MSG) "build/$@" && \
		$(ENV_SCRIPT) nim example2 $(NIM_PARAMS) waku.nims

chat2: | build deps librln
	echo -e $(BUILD_MSG) "build/$@" && \
		$(ENV_SCRIPT) nim chat2 $(NIM_PARAMS) waku.nims

rln-db-inspector: | build deps librln
	echo -e $(BUILD_MSG) "build/$@" && \
	$(ENV_SCRIPT) nim rln_db_inspector $(NIM_PARAMS) waku.nims

chat2bridge: | build deps librln
	echo -e $(BUILD_MSG) "build/$@" && \
		$(ENV_SCRIPT) nim chat2bridge $(NIM_PARAMS) waku.nims


################
## Waku tools ##
################
.PHONY: tools wakucanary networkmonitor

tools: networkmonitor wakucanary

wakucanary: | build deps librln
	echo -e $(BUILD_MSG) "build/$@" && \
		$(ENV_SCRIPT) nim wakucanary $(NIM_PARAMS) waku.nims

networkmonitor: | build deps librln
	echo -e $(BUILD_MSG) "build/$@" && \
		$(ENV_SCRIPT) nim networkmonitor $(NIM_PARAMS) waku.nims


###################
## Documentation ##
###################
.PHONY: docs coverage

# TODO: Remove unused target
docs: | build deps
	echo -e $(BUILD_MSG) "build/$@" && \
		$(ENV_SCRIPT) nim doc --run --index:on --project --out:.gh-pages waku/waku.nim waku.nims

coverage:
	echo -e $(BUILD_MSG) "build/$@" && \
		$(ENV_SCRIPT) ./scripts/run_cov.sh -y


#####################
## Container image ##
#####################
# -d:insecure - Necessary to enable Prometheus HTTP endpoint for metrics
# -d:chronicles_colors:none - Necessary to disable colors in logs for Docker
DOCKER_IMAGE_NIMFLAGS ?= -d:chronicles_colors:none -d:insecure -d:postgres
DOCKER_IMAGE_NIMFLAGS := $(DOCKER_IMAGE_NIMFLAGS) $(HEAPTRACK_PARAMS)

# build a docker image for the fleet
docker-image: MAKE_TARGET ?= wakunode2
docker-image: DOCKER_IMAGE_TAG ?= $(MAKE_TARGET)-$(GIT_VERSION)
docker-image: DOCKER_IMAGE_NAME ?= wakuorg/nwaku:$(DOCKER_IMAGE_TAG)
docker-image:
	docker build \
		--build-arg="MAKE_TARGET=$(MAKE_TARGET)" \
		--build-arg="NIMFLAGS=$(DOCKER_IMAGE_NIMFLAGS)" \
		--build-arg="NIM_COMMIT=$(DOCKER_NIM_COMMIT)" \
		--build-arg="LOG_LEVEL=$(LOG_LEVEL)" \
		--label="commit=$(shell git rev-parse HEAD)" \
		--label="version=$(GIT_VERSION)" \
		--target $(TARGET) \
		--tag $(DOCKER_IMAGE_NAME) .

docker-push:
	docker push $(DOCKER_IMAGE_NAME)


################
## C Bindings ##
################
.PHONY: cbindings cwaku_example libwaku

STATIC ?= false

libwaku: | build deps librln
		rm -f build/libwaku*
ifeq ($(STATIC), true)
		echo -e $(BUILD_MSG) "build/$@.a" && \
		$(ENV_SCRIPT) nim libwakuStatic $(NIM_PARAMS) waku.nims
else
		echo -e $(BUILD_MSG) "build/$@.so" && \
		$(ENV_SCRIPT) nim libwakuDynamic $(NIM_PARAMS) waku.nims
endif

cwaku_example: | build libwaku
	echo -e $(BUILD_MSG) "build/$@" && \
		cc -o "build/$@" \
		./examples/cbindings/waku_example.c \
		./examples/cbindings/base64.c \
		-lwaku -Lbuild/ \
		-pthread -ldl -lm \
		-lminiupnpc -Lvendor/nim-nat-traversal/vendor/miniupnp/miniupnpc/build/ \
		-lnatpmp -Lvendor/nim-nat-traversal/vendor/libnatpmp-upstream/ \
		vendor/nim-libbacktrace/libbacktrace_wrapper.o \
		vendor/nim-libbacktrace/install/usr/lib/libbacktrace.a

cppwaku_example: | build libwaku
	echo -e $(BUILD_MSG) "build/$@" && \
		g++ -o "build/$@" \
		./examples/cpp/waku.cpp \
		./examples/cpp/base64.cpp \
		-lwaku -Lbuild/ \
		-pthread -ldl -lm \
		-lminiupnpc -Lvendor/nim-nat-traversal/vendor/miniupnp/miniupnpc/build/ \
		-lnatpmp -Lvendor/nim-nat-traversal/vendor/libnatpmp-upstream/ \
		vendor/nim-libbacktrace/libbacktrace_wrapper.o \
		vendor/nim-libbacktrace/install/usr/lib/libbacktrace.a

nodejswaku: | build deps
		echo -e $(BUILD_MSG) "build/$@" && \
		node-gyp build --directory=examples/nodejs/

endif # "variables.mk" was not included

###################
# Release Targets #
###################

release-notes:
	docker run \
		-it \
		--rm \
		-v $${PWD}:/opt/sv4git/repo:z \
		-u $(shell id -u) \
		docker.io/wakuorg/sv4git:latest \
			release-notes |\
			sed -E 's@#([0-9]+)@[#\1](https://github.com/waku-org/nwaku/issues/\1)@g'
# I could not get the tool to replace issue ids with links, so using sed for now,
# asked here: https://github.com/bvieira/sv4git/discussions/101
negentropy:
	$(MAKE) -C vendor/negentropy/cpp && \
		cp vendor/negentropy/cpp/libnegentropy.so ./
negentropy-clean:
	$(MAKE) -C vendor/negentropy/cpp clean && \
		rm libnegentropy.so<|MERGE_RESOLUTION|>--- conflicted
+++ resolved
@@ -181,12 +181,8 @@
 ##########
 .PHONY: testwaku wakunode2 testwakunode2 example2 chat2 chat2bridge
 
-<<<<<<< HEAD
-testwaku: | build deps librln negentropy
-=======
 # install anvil only for the testwaku target
 testwaku: | build deps anvil librln negentropy
->>>>>>> a31d6308
 	echo -e $(BUILD_MSG) "build/$@" && \
 		$(ENV_SCRIPT) nim test -d:os=$(shell uname) $(NIM_PARAMS) waku.nims
 
@@ -194,13 +190,10 @@
 	echo -e $(BUILD_MSG) "build/$@" && \
 		$(ENV_SCRIPT) nim wakunode2 $(NIM_PARAMS) waku.nims
 
-<<<<<<< HEAD
-=======
 benchmarks: | build deps librln
 	echo -e $(BUILD_MSG) "build/$@" && \
 		$(ENV_SCRIPT) nim benchmarks $(NIM_PARAMS) waku.nims
 
->>>>>>> a31d6308
 testwakunode2: | build deps librln negentropy
 	echo -e $(BUILD_MSG) "build/$@" && \
 		$(ENV_SCRIPT) nim testwakunode2 $(NIM_PARAMS) waku.nims
