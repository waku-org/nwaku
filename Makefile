--- conflicted
+++ resolved
@@ -46,11 +46,7 @@
 else # "variables.mk" was included. Business as usual until the end of this file.
 
 # default target, because it's the first one that doesn't start with '.'
-<<<<<<< HEAD
-all: | wakunode1 sim1 example1 wakunode2 sim2 example2
-=======
 all: | wakunode1 sim1 example1 wakunode2 sim2 example2 chat2
->>>>>>> daeb7363
 
 # must be included after the default target
 -include $(BUILD_SYSTEM_DIR)/makefiles/targets.mk
@@ -73,23 +69,6 @@
 		$(MAKE) waku.nims $(HANDLE_OUTPUT)
 
 # a phony target, because teaching `make` how to do conditional recompilation of Nim projects is too complicated
-<<<<<<< HEAD
-wakunode1: | build deps
-	echo -e $(BUILD_MSG) "build/$@" && \
-		$(ENV_SCRIPT) nim wakunode1 $(NIM_PARAMS) waku.nims
-
-sim1: | build deps wakunode1
-	echo -e $(BUILD_MSG) "build/$@" && \
-		$(ENV_SCRIPT) nim sim1 $(NIM_PARAMS) waku.nims
-
-example1: | build deps
-	echo -e $(BUILD_MSG) "build/$@" && \
-		$(ENV_SCRIPT) nim example1 $(NIM_PARAMS) waku.nims
-
-example2: | build deps
-	echo -e $(BUILD_MSG) "build/$@" && \
-		$(ENV_SCRIPT) nim example2 $(NIM_PARAMS) waku.nims
-=======
 
 # Waku v1 targets
 wakunode1: | build deps
@@ -107,7 +86,6 @@
 test1: | build deps
 	echo -e $(BUILD_MSG) "build/$@" && \
 		$(ENV_SCRIPT) nim test1 $(NIM_PARAMS) waku.nims
->>>>>>> daeb7363
 
 # Waku v2 targets
 wakunode2: | build deps
@@ -126,15 +104,9 @@
 	echo -e $(BUILD_MSG) "build/$@" && \
 		$(ENV_SCRIPT) nim test2 $(NIM_PARAMS) waku.nims
 
-<<<<<<< HEAD
-example2:
-	echo -e $(BUILD_MSG) "build/$@" && \
-		$(ENV_SCRIPT) nim example2 $(NIM_PARAMS) waku.nims
-=======
 scripts2: | build deps wakunode2
 	echo -e $(BUILD_MSG) "build/$@" && \
 		$(ENV_SCRIPT) nim scripts2 $(NIM_PARAMS) waku.nims
->>>>>>> daeb7363
 
 chat2: | build deps
 	echo -e $(BUILD_MSG) "build/$@" && \
