mode = ScriptMode.Verbose

### Package
version       = "0.1.0"
author        = "Status Research & Development GmbH"
description   = "Waku, Private P2P Messaging for Resource-Restricted Devices"
license       = "MIT or Apache License 2.0"
srcDir        = "src"
#bin           = @["build/waku"]

### Dependencies
requires "nim >= 1.2.0",
  "chronicles",
  "confutils",
  "chronos",
  "eth",
  "json_rpc",
  "libbacktrace",
  "nimcrypto",
  "stew",
  "stint",
  "metrics",
  "libp2p" # For wakunode v2

### Helper functions
proc buildBinary(name: string, srcDir = "./", params = "", lang = "c") =
  if not dirExists "build":
    mkDir "build"
  # allow something like "nim nimbus --verbosity:0 --hints:off nimbus.nims"
  var extra_params = params
  for i in 2..<paramCount():
    extra_params &= " " & paramStr(i)
  exec "nim " & lang & " --out:build/" & name & " " & extra_params & " " & srcDir & name & ".nim"

proc test(name: string, lang = "c") =
  buildBinary name, "tests/", "-d:chronicles_log_level=ERROR"
  exec "build/" & name

### Tasks
task test, "Run waku v1 tests":
  test "all_tests"

task test2, "Run waku v2 tests":
  test "all_tests_v2"

task wakunode, "Build Waku cli":
  buildBinary "wakunode", "waku/node/v1/", "-d:chronicles_log_level=TRACE"

task wakusim, "Build Waku simulation tools":
  buildBinary "quicksim", "waku/node/v1/", "-d:chronicles_log_level=INFO"
  buildBinary "start_network", "waku/node/v1/", "-d:chronicles_log_level=DEBUG"

task protocol2, "Build the experimental Waku protocol":
  buildBinary "waku_protocol2", "waku/protocol/v2/", "-d:chronicles_log_level=TRACE"

task wakutest2, "Build Experimental Waku tests":
  let name = "v2/test_waku"
  buildBinary name, "tests/", "-d:chronicles_log_level=DEBUG"
  exec "build/" & name

task wakunode2, "Build Experimental Waku cli":
  buildBinary "wakunode2", "waku/node/v2/", "-d:chronicles_log_level=TRACE"

task wakusim2, "Build Experimental Waku simulation tools":
  buildBinary "quicksim2", "waku/node/v2/", "-d:chronicles_log_level=DEBUG"
<<<<<<< HEAD
  buildBinary "start_network2", "waku/node/v2/", "-d:chronicles_log_level=TRACE"
=======
  buildBinary "start_network2", "waku/node/v2/", "-d:chronicles_log_level=TRACE"

task wakuexample2, "Build example Waku usage":
  let name = "basic2"
  buildBinary name, "examples/v2/", "-d:chronicles_log_level=DEBUG"
  exec "build/" & name
>>>>>>> d37928bb
<|MERGE_RESOLUTION|>--- conflicted
+++ resolved
@@ -63,13 +63,9 @@
 
 task wakusim2, "Build Experimental Waku simulation tools":
   buildBinary "quicksim2", "waku/node/v2/", "-d:chronicles_log_level=DEBUG"
-<<<<<<< HEAD
-  buildBinary "start_network2", "waku/node/v2/", "-d:chronicles_log_level=TRACE"
-=======
   buildBinary "start_network2", "waku/node/v2/", "-d:chronicles_log_level=TRACE"
 
 task wakuexample2, "Build example Waku usage":
   let name = "basic2"
   buildBinary name, "examples/v2/", "-d:chronicles_log_level=DEBUG"
-  exec "build/" & name
->>>>>>> d37928bb
+  exec "build/" & name