# Changelog

## Next version

- Calls to `publish` a message on `wakunode2` now `await` instead of `discard` dispatched [`WakuRelay`](https://github.com/vacp2p/specs/blob/master/specs/waku/v2/waku-relay.md) procedures
- Added JSON-RPC Admin API to retrieve information about peers registered on the `wakunode2`
<<<<<<< HEAD
=======
- `StrictNoSign` enabled.
>>>>>>> f6e80f9e

## 2020-11-30 v0.1

Initial beta release.

This release contains:

- A Nim implementation of the [Waku v1 protocol](https://specs.vac.dev/waku/waku.html).
- A Nim implementation of the [Waku v2 protocol](https://specs.vac.dev/specs/waku/v2/waku-v2.html).
- CLI applications `wakunode` and `wakunode2` that allows you to run a Waku v1 or v2 node.
- Examples of Waku v1 and v2 usage.
- Various tests of above.

Currenty the Waku v2 implementation, and [most protocols it consist of](https://specs.vac.dev/specs/waku/),
are in a draft/beta state. The Waku v1 implementation is stable but not under active development.

Feedback welcome!<|MERGE_RESOLUTION|>--- conflicted
+++ resolved
@@ -4,10 +4,7 @@
 
 - Calls to `publish` a message on `wakunode2` now `await` instead of `discard` dispatched [`WakuRelay`](https://github.com/vacp2p/specs/blob/master/specs/waku/v2/waku-relay.md) procedures
 - Added JSON-RPC Admin API to retrieve information about peers registered on the `wakunode2`
-<<<<<<< HEAD
-=======
 - `StrictNoSign` enabled.
->>>>>>> f6e80f9e
 
 ## 2020-11-30 v0.1
 
