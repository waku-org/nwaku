--- conflicted
+++ resolved
@@ -12,11 +12,7 @@
 #### Schema
 - Updates the `Message` table of the persistent message store:
   - Adds `senderTimestamp` column.
-<<<<<<< HEAD
-  - Renames the `timestamp` column to `receiverTimestamp` and changes its type to `BLOB`.
-=======
   - Renames the `timestamp` column to `receiverTimestamp` and changes its type to `REAL`.
->>>>>>> ddf93814
 #### API
 
 ### Fixes
