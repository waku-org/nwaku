--- conflicted
+++ resolved
@@ -12,13 +12,9 @@
 
 ### Changes
 
-<<<<<<< HEAD
--  Timestamps resolution changed to nanoseconds (type changed from float64 to int64).
--  ...
-
-=======
--  ...
->>>>>>> 0cbab6c8
+- A new type `Timestamp` for all timestamps is introduced (currently an alias for int64).
+- All timestamps now have nanosecond resolution.
+
 ### Fixes
 
 - ...
