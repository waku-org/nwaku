# Changelog
## Next

This release contains the following:

### Features

### Changes
- Enables db migration for the message store.
<<<<<<< HEAD
=======
- The `resume` Nim API eliminates duplicates messages before storing them.

>>>>>>> d4974049
#### General refactoring
#### Docs
#### Schema
- Updates the `Message` table of the persistent message store:
  - Adds `senderTimestamp` column.
  - Renames the `timestamp` column to `receiverTimestamp` and changes its type to `REAL`.
#### API

### Fixes
<<<<<<< HEAD

=======
>>>>>>> d4974049

## 2021-06-03 v0.4

This release contains the following:

### Features

- Initial [`toy-chat` implementation](https://rfc.vac.dev/spec/22/)

### Changes

- The [toy-chat application](https://github.com/status-im/nim-waku/blob/master/docs/tutorial/chat2.md) can now perform `lightpush` and request content-filtered messages from remote peers.
- The [toy-chat application](https://github.com/status-im/nim-waku/blob/master/docs/tutorial/chat2.md) now uses default content topic `/toy-chat/2/huilong/proto`
- Improve `toy-chat` [briding to matterbridge]((https://github.com/status-im/nim-waku/blob/master/docs/tutorial/chat2.md#bridge-messages-between-chat2-and-matterbridge))
- Improve [`swap`](https://rfc.vac.dev/spec/18/) logging and enable soft mode by default
- Content topics are no longer in a redundant nested structure
- Improve error handling

#### API

- [JSON-RPC Store API](https://rfc.vac.dev/spec/16): Added an optional time-based query to filter historical messages.
- [Nim API](https://github.com/status-im/nim-waku/blob/master/docs/api/v2/node.md): Added `resume` method.

### Fixes

- Connections between nodes no longer become unstable due to keep-alive errors if mesh grows large
- Re-enable `lightpush` tests and fix Windows CI failure

The [Waku v2 suite of protocols](https://rfc.vac.dev/) are still in a raw/draft state.
This release supports the following [libp2p protocols](https://docs.libp2p.io/concepts/protocols/):
| Protocol | Spec status | Protocol id |
| ---: | :---: | :--- |
| [`17/WAKU-RLN`](https://rfc.vac.dev/spec/17/) | `raw` | `/vac/waku/waku-rln-relay/2.0.0-alpha1` |
| [`11/WAKU2-RELAY`](https://rfc.vac.dev/spec/11/) | `draft` | `/vac/waku/relay/2.0.0-beta2` |
| [`12/WAKU2-FILTER`](https://rfc.vac.dev/spec/12/) | `draft` | `/vac/waku/filter/2.0.0-beta1` |
| [`13/WAKU2-STORE`](https://rfc.vac.dev/spec/13/) | `draft` | `/vac/waku/store/2.0.0-beta3` |
| [`18/WAKU2-SWAP`](https://rfc.vac.dev/spec/18/) | `draft` | `/vac/waku/swap/2.0.0-beta1` |
| [`19/WAKU2-LIGHTPUSH`](https://rfc.vac.dev/spec/19/) | `draft` | `/vac/waku/lightpush/2.0.0-beta1` |

The Waku v1 implementation is stable but not under active development.

## 2021-05-11 v0.3

This release contains the following:

### Features

- Start of [`RLN relay` implementation](https://rfc.vac.dev/spec/17/)
- Start of [`swap` implementation](https://rfc.vac.dev/spec/18/)
- Start of [fault-tolerant `store` implementation](https://rfc.vac.dev/spec/21/)
- Initial [`bridge` implementation](https://rfc.vac.dev/spec/15/) between Waku v1 and v2 protocols
- Initial [`lightpush` implementation](https://rfc.vac.dev/spec/19/)
- A peer manager for `relay`, `filter`, `store` and `swap` peers
- Persistent storage for peers: A node with this feature enabled will now attempt to reconnect to `relay` peers after a restart. It will respect the gossipsub [PRUNE backoff](https://github.com/libp2p/specs/blob/master/pubsub/gossipsub/gossipsub-v1.1.md#prune-backoff-and-peer-exchange) period before attempting to do so.
- `--persist-peers` CLI option to persist peers in local storage
- `--persist-messages` CLI option to store historical messages locally
- `--keep-alive` CLI option to maintain a stable connection to `relay` peers on idle topics
- A CLI chat application ([`chat2`](https://github.com/status-im/nim-waku/blob/master/docs/tutorial/chat2.md)) over Waku v2 with [bridging to matterbridge](https://github.com/status-im/nim-waku/blob/master/docs/tutorial/chat2.md#bridge-messages-between-chat2-and-matterbridge)

### Changes
- Enable `swap` protocol by default and improve logging
#### General refactoring

- Split out `waku_types` types into the right place; create `utils` folder.
- Change type of `contentTopic` in [`ContentFilter`](https://rfc.vac.dev/spec/12/#protobuf) to `string`.
- Replace sequence of `contentTopics` in [`ContentFilter`](https://rfc.vac.dev/spec/12/#protobuf) with a single `contentTopic`.
- Add `timestamp` field to [`WakuMessage`](https://rfc.vac.dev/spec/14/#payloads).
- Ensure CLI config parameters use a consistent naming scheme. Summary of changes [here](https://github.com/status-im/nim-waku/pull/543).

#### Docs

Several clarifications and additions aimed at contributors, including
  - information on [how to query Status test fleet](https://github.com/status-im/nim-waku/blob/master/docs/faq.md) for node addresses,
  - [how to view logs](https://github.com/status-im/nim-waku/blob/master/docs/contributors/cluster-logs.md), and
  - [how to update submodules](https://github.com/status-im/nim-waku/blob/master/docs/contributors/git-submodules.md).

#### Schema

- Add `Message` table to the persistent message store. This table replaces the old `messages` table. It has two additional columns, namely
  - `pubsubTopic`, and
  - `version`.
- Add `Peer` table for persistent peer storage.

#### API

- [JSON-RPC Admin API](https://rfc.vac.dev/spec/16): Added a [`post` method](https://rfc.vac.dev/spec/16/#post_waku_v2_admin_v1_peers) to connect to peers on an ad-hoc basis.
- [Nim API](https://github.com/status-im/nim-waku/blob/master/docs/api/v2/node.md): PubSub topic `subscribe` and `unsubscribe` no longer returns a future (removed `async` designation).
- [`HistoryQuery`](https://rfc.vac.dev/spec/13/#historyquery): Added  `pubsubTopic` field. Message history can now be filtered and queried based on the `pubsubTopic`.
- [`HistoryQuery`](https://rfc.vac.dev/spec/13/#historyquery): Added support for querying a time window by specifying start and end times.

### Fixes

- Running nodes can now be shut down gracefully
- Content filtering now works on any PubSub topic and not just the `waku` default.
- Nodes can now mount protocols without supporting `relay` as a capability

The [Waku v2 suite of protocols](https://rfc.vac.dev/) are still in a raw/draft state.
This release supports the following [libp2p protocols](https://docs.libp2p.io/concepts/protocols/):
| Protocol | Spec status | Protocol id |
| ---: | :---: | :--- |
| [`17/WAKU-RLN`](https://rfc.vac.dev/spec/17/) | `raw` | `/vac/waku/waku-rln-relay/2.0.0-alpha1` |
| [`18/WAKU2-SWAP`](https://rfc.vac.dev/spec/18/) | `raw` | `/vac/waku/swap/2.0.0-alpha1` |
| [`19/WAKU2-LIGHTPUSH`](https://rfc.vac.dev/spec/19/) | `raw` | `/vac/waku/lightpush/2.0.0-alpha1` |
| [`11/WAKU2-RELAY`](https://rfc.vac.dev/spec/11/) | `draft` | `/vac/waku/relay/2.0.0-beta2` |
| [`12/WAKU2-FILTER`](https://rfc.vac.dev/spec/12/) | `draft` | `/vac/waku/filter/2.0.0-beta1` |
| [`13/WAKU2-STORE`](https://rfc.vac.dev/spec/13/) | `draft` | `/vac/waku/store/2.0.0-beta3` |

The Waku v1 implementation is stable but not under active development.

## 2021-01-05 v0.2

This release contains the following changes:

- Calls to `publish` a message on `wakunode2` now `await` instead of `discard` dispatched [`WakuRelay`](https://github.com/vacp2p/specs/blob/master/specs/waku/v2/waku-relay.md) procedures.
- [`StrictNoSign`](https://github.com/libp2p/specs/tree/master/pubsub#message-signing) enabled.
- Add JSON-RPC API for external access to `wakunode2` functionality:
  - Admin API retrieves information about peers registered on the `wakunode2`.
  - Debug API exposes debug information about a `wakunode2`.
  - Filter API saves bandwidth by allowing light nodes to filter for specific content.
  - Private API enables symmetric or asymmetric cryptography to encrypt/decrypt message payloads.
  - Relay API allows basic pub/sub functionality.
  - Store API retrieves historical messages.
- Add tutorial on how to use JSON-RPC API.
- Refactor: Move `waku_filter` protocol into its own module.

The Waku v2 implementation, and [most protocols it consist of](https://specs.vac.dev/specs/waku/),
are still in a draft/beta state. The Waku v1 implementation is stable but not under active development.

## 2020-11-30 v0.1

Initial beta release.

This release contains:

- A Nim implementation of the [Waku v1 protocol](https://specs.vac.dev/waku/waku.html).
- A Nim implementation of the [Waku v2 protocol](https://specs.vac.dev/specs/waku/v2/waku-v2.html).
- CLI applications `wakunode` and `wakunode2` that allows you to run a Waku v1 or v2 node.
- Examples of Waku v1 and v2 usage.
- Various tests of above.

Currenty the Waku v2 implementation, and [most protocols it consist of](https://specs.vac.dev/specs/waku/),
are in a draft/beta state. The Waku v1 implementation is stable but not under active development.

Feedback welcome!<|MERGE_RESOLUTION|>--- conflicted
+++ resolved
@@ -7,11 +7,8 @@
 
 ### Changes
 - Enables db migration for the message store.
-<<<<<<< HEAD
-=======
 - The `resume` Nim API eliminates duplicates messages before storing them.
 
->>>>>>> d4974049
 #### General refactoring
 #### Docs
 #### Schema
@@ -21,10 +18,6 @@
 #### API
 
 ### Fixes
-<<<<<<< HEAD
-
-=======
->>>>>>> d4974049
 
 ## 2021-06-03 v0.4
 
