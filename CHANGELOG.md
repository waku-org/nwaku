<<<<<<< HEAD
# Changelog

## Next version

- Refactor: Split out `waku_types` types into right place; create utils folder.
- Refactor: Replace sequence of ContentTopics in ContentFilter with a single ContentTopic.
- Docs: Add information on how to query Status test fleet for node addresses; how to view logs and how to update submodules.
- PubSub topic `subscribe` and `unsubscribe` no longer returns a future (removed `async` designation)
- Added a peer manager for `relay`, `filter`, `store` and `swap` peers.
- `relay`, `filter`, `store` and `swap` peers are now stored in a common, shared peer store and no longer in separate sets.
- Admin API now provides a `post` method to connect to peers on an ad-hoc basis
- Added persistent peer storage. A node will now attempt to reconnect to `relay` peers after a restart.
- Changed `contentTopic` back to a string
- Fixed: content filtering now works on any PubSub topic and not just the `waku` default.
- Added the `pubsubTopic` field to the `HistoryQuery`. Now, the message history can be filtered and queried based on the `pubsubTopic`.
- Added a new table of `Message` to the message store db. The new table has an additional column of `pubsubTopic` and will be used instead of the old table `messages`.  The message history in the old table `messages` will not be accessed and have to be removed.
- Fix: allow mounting light protocols without `relay`
- Add `keep-alive` option to maintain stable connection to `relay` peers on idle topics

## 2021-01-05 v0.2

This release contains the following changes:

- Calls to `publish` a message on `wakunode2` now `await` instead of `discard` dispatched [`WakuRelay`](https://github.com/vacp2p/specs/blob/master/specs/waku/v2/waku-relay.md) procedures.
- [`StrictNoSign`](https://github.com/libp2p/specs/tree/master/pubsub#message-signing) enabled.
- Add JSON-RPC API for external access to `wakunode2` functionality:
  - Admin API retrieves information about peers registered on the `wakunode2`.
  - Debug API exposes debug information about a `wakunode2`.
  - Filter API saves bandwidth by allowing light nodes to filter for specific content.
  - Private API enables symmetric or asymmetric cryptography to encrypt/decrypt message payloads.
  - Relay API allows basic pub/sub functionality.
  - Store API retrieves historical messages.
- Add tutorial on how to use JSON-RPC API.
- Refactor: Move `waku_filter` protocol into its own module.

The Waku v2 implementation, and [most protocols it consist of](https://specs.vac.dev/specs/waku/),
are still in a draft/beta state. The Waku v1 implementation is stable but not under active development.

## 2020-11-30 v0.1

Initial beta release.

This release contains:

- A Nim implementation of the [Waku v1 protocol](https://specs.vac.dev/waku/waku.html).
- A Nim implementation of the [Waku v2 protocol](https://specs.vac.dev/specs/waku/v2/waku-v2.html).
- CLI applications `wakunode` and `wakunode2` that allows you to run a Waku v1 or v2 node.
- Examples of Waku v1 and v2 usage.
- Various tests of above.

Currenty the Waku v2 implementation, and [most protocols it consist of](https://specs.vac.dev/specs/waku/),
are in a draft/beta state. The Waku v1 implementation is stable but not under active development.

Feedback welcome!
=======
# Changelog

## Next version

- Refactor: Split out `waku_types` types into right place; create utils folder.
- Docs: Add information on how to query Status test fleet for node addresses; how to view logs and how to update submodules.
- PubSub topic `subscribe` and `unsubscribe` no longer returns a future (removed `async` designation)
- Added a peer manager for `relay`, `filter`, `store` and `swap` peers.
- `relay`, `filter`, `store` and `swap` peers are now stored in a common, shared peer store and no longer in separate sets.
- Admin API now provides a `post` method to connect to peers on an ad-hoc basis
- Added persistent peer storage. A node will now attempt to reconnect to `relay` peers after a restart.
- Changed `contentTopic` back to a string
- Fixed: content filtering now works on any PubSub topic and not just the `waku` default.
- Added the `pubsubTopic` field to the `HistoryQuery`. Now, the message history can be filtered and queried based on the `pubsubTopic`.
- Added a new table of `Message` to the message store db. The new table has an additional column of `pubsubTopic` and will be used instead of the old table `messages`.  The message history in the old table `messages` will not be accessed and have to be removed.
- Fix: allow mounting light protocols without `relay`
- Add `keep-alive` option to maintain stable connection to `relay` peers on idle topics

## 2021-01-05 v0.2

This release contains the following changes:

- Calls to `publish` a message on `wakunode2` now `await` instead of `discard` dispatched [`WakuRelay`](https://github.com/vacp2p/specs/blob/master/specs/waku/v2/waku-relay.md) procedures.
- [`StrictNoSign`](https://github.com/libp2p/specs/tree/master/pubsub#message-signing) enabled.
- Add JSON-RPC API for external access to `wakunode2` functionality:
  - Admin API retrieves information about peers registered on the `wakunode2`.
  - Debug API exposes debug information about a `wakunode2`.
  - Filter API saves bandwidth by allowing light nodes to filter for specific content.
  - Private API enables symmetric or asymmetric cryptography to encrypt/decrypt message payloads.
  - Relay API allows basic pub/sub functionality.
  - Store API retrieves historical messages.
- Add tutorial on how to use JSON-RPC API.
- Refactor: Move `waku_filter` protocol into its own module.

The Waku v2 implementation, and [most protocols it consist of](https://specs.vac.dev/specs/waku/),
are still in a draft/beta state. The Waku v1 implementation is stable but not under active development.

## 2020-11-30 v0.1

Initial beta release.

This release contains:

- A Nim implementation of the [Waku v1 protocol](https://specs.vac.dev/waku/waku.html).
- A Nim implementation of the [Waku v2 protocol](https://specs.vac.dev/specs/waku/v2/waku-v2.html).
- CLI applications `wakunode` and `wakunode2` that allows you to run a Waku v1 or v2 node.
- Examples of Waku v1 and v2 usage.
- Various tests of above.

Currenty the Waku v2 implementation, and [most protocols it consist of](https://specs.vac.dev/specs/waku/),
are in a draft/beta state. The Waku v1 implementation is stable but not under active development.

Feedback welcome!
>>>>>>> 36ff5376
<|MERGE_RESOLUTION|>--- conflicted
+++ resolved
@@ -1,4 +1,3 @@
-<<<<<<< HEAD
 # Changelog
 
 ## Next version
@@ -52,59 +51,4 @@
 Currenty the Waku v2 implementation, and [most protocols it consist of](https://specs.vac.dev/specs/waku/),
 are in a draft/beta state. The Waku v1 implementation is stable but not under active development.
 
-Feedback welcome!
-=======
-# Changelog
-
-## Next version
-
-- Refactor: Split out `waku_types` types into right place; create utils folder.
-- Docs: Add information on how to query Status test fleet for node addresses; how to view logs and how to update submodules.
-- PubSub topic `subscribe` and `unsubscribe` no longer returns a future (removed `async` designation)
-- Added a peer manager for `relay`, `filter`, `store` and `swap` peers.
-- `relay`, `filter`, `store` and `swap` peers are now stored in a common, shared peer store and no longer in separate sets.
-- Admin API now provides a `post` method to connect to peers on an ad-hoc basis
-- Added persistent peer storage. A node will now attempt to reconnect to `relay` peers after a restart.
-- Changed `contentTopic` back to a string
-- Fixed: content filtering now works on any PubSub topic and not just the `waku` default.
-- Added the `pubsubTopic` field to the `HistoryQuery`. Now, the message history can be filtered and queried based on the `pubsubTopic`.
-- Added a new table of `Message` to the message store db. The new table has an additional column of `pubsubTopic` and will be used instead of the old table `messages`.  The message history in the old table `messages` will not be accessed and have to be removed.
-- Fix: allow mounting light protocols without `relay`
-- Add `keep-alive` option to maintain stable connection to `relay` peers on idle topics
-
-## 2021-01-05 v0.2
-
-This release contains the following changes:
-
-- Calls to `publish` a message on `wakunode2` now `await` instead of `discard` dispatched [`WakuRelay`](https://github.com/vacp2p/specs/blob/master/specs/waku/v2/waku-relay.md) procedures.
-- [`StrictNoSign`](https://github.com/libp2p/specs/tree/master/pubsub#message-signing) enabled.
-- Add JSON-RPC API for external access to `wakunode2` functionality:
-  - Admin API retrieves information about peers registered on the `wakunode2`.
-  - Debug API exposes debug information about a `wakunode2`.
-  - Filter API saves bandwidth by allowing light nodes to filter for specific content.
-  - Private API enables symmetric or asymmetric cryptography to encrypt/decrypt message payloads.
-  - Relay API allows basic pub/sub functionality.
-  - Store API retrieves historical messages.
-- Add tutorial on how to use JSON-RPC API.
-- Refactor: Move `waku_filter` protocol into its own module.
-
-The Waku v2 implementation, and [most protocols it consist of](https://specs.vac.dev/specs/waku/),
-are still in a draft/beta state. The Waku v1 implementation is stable but not under active development.
-
-## 2020-11-30 v0.1
-
-Initial beta release.
-
-This release contains:
-
-- A Nim implementation of the [Waku v1 protocol](https://specs.vac.dev/waku/waku.html).
-- A Nim implementation of the [Waku v2 protocol](https://specs.vac.dev/specs/waku/v2/waku-v2.html).
-- CLI applications `wakunode` and `wakunode2` that allows you to run a Waku v1 or v2 node.
-- Examples of Waku v1 and v2 usage.
-- Various tests of above.
-
-Currenty the Waku v2 implementation, and [most protocols it consist of](https://specs.vac.dev/specs/waku/),
-are in a draft/beta state. The Waku v1 implementation is stable but not under active development.
-
-Feedback welcome!
->>>>>>> 36ff5376
+Feedback welcome!