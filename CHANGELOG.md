<<<<<<< HEAD
=======
## Next version


### Features

### Changes

- Waku v1 <> v2 bridge now supports DNS `multiaddrs`
- Waku v1 <> v2 bridge now validates content topics before attempting to bridge a message from Waku v2 to Waku v1

### Fixes

### Docs

>>>>>>> aa1ce4d3
##  2021-03-03 v0.8

Release highlights:

- Working demonstration and integration of [`17/WAKU-RLN-RELAY`](https://rfc.vac.dev/spec/17/) in the Waku v2 `toy-chat` application
- Beta support for ambient peer discovery using [a version of Discovery v5](https://github.com/vacp2p/rfc/pull/487)
- A fix for the issue that caused a `store` node to run out of memory after serving a number of historical queries
- Ability to configure a `dns4` domain name for a node and resolve other dns-based `multiaddrs`

The full list of changes is below.

### Features

- [`17/WAKU-RLN-RELAY`](https://rfc.vac.dev/spec/17/) implementation now supports spam-protection for a specific combination of `pubsubTopic` and `contentTopic` (available under the `rln` compiler flag).  
- [`17/WAKU-RLN-RELAY`](https://rfc.vac.dev/spec/17/) integrated into chat2 `toy-chat` (available under the `rln` compiler flag)
- Added support for resolving dns-based `multiaddrs`
- A Waku v2 node can now be configured with a domain name and `dns4` `multiaddr`
- Support for ambient peer discovery using [`33/WAKU-DISCV5`](https://github.com/vacp2p/rfc/pull/487)

### Changes

- Metrics: now monitoring content topics and the sources of new connections
- Metrics: improved default fleet monitoring dashboard
- Introduced a `Timestamp` type (currently an alias for int64).
- All timestamps changed to nanosecond resolution.
<<<<<<< HEAD
=======
- `timestamp` field number in WakuMessage object changed from `4` to `10`
>>>>>>> aa1ce4d3
- [`13/WAKU2-STORE`](https://rfc.vac.dev/spec/13/) identifier updated to `/vac/waku/store/2.0.0-beta4`
- `toy-chat` application now uses DNS discovery to connect to existing fleets

### Fixes

- Fixed underlying bug that caused occasional failures when reading the certificate for secure websockets
- Fixed `store` memory usage issues when responding to history queries

### Docs

- Documented [use of domain certificates](https://github.com/status-im/nim-waku/tree/2972a5003568848164033da3fe0d7f52a3d54824/waku/v2#enabling-websocket) for secure websockets
- Documented [how to configure a `dns4` domain name](https://github.com/status-im/nim-waku/tree/2972a5003568848164033da3fe0d7f52a3d54824/waku/v2#using-dns-discovery-to-connect-to-existing-nodes) for a node
- Clarified [use of DNS discovery](https://github.com/status-im/nim-waku/tree/2972a5003568848164033da3fe0d7f52a3d54824/waku/v2#using-dns-discovery-to-connect-to-existing-nodes) and provided current URLs for discoverable fleet nodes
- Added [tutorial](https://github.com/status-im/nim-waku/blob/2972a5003568848164033da3fe0d7f52a3d54824/docs/tutorial/rln-chat2-local-test.md) on using [`17/WAKU-RLN-RELAY`](https://rfc.vac.dev/spec/17/) with the chat2 `toy-chat` application
- Added [tutorial](https://github.com/status-im/nim-waku/blob/2972a5003568848164033da3fe0d7f52a3d54824/docs/tutorial/bridge.md) on how to configure and a use a [`15/WAKU-BRIDGE`](https://rfc.vac.dev/spec/15/)

This release supports the following [libp2p protocols](https://docs.libp2p.io/concepts/protocols/):
| Protocol | Spec status | Protocol id |
| ---: | :---: | :--- |
| [`11/WAKU2-RELAY`](https://rfc.vac.dev/spec/11/) | `stable` | `/vac/waku/relay/2.0.0` |
| [`12/WAKU2-FILTER`](https://rfc.vac.dev/spec/12/) | `draft` | `/vac/waku/filter/2.0.0-beta1` |
| [`13/WAKU2-STORE`](https://rfc.vac.dev/spec/13/) | `draft` | `/vac/waku/store/2.0.0-beta4` |
| [`18/WAKU2-SWAP`](https://rfc.vac.dev/spec/18/) | `draft` | `/vac/waku/swap/2.0.0-beta1` |
| [`19/WAKU2-LIGHTPUSH`](https://rfc.vac.dev/spec/19/) | `draft` | `/vac/waku/lightpush/2.0.0-beta1` |

The Waku v1 implementation is stable but not under active development.

##  2021-01-19 v0.7

Release highlights:

- Support for secure websockets.
- Ability to remove unreachable clients in a `filter` node.
- Several fixes to improve `store` performance and decrease query times. Query time for large stores decreased from longer than 8 min to under 100 ms.
- Fix for a long-standing bug that prevented proper database migration in some deployed Docker containers.

The full list of changes is below.

### Features

- Support for secure websocket transport

### Changes

- Filter nodes can now remove unreachable clients
- The WakuInfo `listenStr` is deprecated and replaced with a sequence of `listenAddresses` to accommodate multiple transports
- Removed cached `peerInfo` on local node. Rely on underlying libp2p switch instead
- Metrics: added counters for protocol messages
- Waku v2 node discovery now supports [`31/WAKU2-ENR`](https://rfc.vac.dev/spec/31/)
- resuming the history via `resume` now takes the answers of all peers in `peerList` into consideration and consolidates them into one deduplicated list

### Fixes

- Fixed database migration failure in the Docker image
- All `HistoryResponse` messages are now auto-paginated to a maximum of 100 messages per response
- Increased maximum length for reading from a libp2p input stream to allow largest possible protocol messages, including `HistoryResponse` messages at max size
- Significantly improved `store` node query performance
- Implemented a GossipSub `MessageIdProvider` for `11/WAKU2-RELAY` messages instead of relying on the unstable default
- Receiver timestamps for message indexing in the `store` now have consistent millisecond resolution

This release supports the following [libp2p protocols](https://docs.libp2p.io/concepts/protocols/):
| Protocol | Spec status | Protocol id |
| ---: | :---: | :--- |
| [`17/WAKU-RLN-RELAY`](https://rfc.vac.dev/spec/17/) | `raw` | `/vac/waku/waku-rln-relay/2.0.0-alpha1` |
| [`11/WAKU2-RELAY`](https://rfc.vac.dev/spec/11/) | `stable` | `/vac/waku/relay/2.0.0` |
| [`12/WAKU2-FILTER`](https://rfc.vac.dev/spec/12/) | `draft` | `/vac/waku/filter/2.0.0-beta1` |
| [`13/WAKU2-STORE`](https://rfc.vac.dev/spec/13/) | `draft` | `/vac/waku/store/2.0.0-beta3` |
| [`18/WAKU2-SWAP`](https://rfc.vac.dev/spec/18/) | `draft` | `/vac/waku/swap/2.0.0-beta1` |
| [`19/WAKU2-LIGHTPUSH`](https://rfc.vac.dev/spec/19/) | `draft` | `/vac/waku/lightpush/2.0.0-beta1` |

The Waku v1 implementation is stable but not under active development.

## 2021-11-05 v0.6

Some useful features and fixes in this release, include:
- two methods for Waku v2 node discovery
- support for unsecure websockets, which paves the way for native browser usage
- a fix for `nim-waku` store nodes running out of memory due to store size: the number of stored messages can now easily be configured
- a fix for densely connected nodes refusing new connections: the maximum number of allowed connections can now easily be configured
- support for larger message sizes (up from 64kb to 1Mb per message)

The full list of changes is below.

### Features

- Waku v2 node discovery via DNS following [EIP-1459](https://eips.ethereum.org/EIPS/eip-1459)
- Waku v2 node discovery via [Node Discovery v5](https://github.com/ethereum/devp2p/blob/master/discv5/discv5-theory.md)

### Changes

- Pagination of historical queries are now simplified
- GossipSub [prune backoff period](https://github.com/libp2p/specs/blob/master/pubsub/gossipsub/gossipsub-v1.1.md#prune-backoff-and-peer-exchange) is now the recommended 1 minute
- Bridge now uses content topic format according to [23/WAKU2-TOPICS](https://rfc.vac.dev/spec/23/)
- Better internal differentiation between local and remote peer info
- Maximum number of libp2p connections is now configurable
- `udp-port` CLI option has been removed for binaries where it's not used
- Waku v2 now supports unsecure WebSockets
- Waku v2 now supports larger message sizes of up to 1 Mb by default
- Further experimental development of [RLN for spam protection](https://rfc.vac.dev/spec/17/).
These changes are disabled by default under a compiler flag. Changes include:
  - Per-message rate limit proof defined
  - RLN proof generation and verification integrated into Waku v2
  - RLN tree depth changed from 32 to 20
  - Support added for static membership group formation

#### Docs

- Added [contributor guidelines](https://github.com/status-im/nim-waku/blob/master/docs/contributors/waku-fleets.md) on Waku v2 fleet monitoring and management
- Added [basic tutorial](https://github.com/status-im/nim-waku/blob/master/docs/tutorial/dns-disc.md) on using Waku v2 DNS-based discovery

### Fixes

- Bridge between `toy-chat` and matterbridge now shows correct announced addresses
- Bridge no longer re-encodes already encoded payloads when publishing to V1
- Bridge now populates WakuMessage timestamps when publishing to V2
- Store now has a configurable maximum number of stored messages
- Network simulations for Waku v1 and Waku v2 are runnable again

This release supports the following [libp2p protocols](https://docs.libp2p.io/concepts/protocols/):
| Protocol | Spec status | Protocol id |
| ---: | :---: | :--- |
| [`17/WAKU-RLN`](https://rfc.vac.dev/spec/17/) | `raw` | `/vac/waku/waku-rln-relay/2.0.0-alpha1` |
| [`11/WAKU2-RELAY`](https://rfc.vac.dev/spec/11/) | `stable` | `/vac/waku/relay/2.0.0` |
| [`12/WAKU2-FILTER`](https://rfc.vac.dev/spec/12/) | `draft` | `/vac/waku/filter/2.0.0-beta1` |
| [`13/WAKU2-STORE`](https://rfc.vac.dev/spec/13/) | `draft` | `/vac/waku/store/2.0.0-beta3` |
| [`18/WAKU2-SWAP`](https://rfc.vac.dev/spec/18/) | `draft` | `/vac/waku/swap/2.0.0-beta1` |
| [`19/WAKU2-LIGHTPUSH`](https://rfc.vac.dev/spec/19/) | `draft` | `/vac/waku/lightpush/2.0.0-beta1` |

The Waku v1 implementation is stable but not under active development.

## 2021-07-26 v0.5.1

This patch release contains the following fix:
- Support for multiple protocol IDs when reconnecting to previously connected peers:
A bug in `v0.5` caused clients using persistent peer storage to only support the mounted protocol ID.

This is a patch release that is fully backwards-compatible with release `v0.5`.
It supports the same [libp2p protocols](https://docs.libp2p.io/concepts/protocols/):
| Protocol | Spec status | Protocol id |
| ---: | :---: | :--- |
| [`17/WAKU-RLN`](https://rfc.vac.dev/spec/17/) | `raw` | `/vac/waku/waku-rln-relay/2.0.0-alpha1` |
| [`11/WAKU2-RELAY`](https://rfc.vac.dev/spec/11/) | `stable` | `/vac/waku/relay/2.0.0` |
| [`12/WAKU2-FILTER`](https://rfc.vac.dev/spec/12/) | `draft` | `/vac/waku/filter/2.0.0-beta1` |
| [`13/WAKU2-STORE`](https://rfc.vac.dev/spec/13/) | `draft` | `/vac/waku/store/2.0.0-beta3` |
| [`18/WAKU2-SWAP`](https://rfc.vac.dev/spec/18/) | `draft` | `/vac/waku/swap/2.0.0-beta1` |
| [`19/WAKU2-LIGHTPUSH`](https://rfc.vac.dev/spec/19/) | `draft` | `/vac/waku/lightpush/2.0.0-beta1` |

The Waku v1 implementation is stable but not under active development.

## 2021-07-23 v0.5

This release contains the following:

### Features
- Support for keep-alives using [libp2p ping protocol](https://docs.libp2p.io/concepts/protocols/#ping).
- DB migration for the message and peer stores.
- Support for multiple protocol IDs. Mounted protocols now match versions of the same protocol that adds a postfix to the stable protocol ID.

### Changes
- Bridge topics are now configurable.
- The `resume` Nim API now eliminates duplicates messages before storing them.
- The `resume` Nim API now fetches historical messages in page sequence.
- Added support for stable version of `relay` protocol, with protocol ID `/vac/waku/relay/2.0.0`.
- Added optional `timestamp` to `WakuRelayMessage`.
- Removed `PCRE` as a prerequisite for building Waku v1 and Waku v2.
- Improved [`swap`](https://rfc.vac.dev/spec/18/) metrics.

#### General refactoring
- Refactored modules according to [Nim best practices](https://hackmd.io/1imOGULZRsed2HpgmzGleA).
- Simplified the [way protocols get notified](https://github.com/status-im/nim-waku/issues/574) of new messages.
- Refactored `wakunode2` setup into 6 distinct phases with improved logging and error handling.
- Moved `Whisper` types and protocol from the `nim-eth` module to `nim-waku`.

#### Docs
- Added [database migration tutorial](https://github.com/status-im/nim-waku/blob/master/docs/tutorial/db-migration.md).
- Added [tutorial to setup `websockify`](https://github.com/status-im/nim-waku/blob/master/docs/tutorial/websocket.md).

#### Schema
- Updated the `Message` table of the persistent message store:
  - Added `senderTimestamp` column.
  - Renamed the `timestamp` column to `receiverTimestamp` and changes its type to `REAL`.

#### API
- Added optional `timestamp` to [`WakuRelayMessage`](https://rfc.vac.dev/spec/16/#wakurelaymessage) on JSON-RPC API.

### Fixes
- Conversion between topics for the Waku v1 <-> v2 bridge now follows the [RFC recommendation](https://rfc.vac.dev/spec/23/).
- Fixed field order of `HistoryResponse` protobuf message: the field numbers of the `HistoryResponse` are shifted up by one to match up the [13/WAKU2-STORE](https://rfc.vac.dev/spec/13/) specs.

This release supports the following [libp2p protocols](https://docs.libp2p.io/concepts/protocols/):
| Protocol | Spec status | Protocol id |
| ---: | :---: | :--- |
| [`17/WAKU-RLN`](https://rfc.vac.dev/spec/17/) | `raw` | `/vac/waku/waku-rln-relay/2.0.0-alpha1` |
| [`11/WAKU2-RELAY`](https://rfc.vac.dev/spec/11/) | `stable` | `/vac/waku/relay/2.0.0` |
| [`12/WAKU2-FILTER`](https://rfc.vac.dev/spec/12/) | `draft` | `/vac/waku/filter/2.0.0-beta1` |
| [`13/WAKU2-STORE`](https://rfc.vac.dev/spec/13/) | `draft` | `/vac/waku/store/2.0.0-beta3` |
| [`18/WAKU2-SWAP`](https://rfc.vac.dev/spec/18/) | `draft` | `/vac/waku/swap/2.0.0-beta1` |
| [`19/WAKU2-LIGHTPUSH`](https://rfc.vac.dev/spec/19/) | `draft` | `/vac/waku/lightpush/2.0.0-beta1` |

The Waku v1 implementation is stable but not under active development.

## 2021-06-03 v0.4

This release contains the following:

### Features

- Initial [`toy-chat` implementation](https://rfc.vac.dev/spec/22/)

### Changes

- The [toy-chat application](https://github.com/status-im/nim-waku/blob/master/docs/tutorial/chat2.md) can now perform `lightpush` and request content-filtered messages from remote peers.
- The [toy-chat application](https://github.com/status-im/nim-waku/blob/master/docs/tutorial/chat2.md) now uses default content topic `/toy-chat/2/huilong/proto`
- Improve `toy-chat` [briding to matterbridge]((https://github.com/status-im/nim-waku/blob/master/docs/tutorial/chat2.md#bridge-messages-between-chat2-and-matterbridge))
- Improve [`swap`](https://rfc.vac.dev/spec/18/) logging and enable soft mode by default
- Content topics are no longer in a redundant nested structure
- Improve error handling

#### API

- [JSON-RPC Store API](https://rfc.vac.dev/spec/16): Added an optional time-based query to filter historical messages.
- [Nim API](https://github.com/status-im/nim-waku/blob/master/docs/api/v2/node.md): Added `resume` method.

### Fixes

- Connections between nodes no longer become unstable due to keep-alive errors if mesh grows large
- Re-enable `lightpush` tests and fix Windows CI failure

The [Waku v2 suite of protocols](https://rfc.vac.dev/) are still in a raw/draft state.
This release supports the following [libp2p protocols](https://docs.libp2p.io/concepts/protocols/):
| Protocol | Spec status | Protocol id |
| ---: | :---: | :--- |
| [`17/WAKU-RLN`](https://rfc.vac.dev/spec/17/) | `raw` | `/vac/waku/waku-rln-relay/2.0.0-alpha1` |
| [`11/WAKU2-RELAY`](https://rfc.vac.dev/spec/11/) | `draft` | `/vac/waku/relay/2.0.0-beta2` |
| [`12/WAKU2-FILTER`](https://rfc.vac.dev/spec/12/) | `draft` | `/vac/waku/filter/2.0.0-beta1` |
| [`13/WAKU2-STORE`](https://rfc.vac.dev/spec/13/) | `draft` | `/vac/waku/store/2.0.0-beta3` |
| [`18/WAKU2-SWAP`](https://rfc.vac.dev/spec/18/) | `draft` | `/vac/waku/swap/2.0.0-beta1` |
| [`19/WAKU2-LIGHTPUSH`](https://rfc.vac.dev/spec/19/) | `draft` | `/vac/waku/lightpush/2.0.0-beta1` |

The Waku v1 implementation is stable but not under active development.

## 2021-05-11 v0.3

This release contains the following:

### Features

- Start of [`RLN relay` implementation](https://rfc.vac.dev/spec/17/)
- Start of [`swap` implementation](https://rfc.vac.dev/spec/18/)
- Start of [fault-tolerant `store` implementation](https://rfc.vac.dev/spec/21/)
- Initial [`bridge` implementation](https://rfc.vac.dev/spec/15/) between Waku v1 and v2 protocols
- Initial [`lightpush` implementation](https://rfc.vac.dev/spec/19/)
- A peer manager for `relay`, `filter`, `store` and `swap` peers
- Persistent storage for peers: A node with this feature enabled will now attempt to reconnect to `relay` peers after a restart. It will respect the gossipsub [PRUNE backoff](https://github.com/libp2p/specs/blob/master/pubsub/gossipsub/gossipsub-v1.1.md#prune-backoff-and-peer-exchange) period before attempting to do so.
- `--persist-peers` CLI option to persist peers in local storage
- `--persist-messages` CLI option to store historical messages locally
- `--keep-alive` CLI option to maintain a stable connection to `relay` peers on idle topics
- A CLI chat application ([`chat2`](https://github.com/status-im/nim-waku/blob/master/docs/tutorial/chat2.md)) over Waku v2 with [bridging to matterbridge](https://github.com/status-im/nim-waku/blob/master/docs/tutorial/chat2.md#bridge-messages-between-chat2-and-matterbridge)

### Changes
- Enable `swap` protocol by default and improve logging
#### General refactoring

- Split out `waku_types` types into the right place; create `utils` folder.
- Change type of `contentTopic` in [`ContentFilter`](https://rfc.vac.dev/spec/12/#protobuf) to `string`.
- Replace sequence of `contentTopics` in [`ContentFilter`](https://rfc.vac.dev/spec/12/#protobuf) with a single `contentTopic`.
- Add `timestamp` field to [`WakuMessage`](https://rfc.vac.dev/spec/14/#payloads).
- Ensure CLI config parameters use a consistent naming scheme. Summary of changes [here](https://github.com/status-im/nim-waku/pull/543).

#### Docs

Several clarifications and additions aimed at contributors, including
  - information on [how to query Status test fleet](https://github.com/status-im/nim-waku/blob/master/docs/faq.md) for node addresses,
  - [how to view logs](https://github.com/status-im/nim-waku/blob/master/docs/contributors/cluster-logs.md), and
  - [how to update submodules](https://github.com/status-im/nim-waku/blob/master/docs/contributors/git-submodules.md).

#### Schema

- Add `Message` table to the persistent message store. This table replaces the old `messages` table. It has two additional columns, namely
  - `pubsubTopic`, and
  - `version`.
- Add `Peer` table for persistent peer storage.

#### API

- [JSON-RPC Admin API](https://rfc.vac.dev/spec/16): Added a [`post` method](https://rfc.vac.dev/spec/16/#post_waku_v2_admin_v1_peers) to connect to peers on an ad-hoc basis.
- [Nim API](https://github.com/status-im/nim-waku/blob/master/docs/api/v2/node.md): PubSub topic `subscribe` and `unsubscribe` no longer returns a future (removed `async` designation).
- [`HistoryQuery`](https://rfc.vac.dev/spec/13/#historyquery): Added  `pubsubTopic` field. Message history can now be filtered and queried based on the `pubsubTopic`.
- [`HistoryQuery`](https://rfc.vac.dev/spec/13/#historyquery): Added support for querying a time window by specifying start and end times.

### Fixes

- Running nodes can now be shut down gracefully
- Content filtering now works on any PubSub topic and not just the `waku` default.
- Nodes can now mount protocols without supporting `relay` as a capability

The [Waku v2 suite of protocols](https://rfc.vac.dev/) are still in a raw/draft state.
This release supports the following [libp2p protocols](https://docs.libp2p.io/concepts/protocols/):
| Protocol | Spec status | Protocol id |
| ---: | :---: | :--- |
| [`17/WAKU-RLN`](https://rfc.vac.dev/spec/17/) | `raw` | `/vac/waku/waku-rln-relay/2.0.0-alpha1` |
| [`18/WAKU2-SWAP`](https://rfc.vac.dev/spec/18/) | `raw` | `/vac/waku/swap/2.0.0-alpha1` |
| [`19/WAKU2-LIGHTPUSH`](https://rfc.vac.dev/spec/19/) | `raw` | `/vac/waku/lightpush/2.0.0-alpha1` |
| [`11/WAKU2-RELAY`](https://rfc.vac.dev/spec/11/) | `draft` | `/vac/waku/relay/2.0.0-beta2` |
| [`12/WAKU2-FILTER`](https://rfc.vac.dev/spec/12/) | `draft` | `/vac/waku/filter/2.0.0-beta1` |
| [`13/WAKU2-STORE`](https://rfc.vac.dev/spec/13/) | `draft` | `/vac/waku/store/2.0.0-beta3` |

The Waku v1 implementation is stable but not under active development.

## 2021-01-05 v0.2

This release contains the following changes:

- Calls to `publish` a message on `wakunode2` now `await` instead of `discard` dispatched [`WakuRelay`](https://github.com/vacp2p/specs/blob/master/specs/waku/v2/waku-relay.md) procedures.
- [`StrictNoSign`](https://github.com/libp2p/specs/tree/master/pubsub#message-signing) enabled.
- Add JSON-RPC API for external access to `wakunode2` functionality:
  - Admin API retrieves information about peers registered on the `wakunode2`.
  - Debug API exposes debug information about a `wakunode2`.
  - Filter API saves bandwidth by allowing light nodes to filter for specific content.
  - Private API enables symmetric or asymmetric cryptography to encrypt/decrypt message payloads.
  - Relay API allows basic pub/sub functionality.
  - Store API retrieves historical messages.
- Add tutorial on how to use JSON-RPC API.
- Refactor: Move `waku_filter` protocol into its own module.

The Waku v2 implementation, and [most protocols it consist of](https://specs.vac.dev/specs/waku/),
are still in a draft/beta state. The Waku v1 implementation is stable but not under active development.

## 2020-11-30 v0.1

Initial beta release.

This release contains:

- A Nim implementation of the [Waku v1 protocol](https://specs.vac.dev/waku/waku.html).
- A Nim implementation of the [Waku v2 protocol](https://specs.vac.dev/specs/waku/v2/waku-v2.html).
- CLI applications `wakunode` and `wakunode2` that allows you to run a Waku v1 or v2 node.
- Examples of Waku v1 and v2 usage.
- Various tests of above.

Currenty the Waku v2 implementation, and [most protocols it consist of](https://specs.vac.dev/specs/waku/),
are in a draft/beta state. The Waku v1 implementation is stable but not under active development.

Feedback welcome!<|MERGE_RESOLUTION|>--- conflicted
+++ resolved
@@ -1,5 +1,3 @@
-<<<<<<< HEAD
-=======
 ## Next version
 
 
@@ -14,7 +12,6 @@
 
 ### Docs
 
->>>>>>> aa1ce4d3
 ##  2021-03-03 v0.8
 
 Release highlights:
@@ -40,10 +37,7 @@
 - Metrics: improved default fleet monitoring dashboard
 - Introduced a `Timestamp` type (currently an alias for int64).
 - All timestamps changed to nanosecond resolution.
-<<<<<<< HEAD
-=======
 - `timestamp` field number in WakuMessage object changed from `4` to `10`
->>>>>>> aa1ce4d3
 - [`13/WAKU2-STORE`](https://rfc.vac.dev/spec/13/) identifier updated to `/vac/waku/store/2.0.0-beta4`
 - `toy-chat` application now uses DNS discovery to connect to existing fleets
 
