--- conflicted
+++ resolved
@@ -9,13 +9,10 @@
 ### Changes
 - The WakuInfo Object field of `listenStr` is deprecated and is now replaced with `listenAddresses`
 which is a sequence of string.
-<<<<<<< HEAD
+- Metrics: added counters for protocol messages
 
 ### Fixes
 - Increased maximum length for reading from a libp2p input stream to allow largest possible protocol messages, including `HistoryResponse` messages at max size.
-=======
-- Metrics: added counters for protocol messages
->>>>>>> eb5dcadd
 
 ## 2021-11-05 v0.6
 
