--- conflicted
+++ resolved
@@ -1,5 +1,3 @@
-<<<<<<< HEAD
-=======
 ## v0.22.0 (2023-11-15)
 
 > Note: The `--topic` option is now deprecated in favor of a more specific options `--pubsub-topic` & `--content-topic`
@@ -64,7 +62,6 @@
 
 * Note that the `--topic` CLI option is now deprecated in favor of a more specific options `--pubsub-topic` & `--content-topic`.
 
->>>>>>> b31c1823
 ## v0.21.3 (2023-11-09)
 
 This patch release adds the following feature:
