# Here's an example of how you would start a Waku node, subscribe to topics, and
# publish to them

import confutils, chronicles, chronos, os

import stew/shims/net as stewNet
import libp2p/crypto/crypto
import libp2p/crypto/secp
import eth/keys
import json_rpc/[rpcclient, rpcserver]

import ../../waku/node/v2/config
import ../../waku/node/v2/wakunode2

# Loads the config in `waku/node/v2/config.nim`
let conf = WakuNodeConf.load()

<<<<<<< HEAD
# Node operations happens asynchronously
proc runBackground(conf: WakuNodeConf) {.async.} =
  # Create and start the node
  let node = await init(conf)

  # Subscribe to a topic
  let topic = "foobar"
  proc handler(topic: string, data: seq[byte]) {.async, gcsafe.} =
    info "Hit subscribe handler", topic=topic, data=data, decoded=cast[string](data)
  node.subscribe(topic, handler)

  # Publish to a topic
  let message = cast[seq[byte]]("hello world")
  node.publish(topic, message)

discard runBackground(conf)
=======
# Create and start the node
#proc runBackground(conf: WakuNodeConf) {.async.} =
#  init(conf)
#  runForever()

discard init(conf)

echo("Do stuff after with node")

>>>>>>> 1ca3962e
runForever()

# TODO Lets start with Nim Node API first

# To do more operations on this node, we can do this in two ways:
# - We can use the Nim Node API, which is currently not exposed
# - We can use JSON RPC

# TODO Subscribe and publish to topic via Node API
# Requires https://github.com/status-im/nim-waku/issues/53

# Here's how to do it with JSON RPC

# Get RPC call signatures in Nim
#from strutils import rsplit
#template sourceDir: string = currentSourcePath.parentDir().parentDir().rsplit(DirSep, 1)[0]
#const sigWakuPath = sourceDir / "waku" / "node" / "v2" / "rpc" / "wakucallsigs.nim"

#createRpcSigs(RpcHttpClient, sigWakuPath)

# Create RPC Client and connect to it
#var node = newRpcHttpClient()
#waitfor node.connect("localhost", Port(8547))

# TODO Do something with res
#var res = waitFor node.wakuSubscribe("apptopic")

# TODO Use publish as well<|MERGE_RESOLUTION|>--- conflicted
+++ resolved
@@ -15,7 +15,6 @@
 # Loads the config in `waku/node/v2/config.nim`
 let conf = WakuNodeConf.load()
 
-<<<<<<< HEAD
 # Node operations happens asynchronously
 proc runBackground(conf: WakuNodeConf) {.async.} =
   # Create and start the node
@@ -32,17 +31,7 @@
   node.publish(topic, message)
 
 discard runBackground(conf)
-=======
-# Create and start the node
-#proc runBackground(conf: WakuNodeConf) {.async.} =
-#  init(conf)
-#  runForever()
 
-discard init(conf)
-
-echo("Do stuff after with node")
-
->>>>>>> 1ca3962e
 runForever()
 
 # TODO Lets start with Nim Node API first
