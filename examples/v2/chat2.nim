when not(compileOption("threads")):
  {.fatal: "Please, compile this program with the --threads:on option!".}

import std/[tables, strformat, strutils]
import confutils, chronicles, chronos, stew/shims/net as stewNet,
       eth/keys, bearssl, stew/[byteutils, endians2]
import libp2p/[switch,                   # manage transports, a single entry point for dialing and listening
               multistream,              # tag stream with short header to identify it
               crypto/crypto,            # cryptographic functions
               protocols/identify,       # identify the peer info of a peer
               stream/connection,        # create and close stream read / write connections
               transports/tcptransport,  # listen and dial to other peers using client-server protocol
               multiaddress,             # encode different addressing schemes. For example, /ip4/7.7.7.7/tcp/6543 means it is using IPv4 protocol and TCP
               peerinfo,                 # manage the information of a peer, such as peer ID and public / private key
               peerid,                   # Implement how peers interact
               protocols/protocol,       # define the protocol base type
               protocols/secure/secure,  # define the protocol of secure connection
               protocols/secure/secio,   # define the protocol of secure input / output, allows encrypted communication that uses public keys to validate signed messages instead of a certificate authority like in TLS
               muxers/muxer,             # define an interface for stream multiplexing, allowing peers to offer many protocols over a single connection
               muxers/mplex/mplex]       # define some contants and message types for stream multiplexing
import   ../../waku/node/v2/[config, wakunode2, waku_types],
         ../../waku/protocol/v2/[waku_relay, waku_store, waku_filter],
         ../../waku/node/common

const Help = """
  Commands: /[?|help|connect|disconnect|exit]
  help: Prints this help
  connect: dials a remote peer
  disconnect: ends current session
  exit: closes the chat
"""

const DefaultTopic = "/waku/2/default-waku/proto"

const Dingpu = "dingpu".toBytes
const DefaultContentTopic = ContentTopic(uint32.fromBytes(Dingpu))

# XXX Connected is a bit annoying, because incoming connections don't trigger state change
# Could poll connection pool or something here, I suppose
# TODO Ensure connected turns true on incoming connections, or get rid of it
type Chat = ref object
    node: WakuNode          # waku node for publishing, subscribing, etc
    transp: StreamTransport # transport streams between read & write file descriptor
    subscribed: bool        # indicates if a node is subscribed or not to a topic
    connected: bool         # if the node is connected to another peer
    started: bool           # if the node has started

type
  PrivateKey* = crypto.PrivateKey
  Topic* = waku_types.Topic

proc initAddress(T: type MultiAddress, str: string): T =
  let address = MultiAddress.init(str).tryGet()
  if IPFS.match(address) and matchPartial(multiaddress.TCP, address):
    result = address
  else:
    raise newException(ValueError,
                         "Invalid bootstrap node multi-address")

proc parsePeer(address: string): PeerInfo = 
  let multiAddr = MultiAddress.initAddress(address)
  let parts = address.split("/")
  result = PeerInfo.init(parts[^1], [multiAddr])

proc connectToNodes(c: Chat, nodes: seq[string]) {.async.} =
  echo "Connecting to nodes"
  await c.node.connectToNodes(nodes)
  c.connected = true

proc publish(c: Chat, line: string) =
  let payload = cast[seq[byte]](line)
  let message = WakuMessage(payload: payload, contentTopic: DefaultContentTopic)
  c.node.publish(DefaultTopic, message)

# TODO This should read or be subscribe handler subscribe
proc readAndPrint(c: Chat) {.async.} =
  while true:
#    while p.connected:
#      # TODO: echo &"{p.id} -> "
#
#      echo cast[string](await p.conn.readLp(1024))
    #echo "readAndPrint subscribe NYI"
    await sleepAsync(100.millis)

# TODO Implement
proc writeAndPrint(c: Chat) {.async.} =
  while true:
# Connect state not updated on incoming WakuRelay connections
#    if not c.connected:
#      echo "type an address or wait for a connection:"
#      echo "type /[help|?] for help"

    let line = await c.transp.readLine()
    if line.startsWith("/help") or line.startsWith("/?") or not c.started:
      echo Help
      continue

#    if line.startsWith("/disconnect"):
#      echo "Ending current session"
#      if p.connected and p.conn.closed.not:
#        await p.conn.close()
#      p.connected = false
    elif line.startsWith("/connect"):
      # TODO Should be able to connect to multiple peers for Waku chat
      if c.connected:
        echo "already connected to at least one peer"
        continue

      echo "enter address of remote peer"
      let address = await c.transp.readLine()
      if address.len > 0:
        await c.connectToNodes(@[address])

#    elif line.startsWith("/exit"):
#      if p.connected and p.conn.closed.not:
#        await p.conn.close()
#        p.connected = false
#
#      await p.switch.stop()
#      echo "quitting..."
#      quit(0)
    else:
      # XXX connected state problematic
      if c.started:
        c.publish(line)
        # TODO Connect to peer logic?
      else:
        try:
          if line.startsWith("/") and "p2p" in line:
            await c.connectToNodes(@[line])
        except:
          echo &"unable to dial remote peer {line}"
          echo getCurrentExceptionMsg()

proc readWriteLoop(c: Chat) {.async.} =
  asyncCheck c.writeAndPrint() # execute the async function but does not block
  asyncCheck c.readAndPrint()

proc readInput(wfd: AsyncFD) {.thread.} =
  ## This procedure performs reading from `stdin` and sends data over
  ## pipe to main thread.
  let transp = fromPipe(wfd)

  while true:
    let line = stdin.readLine()
    discard waitFor transp.write(line & "\r\n")

proc processInput(rfd: AsyncFD, rng: ref BrHmacDrbgContext) {.async.} =
  let transp = fromPipe(rfd)

  let
    conf = WakuNodeConf.load()
    (extIp, extTcpPort, extUdpPort) = setupNat(conf.nat, clientId,
      Port(uint16(conf.tcpPort) + conf.portsShift),
      Port(uint16(conf.udpPort) + conf.portsShift))
    node = WakuNode.init(conf.nodeKey, conf.listenAddress,
      Port(uint16(conf.tcpPort) + conf.portsShift), extIp, extTcpPort)

  # waitFor vs await
  await node.start()

  if conf.filternode != "":
    await node.mountRelay(conf.topics.split(" "))
  else:
    await node.mountRelay(@[])

  var chat = Chat(node: node, transp: transp, subscribed: true, connected: false, started: true)

  if conf.staticnodes.len > 0:
    await connectToNodes(chat, conf.staticnodes)

  let peerInfo = node.peerInfo
  let listenStr = $peerInfo.addrs[0] & "/p2p/" & $peerInfo.peerId
  echo &"Listening on\n {listenStr}"

  if conf.storenode != "":
    node.mountStore()

    node.wakuStore.setPeer(parsePeer(conf.storenode))

    proc storeHandler(response: HistoryResponse) {.gcsafe.} =
      for msg in response.messages:
        let payload = cast[string](msg.payload)
        echo &"{payload}"
      info "Hit store handler"

    await node.query(HistoryQuery(topics: @[DefaultContentTopic]), storeHandler)

  if conf.filternode != "":
    node.mountFilter()

    node.wakuFilter.setPeer(parsePeer(conf.filternode))

    proc filterHandler(msg: WakuMessage) {.gcsafe.} =
      let payload = cast[string](msg.payload)
      echo &"{payload}"
      info "Hit filter handler"

    await node.subscribe(
<<<<<<< HEAD
      FilterRequest(contentFilters: @[ContentFilter(topics: @[DefaultContentTopic])], topic: DefaultTopic, subscribe: true),
=======
      FilterRequest(contentFilters: @[ContentFilter(topics: @[DefaultContentTopic])], topic: DefaultTopic),
>>>>>>> 8c5fed85
      filterHandler
    )

  # Subscribe to a topic
  # TODO To get end to end sender would require more information in payload
  # We could possibly indicate the relayer point with connection somehow probably (?)
  proc handler(topic: Topic, data: seq[byte]) {.async, gcsafe.} =
    let message = WakuMessage.init(data).value
    let payload = cast[string](message.payload)
    echo &"{payload}"
    info "Hit subscribe handler", topic=topic, payload=payload, contentTopic=message.contentTopic

  let topic = cast[Topic](DefaultTopic)
  await node.subscribe(topic, handler)

  await chat.readWriteLoop()
  runForever()
  #await allFuturesThrowing(libp2pFuts)

proc main() {.async.} =
  let rng = crypto.newRng() # Singe random number source for the whole application
  let (rfd, wfd) = createAsyncPipe()
  if rfd == asyncInvalidPipe or wfd == asyncInvalidPipe:
    raise newException(ValueError, "Could not initialize pipe!")

  var thread: Thread[AsyncFD]
  thread.createThread(readInput, wfd)

  await processInput(rfd, rng)

when isMainModule: # isMainModule = true when the module is compiled as the main file
  waitFor(main())

## Dump of things that can be improved:
##
## - Incoming dialed peer does not change connected state (not relying on it for now)
## - Unclear if staticnode argument works (can enter manually)
## - Don't trigger self / double publish own messages
## - Integrate store protocol (fetch messages in beginning)
## - Integrate filter protocol (default/option to be light node, connect to filter node)
## - Test/default to cluster node connection (diff protocol version)
## - Redirect logs to separate file
## - Expose basic publish/subscribe etc commands with /syntax
## - Show part of peerid to know who sent message
## - Deal with protobuf messages (e.g. other chat protocol, or encrypted)<|MERGE_RESOLUTION|>--- conflicted
+++ resolved
@@ -197,11 +197,7 @@
       info "Hit filter handler"
 
     await node.subscribe(
-<<<<<<< HEAD
       FilterRequest(contentFilters: @[ContentFilter(topics: @[DefaultContentTopic])], topic: DefaultTopic, subscribe: true),
-=======
-      FilterRequest(contentFilters: @[ContentFilter(topics: @[DefaultContentTopic])], topic: DefaultTopic),
->>>>>>> 8c5fed85
       filterHandler
     )
 
