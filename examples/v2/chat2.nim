when not(compileOption("threads")):
  {.fatal: "Please, compile this program with the --threads:on option!".}

import std/[tables, strformat, strutils]
import confutils, chronicles, chronos, stew/shims/net as stewNet,
       eth/keys, bearssl, stew/[byteutils, endians2]
import libp2p/[switch,                   # manage transports, a single entry point for dialing and listening
               multistream,              # tag stream with short header to identify it
               crypto/crypto,            # cryptographic functions
               protocols/identify,       # identify the peer info of a peer
               stream/connection,        # create and close stream read / write connections
               transports/tcptransport,  # listen and dial to other peers using client-server protocol
               multiaddress,             # encode different addressing schemes. For example, /ip4/7.7.7.7/tcp/6543 means it is using IPv4 protocol and TCP
               peerinfo,                 # manage the information of a peer, such as peer ID and public / private key
               peerid,                   # Implement how peers interact
               protocols/protocol,       # define the protocol base type
               protocols/secure/secure,  # define the protocol of secure connection
               protocols/secure/secio,   # define the protocol of secure input / output, allows encrypted communication that uses public keys to validate signed messages instead of a certificate authority like in TLS
               muxers/muxer,             # define an interface for stream multiplexing, allowing peers to offer many protocols over a single connection
               muxers/mplex/mplex]       # define some contants and message types for stream multiplexing
import   ../../waku/node/v2/[config, wakunode2, waku_types],
         ../../waku/protocol/v2/[waku_relay, waku_store],
         ../../waku/node/common

const Help = """
  Commands: /[?|help|connect|disconnect|exit]
  help: Prints this help
  connect: dials a remote peer
  disconnect: ends current session
  exit: closes the chat
"""

const DefaultTopic = "waku"

const Dingpu = "dingpu".toBytes
const DefaultContentTopic = ContentTopic(uint32.fromBytes([Dingpu[0], Dingpu[1], Dingpu[2], Dingpu[3]]))

# XXX Connected is a bit annoying, because incoming connections don't trigger state change
# Could poll connection pool or something here, I suppose
# TODO Ensure connected turns true on incoming connections, or get rid of it
type Chat = ref object
    node: WakuNode          # waku node for publishing, subscribing, etc
    transp: StreamTransport # transport streams between read & write file descriptor
    subscribed: bool        # indicates if a node is subscribed or not to a topic
    connected: bool         # if the node is connected to another peer
    started: bool           # if the node has started

type
  PrivateKey* = crypto.PrivateKey
  Topic* = waku_types.Topic

proc initAddress(T: type MultiAddress, str: string): T =
  let address = MultiAddress.init(str).tryGet()
  if IPFS.match(address) and matchPartial(multiaddress.TCP, address):
    result = address
  else:
    raise newException(ValueError,
                         "Invalid bootstrap node multi-address")

proc parsePeer(address: string): PeerInfo = 
  let multiAddr = MultiAddress.initAddress(address)
  let parts = address.split("/")
  result = PeerInfo.init(parts[^1], [multiAddr])

# NOTE Dialing on WakuRelay specifically
proc dialPeer(c: Chat, address: string) {.async.} =
  let peer = parsePeer(address)
  echo &"dialing peer: {peer.peerId}"
  # XXX Discarding conn, do we want to keep this here?
  discard await c.node.switch.dial(peer, WakuRelayCodec)
  c.connected = true

proc connectToNodes(c: Chat, nodes: openArray[string]) =
  echo "Connecting to nodes"
  for nodeId in nodes:
    discard dialPeer(c, nodeId)

proc publish(c: Chat, line: string) =
  let payload = cast[seq[byte]](line)
  let message = WakuMessage(payload: payload, contentTopic: DefaultContentTopic)
  c.node.publish(DefaultTopic, message)

# TODO This should read or be subscribe handler subscribe
proc readAndPrint(c: Chat) {.async.} =
  while true:
#    while p.connected:
#      # TODO: echo &"{p.id} -> "
#
#      echo cast[string](await p.conn.readLp(1024))
    #echo "readAndPrint subscribe NYI"
    await sleepAsync(100.millis)

# TODO Implement
proc writeAndPrint(c: Chat) {.async.} =
  while true:
# Connect state not updated on incoming WakuRelay connections
#    if not c.connected:
#      echo "type an address or wait for a connection:"
#      echo "type /[help|?] for help"

    let line = await c.transp.readLine()
    if line.startsWith("/help") or line.startsWith("/?") or not c.started:
      echo Help
      continue

#    if line.startsWith("/disconnect"):
#      echo "Ending current session"
#      if p.connected and p.conn.closed.not:
#        await p.conn.close()
#      p.connected = false
    elif line.startsWith("/connect"):
      # TODO Should be able to connect to multiple peers for Waku chat
      if c.connected:
        echo "already connected to at least one peer"
        continue

      echo "enter address of remote peer"
      let address = await c.transp.readLine()
      if address.len > 0:
        await c.dialPeer(address)

#    elif line.startsWith("/exit"):
#      if p.connected and p.conn.closed.not:
#        await p.conn.close()
#        p.connected = false
#
#      await p.switch.stop()
#      echo "quitting..."
#      quit(0)
    else:
      # XXX connected state problematic
      if c.started:
        c.publish(line)
        # TODO Connect to peer logic?
      else:
        try:
          if line.startsWith("/") and "p2p" in line:
            await c.dialPeer(line)
        except:
          echo &"unable to dial remote peer {line}"
          echo getCurrentExceptionMsg()

proc readWriteLoop(c: Chat) {.async.} =
  asyncCheck c.writeAndPrint() # execute the async function but does not block
  asyncCheck c.readAndPrint()

proc readInput(wfd: AsyncFD) {.thread.} =
  ## This procedure performs reading from `stdin` and sends data over
  ## pipe to main thread.
  let transp = fromPipe(wfd)

  while true:
    let line = stdin.readLine()
    discard waitFor transp.write(line & "\r\n")

proc processInput(rfd: AsyncFD, rng: ref BrHmacDrbgContext) {.async.} =
  let transp = fromPipe(rfd)

  let
    conf = WakuNodeConf.load()
    (extIp, extTcpPort, extUdpPort) = setupNat(conf.nat, clientId,
      Port(uint16(conf.tcpPort) + conf.portsShift),
      Port(uint16(conf.udpPort) + conf.portsShift))
    node = WakuNode.init(conf.nodeKey, conf.libp2pAddress,
      Port(uint16(conf.tcpPort) + conf.portsShift), extIp, extTcpPort)

  # waitFor vs await
  await node.start()
  await node.mountRelay(conf.topics.split(" "))

  var chat = Chat(node: node, transp: transp, subscribed: true, connected: false, started: true)

  if conf.staticnodes.len > 0:
    connectToNodes(chat, conf.staticnodes)

  let peerInfo = node.peerInfo
  let listenStr = $peerInfo.addrs[0] & "/p2p/" & $peerInfo.peerId
  echo &"Listening on\n {listenStr}"

  if conf.storenode != "":
<<<<<<< HEAD
=======
    node.mountStore()

>>>>>>> b2edfe8d
    node.wakuStore.setPeer(parsePeer(conf.storenode))

    proc storeHandler(response: HistoryResponse) {.gcsafe.} =
      for msg in response.messages:
        let payload = cast[string](msg.payload)
        echo &"{payload}"
      info "Hit store handler"

    await node.query(HistoryQuery(topics: @[DefaultContentTopic]), storeHandler)

  # Subscribe to a topic
  # TODO To get end to end sender would require more information in payload
  # We could possibly indicate the relayer point with connection somehow probably (?)
  proc handler(topic: Topic, data: seq[byte]) {.async, gcsafe.} =
    let message = WakuMessage.init(data).value
    let payload = cast[string](message.payload)
    echo &"{payload}"
    info "Hit subscribe handler", topic=topic, payload=payload, contentTopic=message.contentTopic

  # XXX Timing issue with subscribe, need to wait a bit to ensure GRAFT message is sent
  await sleepAsync(5.seconds)
  let topic = cast[Topic](DefaultTopic)
  await node.subscribe(topic, handler)

  await chat.readWriteLoop()
  runForever()
  #await allFuturesThrowing(libp2pFuts)

proc main() {.async.} =
  let rng = crypto.newRng() # Singe random number source for the whole application
  let (rfd, wfd) = createAsyncPipe()
  if rfd == asyncInvalidPipe or wfd == asyncInvalidPipe:
    raise newException(ValueError, "Could not initialize pipe!")

  var thread: Thread[AsyncFD]
  thread.createThread(readInput, wfd)

  await processInput(rfd, rng)

when isMainModule: # isMainModule = true when the module is compiled as the main file
  waitFor(main())

## Dump of things that can be improved:
##
## - Incoming dialed peer does not change connected state (not relying on it for now)
## - Unclear if staticnode argument works (can enter manually)
## - Don't trigger self / double publish own messages
## - Integrate store protocol (fetch messages in beginning)
## - Integrate filter protocol (default/option to be light node, connect to filter node)
## - Test/default to cluster node connection (diff protocol version)
## - Redirect logs to separate file
## - Expose basic publish/subscribe etc commands with /syntax
## - Show part of peerid to know who sent message
## - Deal with protobuf messages (e.g. other chat protocol, or encrypted)<|MERGE_RESOLUTION|>--- conflicted
+++ resolved
@@ -178,11 +178,8 @@
   echo &"Listening on\n {listenStr}"
 
   if conf.storenode != "":
-<<<<<<< HEAD
-=======
     node.mountStore()
 
->>>>>>> b2edfe8d
     node.wakuStore.setPeer(parsePeer(conf.storenode))
 
     proc storeHandler(response: HistoryResponse) {.gcsafe.} =
