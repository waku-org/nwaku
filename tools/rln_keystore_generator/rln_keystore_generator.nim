when (NimMajor, NimMinor) < (1, 4):
  {.push raises: [Defect].}
else:
  {.push raises: [].}

import
  chronicles,
  stew/[results],
  std/tempfiles

import
  ../../waku/waku_keystore,
  ../../waku/waku_rln_relay/rln,
  ../../waku/waku_rln_relay/conversion_utils,
  ../../waku/waku_rln_relay/group_manager/on_chain,
  ../../waku/factory/external_config

logScope:
  topics = "rln_keystore_generator"

proc doRlnKeystoreGenerator*(conf: WakuNodeConf) =
  # 1. load configuration
  trace "configuration", conf = $conf

  # 2. initialize rlnInstance
  let rlnInstanceRes = createRLNInstance(d=20,
                                         tree_path = genTempPath("rln_tree", "rln_keystore_generator"))
  if rlnInstanceRes.isErr():
    error "failure while creating RLN instance", error=rlnInstanceRes.error
    quit(1)

  let rlnInstance = rlnInstanceRes.get()

  # 3. generate credentials
  let credentialRes = rlnInstance.membershipKeyGen()
  if credentialRes.isErr():
    error "failure while generating credentials", error=credentialRes.error
    quit(1)

  let credential = credentialRes.get()
  debug "credentials", idTrapdoor = credential.idTrapdoor.inHex(),
                       idNullifier = credential.idNullifier.inHex(),
                       idSecretHash = credential.idSecretHash.inHex(),
                       idCommitment = credential.idCommitment.inHex()


  if not conf.execute:
    info "not executing, exiting"
    quit(0)

  # 4. initialize OnchainGroupManager
  let groupManager = OnchainGroupManager(ethClientUrl: string(conf.rlnRelayethClientAddress),
                                         ethContractAddress: conf.rlnRelayEthContractAddress,
                                         rlnInstance: rlnInstance,
                                         keystorePath: none(string),
                                         keystorePassword: none(string),
                                         ethPrivateKey: some(conf.rlnRelayEthPrivateKey))
  try:
    waitFor groupManager.init()
  except CatchableError:
    error "failure while initializing OnchainGroupManager", error=getCurrentExceptionMsg()
    quit(1)

  # 5. register on-chain
  try:
<<<<<<< HEAD
    waitFor groupManager.register(credential)
=======
    when defined(rln_v2):
      waitFor groupManager.register(credential, conf.rlnRelayUserMessageLimit)
    else:
      waitFor groupManager.register(credential)
>>>>>>> 0def4904
  except Exception, CatchableError:
    error "failure while registering credentials on-chain", error=getCurrentExceptionMsg()
    quit(1)

  debug "Transaction hash", txHash = groupManager.registrationTxHash.get()

  info "Your membership has been registered on-chain.", chainId = $groupManager.chainId.get(),
                                                        contractAddress = conf.rlnRelayEthContractAddress,
                                                        membershipIndex = groupManager.membershipIndex.get()
  when defined(rln_v2):
    info "Your user message limit is", userMessageLimit = conf.rlnRelayUserMessageLimit

  # 6. write to keystore
  when defined(rln_v2):
    let keystoreCred = KeystoreMembership(
      membershipContract: MembershipContract(
        chainId: $groupManager.chainId.get(),
        address: conf.rlnRelayEthContractAddress,
      ),
      treeIndex: groupManager.membershipIndex.get(),
      identityCredential: credential,
      userMessageLimit: conf.rlnRelayUserMessageLimit,
    )
  else:
    let keystoreCred = KeystoreMembership(
      membershipContract: MembershipContract(
        chainId: $groupManager.chainId.get(),
        address: conf.rlnRelayEthContractAddress,
      ),
      treeIndex: groupManager.membershipIndex.get(),
      identityCredential: credential,
    )

  let persistRes = addMembershipCredentials(conf.rlnRelayCredPath,
                                            keystoreCred,
                                            conf.rlnRelayCredPassword,
                                            RLNAppInfo)
  if persistRes.isErr():
    error "failed to persist credentials", error=persistRes.error
    quit(1)

  info "credentials persisted", path = conf.rlnRelayCredPath

  try:
    waitFor groupManager.stop()
  except CatchableError:
    error "failure while stopping OnchainGroupManager", error=getCurrentExceptionMsg()
    quit(0) # 0 because we already registered on-chain
  quit(0)<|MERGE_RESOLUTION|>--- conflicted
+++ resolved
@@ -63,14 +63,10 @@
 
   # 5. register on-chain
   try:
-<<<<<<< HEAD
-    waitFor groupManager.register(credential)
-=======
     when defined(rln_v2):
       waitFor groupManager.register(credential, conf.rlnRelayUserMessageLimit)
     else:
       waitFor groupManager.register(credential)
->>>>>>> 0def4904
   except Exception, CatchableError:
     error "failure while registering credentials on-chain", error=getCurrentExceptionMsg()
     quit(1)
