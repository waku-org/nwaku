when (NimMajor, NimMinor) < (1, 4):
  {.push raises: [Defect].}
else:
  {.push raises: [].}

import chronicles, stew/[results], std/tempfiles

import
  ../../waku/waku_keystore,
  ../../waku/waku_rln_relay/rln,
  ../../waku/waku_rln_relay/conversion_utils,
  ../../waku/waku_rln_relay/group_manager/on_chain,
  ../../waku/factory/external_config

logScope:
  topics = "rln_keystore_generator"

proc doRlnKeystoreGenerator*(conf: WakuNodeConf) =
  # 1. load configuration
  trace "configuration", conf = $conf

  # 2. initialize rlnInstance
  let rlnInstanceRes = createRLNInstance(
    d = 20, tree_path = genTempPath("rln_tree", "rln_keystore_generator")
  )
  if rlnInstanceRes.isErr():
    error "failure while creating RLN instance", error = rlnInstanceRes.error
    quit(1)

  let rlnInstance = rlnInstanceRes.get()

  # 3. generate credentials
  let credentialRes = rlnInstance.membershipKeyGen()
  if credentialRes.isErr():
    error "failure while generating credentials", error = credentialRes.error
    quit(1)

  let credential = credentialRes.get()
  debug "credentials",
    idTrapdoor = credential.idTrapdoor.inHex(),
    idNullifier = credential.idNullifier.inHex(),
    idSecretHash = credential.idSecretHash.inHex(),
    idCommitment = credential.idCommitment.inHex()

  if not conf.execute:
    info "not executing, exiting"
    quit(0)

  # 4. initialize OnchainGroupManager
  let groupManager = OnchainGroupManager(
    ethClientUrl: string(conf.rlnRelayethClientAddress),
    ethContractAddress: conf.rlnRelayEthContractAddress,
    rlnInstance: rlnInstance,
    keystorePath: none(string),
    keystorePassword: none(string),
    ethPrivateKey: some(conf.rlnRelayEthPrivateKey),
  )
  try:
    (waitFor groupManager.init()).isOkOr:
      error "failure while initializing OnchainGroupManager", error = $error
      quit(1)
  # handling the exception is required since waitFor raises an exception
  except Exception, CatchableError:
    error "failure while initializing OnchainGroupManager",
      error = getCurrentExceptionMsg()
    quit(1)

  # 5. register on-chain
  try:
    waitFor groupManager.register(credential, conf.rlnRelayUserMessageLimit)
  except Exception, CatchableError:
    error "failure while registering credentials on-chain",
      error = getCurrentExceptionMsg()
    quit(1)

  debug "Transaction hash", txHash = groupManager.registrationTxHash.get()

  info "Your membership has been registered on-chain.",
    chainId = $groupManager.chainId,
    contractAddress = conf.rlnRelayEthContractAddress,
    membershipIndex = groupManager.membershipIndex.get()
  info "Your user message limit is", userMessageLimit = conf.rlnRelayUserMessageLimit

  # 6. write to keystore
  let keystoreCred = KeystoreMembership(
    membershipContract: MembershipContract(
<<<<<<< HEAD
      chainId: $groupManager.chainId.get(), address: conf.rlnRelayEthContractAddress
=======
      chainId: $groupManager.chainId, address: conf.rlnRelayEthContractAddress
>>>>>>> 1454bcb2
    ),
    treeIndex: groupManager.membershipIndex.get(),
    identityCredential: credential,
    userMessageLimit: conf.rlnRelayUserMessageLimit,
  )


  let persistRes = addMembershipCredentials(
    conf.rlnRelayCredPath, keystoreCred, conf.rlnRelayCredPassword, RLNAppInfo
  )
  if persistRes.isErr():
    error "failed to persist credentials", error = persistRes.error
    quit(1)

  info "credentials persisted", path = conf.rlnRelayCredPath

  try:
    waitFor groupManager.stop()
  except CatchableError:
    error "failure while stopping OnchainGroupManager", error = getCurrentExceptionMsg()
    quit(0) # 0 because we already registered on-chain
  quit(0)<|MERGE_RESOLUTION|>--- conflicted
+++ resolved
@@ -84,11 +84,7 @@
   # 6. write to keystore
   let keystoreCred = KeystoreMembership(
     membershipContract: MembershipContract(
-<<<<<<< HEAD
-      chainId: $groupManager.chainId.get(), address: conf.rlnRelayEthContractAddress
-=======
       chainId: $groupManager.chainId, address: conf.rlnRelayEthContractAddress
->>>>>>> 1454bcb2
     ),
     treeIndex: groupManager.membershipIndex.get(),
     identityCredential: credential,
