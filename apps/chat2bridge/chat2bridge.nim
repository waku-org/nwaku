--- conflicted
+++ resolved
@@ -307,14 +307,9 @@
   if conf.filternode != "":
     let filterPeer = parsePeerInfo(conf.filternode)
     if filterPeer.isOk():
-<<<<<<< HEAD
-      bridge.nodev2.peerManager.addServicePeer(filterPeer.value, WakuFilterSubscribeCodec)
-=======
-      bridge.nodev2.peerManager.addServicePeer(filterPeer.value, WakuLegacyFilterCodec)
       bridge.nodev2.peerManager.addServicePeer(
         filterPeer.value, WakuFilterSubscribeCodec
       )
->>>>>>> 2173fe22
     else:
       error "Error parsing conf.filternode", error = filterPeer.error
 
