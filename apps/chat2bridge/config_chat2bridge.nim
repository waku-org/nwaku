import
  confutils, confutils/defs, confutils/std/net, chronicles, chronos,
  libp2p/crypto/[crypto, secp],
  eth/keys

type
  Chat2MatterbridgeConf* = object
    logLevel* {.
      desc: "Sets the log level"
      defaultValue: LogLevel.INFO
      name: "log-level" .}: LogLevel

    listenAddress* {.
      defaultValue: defaultListenAddress(config)
      desc: "Listening address for the LibP2P traffic"
      name: "listen-address"}: IpAddress

    libp2pTcpPort* {.
      desc: "Libp2p TCP listening port (for Waku v2)"
      defaultValue: 9000
      name: "libp2p-tcp-port" .}: uint16

    udpPort* {.
      desc: "UDP listening port"
      defaultValue: 9000
      name: "udp-port" .}: uint16

    portsShift* {.
      desc: "Add a shift to all default port numbers"
      defaultValue: 0
      name: "ports-shift" .}: uint16

    nat* {.
      desc: "Specify method to use for determining public address. " &
            "Must be one of: any, none, upnp, pmp, extip:<IP>"
      defaultValue: "any" .}: string

<<<<<<< HEAD
    rpc* {.
      desc: "Enable Waku RPC server"
      defaultValue: false
      name: "rpc" .}: bool

    rpcAddress* {.
      desc: "Listening address of the RPC server",
      defaultValue: parseIpAddress("127.0.0.1")
      name: "rpc-address" }: IpAddress

    rpcPort* {.
      desc: "Listening port of the RPC server"
      defaultValue: 8545
      name: "rpc-port" .}: uint16

=======
>>>>>>> 0def4904
    metricsServer* {.
      desc: "Enable the metrics server"
      defaultValue: false
      name: "metrics-server" .}: bool

    metricsServerAddress* {.
      desc: "Listening address of the metrics server"
      defaultValue: parseIpAddress("127.0.0.1")
      name: "metrics-server-address" }: IpAddress

    metricsServerPort* {.
      desc: "Listening HTTP port of the metrics server"
      defaultValue: 8008
      name: "metrics-server-port" .}: uint16

    ### Waku v2 options
    
    staticnodes* {.
      desc: "Multiaddr of peer to directly connect with. Argument may be repeated"
      name: "staticnode" }: seq[string]

    nodekey* {.
      desc: "P2P node private key as hex"
      defaultValue: crypto.PrivateKey.random(Secp256k1, newRng()[]).tryGet()
      name: "nodekey" }: crypto.PrivateKey

    topics* {.
      desc: "Default topics to subscribe to (space separated list)"
      defaultValue: "/waku/2/default-waku/proto"
      name: "topics" .}: string

    store* {.
      desc: "Flag whether to start store protocol",
      defaultValue: true
      name: "store" }: bool

    filter* {.
      desc: "Flag whether to start filter protocol",
      defaultValue: false
      name: "filter" }: bool

    relay* {.
      desc: "Flag whether to start relay protocol",
      defaultValue: true
      name: "relay" }: bool

    storenode* {.
      desc: "Multiaddr of peer to connect with for waku store protocol"
      defaultValue: ""
      name: "storenode" }: string

    filternode* {.
      desc: "Multiaddr of peer to connect with for waku filter protocol"
      defaultValue: ""
      name: "filternode" }: string
    
    # Matterbridge options    
    mbHostAddress* {.
      desc: "Listening address of the Matterbridge host",
      defaultValue: parseIpAddress("127.0.0.1")
      name: "mb-host-address" }: IpAddress

    mbHostPort* {.
      desc: "Listening port of the Matterbridge host",
      defaultValue: 4242
      name: "mb-host-port" }: uint16
    
    mbGateway* {.
      desc: "Matterbridge gateway"
      defaultValue: "gateway1"
      name: "mb-gateway" }: string

    ## Chat2 options

    contentTopic* {.
      desc: "Content topic to bridge chat messages to."
      defaultValue: "/toy-chat/2/huilong/proto"
      name: "content-topic" }: string

proc parseCmdArg*(T: type keys.KeyPair, p: string): T =
  try:
    let privkey = keys.PrivateKey.fromHex(string(p)).tryGet()
    result = privkey.toKeyPair()
  except CatchableError:
    raise newException(ValueError, "Invalid private key")

proc completeCmdArg*(T: type keys.KeyPair, val: string): seq[string] =
  return @[]

proc parseCmdArg*(T: type crypto.PrivateKey, p: string): T =
  let key = SkPrivateKey.init(p)
  if key.isOk():
    crypto.PrivateKey(scheme: Secp256k1, skkey: key.get())
  else:
    raise newException(ValueError, "Invalid private key")

proc completeCmdArg*(T: type crypto.PrivateKey, val: string): seq[string] =
  return @[]

proc parseCmdArg*(T: type IpAddress, p: string): T =
  try:
    result = parseIpAddress(p)
  except CatchableError:
    raise newException(ValueError, "Invalid IP address")

proc completeCmdArg*(T: type IpAddress, val: string): seq[string] =
  return @[]

func defaultListenAddress*(conf: Chat2MatterbridgeConf): IpAddress =
  (parseIpAddress("0.0.0.0"))<|MERGE_RESOLUTION|>--- conflicted
+++ resolved
@@ -35,24 +35,6 @@
             "Must be one of: any, none, upnp, pmp, extip:<IP>"
       defaultValue: "any" .}: string
 
-<<<<<<< HEAD
-    rpc* {.
-      desc: "Enable Waku RPC server"
-      defaultValue: false
-      name: "rpc" .}: bool
-
-    rpcAddress* {.
-      desc: "Listening address of the RPC server",
-      defaultValue: parseIpAddress("127.0.0.1")
-      name: "rpc-address" }: IpAddress
-
-    rpcPort* {.
-      desc: "Listening port of the RPC server"
-      defaultValue: 8545
-      name: "rpc-port" .}: uint16
-
-=======
->>>>>>> 0def4904
     metricsServer* {.
       desc: "Enable the metrics server"
       defaultValue: false
