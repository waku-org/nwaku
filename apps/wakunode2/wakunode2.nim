--- conflicted
+++ resolved
@@ -696,28 +696,16 @@
     when defined(windows):
       # workaround for https://github.com/nim-lang/Nim/issues/4057
       setupForeignThreadGc()
-<<<<<<< HEAD
-    info "Shutting down after receiving SIGINT"
+    notice "Shutting down after receiving SIGINT"
     asyncSpawn asyncStopper(node)
-=======
-    notice "Shutting down after receiving SIGINT"
-    waitFor node.stop()
-    quit(QuitSuccess)
->>>>>>> b77a4faa
 
   setControlCHook(handleCtrlC)
 
   # Handle SIGTERM
   when defined(posix):
     proc handleSigterm(signal: cint) {.noconv.} =
-<<<<<<< HEAD
-      info "Shutting down after receiving SIGTERM"
+      notice "Shutting down after receiving SIGTERM"
       asyncSpawn asyncStopper(node)
-=======
-      notice "Shutting down after receiving SIGTERM"
-      waitFor node.stop()
-      quit(QuitSuccess)
->>>>>>> b77a4faa
 
     c_signal(ansi_c.SIGTERM, handleSigterm)
 
