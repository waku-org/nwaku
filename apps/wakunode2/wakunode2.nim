--- conflicted
+++ resolved
@@ -296,12 +296,8 @@
                         dns4DomainName,
                         discv5UdpPort,
                         some(conf.agentString),
-<<<<<<< HEAD
-                        some(conf.peerStoreCapacity),
+                        conf.peerStoreCapacity,
                         rng)
-=======
-                        conf.peerStoreCapacity)
->>>>>>> 528cc5ad
   except:
     return err("failed to create waku node instance: " & getCurrentExceptionMsg())
 
