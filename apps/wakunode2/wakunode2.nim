when (NimMajor, NimMinor) < (1, 4):
  {.push raises: [Defect].}
else:
  {.push raises: [].}

import
  std/[options, tables, strutils, sequtils, os],
  stew/shims/net as stewNet,
  chronicles,
  chronos,
  metrics,
  libbacktrace,
  system/ansi_c,
  eth/keys,
  eth/p2p/discoveryv5/enr,
  libp2p/builders,
  libp2p/multihash,
  libp2p/crypto/crypto,
  libp2p/protocols/ping,
  libp2p/protocols/pubsub/gossipsub,
  libp2p/protocols/pubsub/rpc/messages,
  libp2p/transports/wstransport,
  libp2p/nameresolving/dnsresolver
import
  ../../waku/common/sqlite,
  ../../waku/common/utils/nat,
  ../../waku/common/logging,
  ../../waku/v2/node/peer_manager,
  ../../waku/v2/node/peer_manager/peer_store/waku_peer_storage,
  ../../waku/v2/node/peer_manager/peer_store/migrations as peer_store_sqlite_migrations,
  ../../waku/v2/node/dnsdisc/waku_dnsdisc,
  ../../waku/v2/node/discv5/waku_discv5,
  ../../waku/v2/node/wakuswitch,
  ../../waku/v2/node/waku_node,
  ../../waku/v2/node/waku_metrics,
  ../../waku/v2/protocol/waku_archive,
  ../../waku/v2/protocol/waku_archive/driver/queue_driver,
  ../../waku/v2/protocol/waku_archive/driver/sqlite_driver,
  ../../waku/v2/protocol/waku_archive/driver/sqlite_driver/migrations as archive_driver_sqlite_migrations,
  ../../waku/v2/protocol/waku_archive/retention_policy,
  ../../waku/v2/protocol/waku_archive/retention_policy/retention_policy_capacity,
  ../../waku/v2/protocol/waku_archive/retention_policy/retention_policy_time,
  ../../waku/v2/protocol/waku_store,
  ../../waku/v2/protocol/waku_filter,
  ../../waku/v2/protocol/waku_lightpush,
  ../../waku/v2/protocol/waku_peer_exchange,
  ../../waku/v2/utils/peers,
  ../../waku/v2/utils/wakuenr,
  ./wakunode2_setup_rest,
  ./wakunode2_setup_rpc,
  ./config

when defined(rln):
  import
    ../../waku/v2/protocol/waku_rln_relay


logScope:
  topics = "wakunode"


type SetupResult[T] = Result[T, string]


proc setupDatabaseConnection(dbUrl: string): SetupResult[Option[SqliteDatabase]] =
  ## dbUrl mimics SQLAlchemy Database URL schema
  ## See: https://docs.sqlalchemy.org/en/14/core/engines.html#database-urls
  if dbUrl == "" or dbUrl == "none":
    return ok(none(SqliteDatabase))

  let dbUrlParts = dbUrl.split("://", 1)
  let
    engine = dbUrlParts[0]
    path = dbUrlParts[1]

  let connRes = case engine
    of "sqlite":
      # SQLite engine
      # See: https://docs.sqlalchemy.org/en/14/core/engines.html#sqlite
      SqliteDatabase.new(path)

    else:
      return err("unknown database engine")

  if connRes.isErr():
    return err("failed to init database connection: " & connRes.error)

  ok(some(connRes.value))

proc gatherSqlitePageStats(db: SqliteDatabase): SetupResult[(int64, int64, int64)] =
  let
    pageSize = ?db.getPageSize()
    pageCount = ?db.getPageCount()
    freelistCount = ?db.getFreelistCount()

  ok((pageSize, pageCount, freelistCount))

proc performSqliteVacuum(db: SqliteDatabase): SetupResult[void] =
  ## SQLite database vacuuming
  # TODO: Run vacuuming conditionally based on database page stats
  # if (pageCount > 0 and freelistCount > 0):

  debug "starting sqlite database vacuuming"

  let resVacuum = db.vacuum()
  if resVacuum.isErr():
    return err("failed to execute vacuum: " & resVacuum.error)

  debug "finished sqlite database vacuuming"


const PeerPersistenceDbUrl = "sqlite://peers.db"

proc setupPeerStorage(): SetupResult[Option[WakuPeerStorage]] =
  let db = ?setupDatabaseConnection(PeerPersistenceDbUrl)

  ?peer_store_sqlite_migrations.migrate(db.get())

  let res = WakuPeerStorage.new(db.get())
  if res.isErr():
    return err("failed to init peer store" & res.error)

  ok(some(res.value))


proc setupWakuArchiveRetentionPolicy(retentionPolicy: string): SetupResult[Option[RetentionPolicy]] =
  if retentionPolicy == "" or retentionPolicy == "none":
    return ok(none(RetentionPolicy))

  let rententionPolicyParts = retentionPolicy.split(":", 1)
  let
    policy = rententionPolicyParts[0]
    policyArgs = rententionPolicyParts[1]


  if policy == "time":
    var retentionTimeSeconds: int64
    try:
      retentionTimeSeconds = parseInt(policyArgs)
    except ValueError:
      return err("invalid time retention policy argument")

    let retPolicy: RetentionPolicy = TimeRetentionPolicy.init(retentionTimeSeconds)
    return ok(some(retPolicy))

  elif policy == "capacity":
    var retentionCapacity: int
    try:
      retentionCapacity = parseInt(policyArgs)
    except ValueError:
      return err("invalid capacity retention policy argument")

    let retPolicy: RetentionPolicy = CapacityRetentionPolicy.init(retentionCapacity)
    return ok(some(retPolicy))

  else:
    return err("unknown retention policy")

proc setupWakuArchiveDriver(dbUrl: string, vacuum: bool, migrate: bool): SetupResult[ArchiveDriver] =
  let db = ?setupDatabaseConnection(dbUrl)

  if db.isSome():
    # SQLite vacuum
    # TODO: Run this only if the database engine is SQLite
    let (pageSize, pageCount, freelistCount) = ?gatherSqlitePageStats(db.get())
    debug "sqlite database page stats", pageSize=pageSize, pages=pageCount, freePages=freelistCount

    if vacuum and (pageCount > 0 and freelistCount > 0):
      ?performSqliteVacuum(db.get())

  # Database migration
    if migrate:
      ?archive_driver_sqlite_migrations.migrate(db.get())

  if db.isSome():
    debug "setting up sqlite waku archive driver"
    let res = SqliteDriver.new(db.get())
    if res.isErr():
      return err("failed to init sqlite archive driver: " & res.error)

    ok(res.value)

  else:
    debug "setting up in-memory waku archive driver"
    let driver = QueueDriver.new()  # Defaults to a capacity of 25.000 messages
    ok(driver)


proc retrieveDynamicBootstrapNodes*(dnsDiscovery: bool, dnsDiscoveryUrl: string, dnsDiscoveryNameServers: seq[ValidIpAddress]): SetupResult[seq[RemotePeerInfo]] =

  if dnsDiscovery and dnsDiscoveryUrl != "":
    # DNS discovery
    debug "Discovering nodes using Waku DNS discovery", url=dnsDiscoveryUrl

    var nameServers: seq[TransportAddress]
    for ip in dnsDiscoveryNameServers:
      nameServers.add(initTAddress(ip, Port(53))) # Assume all servers use port 53

    let dnsResolver = DnsResolver.new(nameServers)

    proc resolver(domain: string): Future[string] {.async, gcsafe.} =
      trace "resolving", domain=domain
      let resolved = await dnsResolver.resolveTxt(domain)
      return resolved[0] # Use only first answer

    var wakuDnsDiscovery = WakuDnsDiscovery.init(dnsDiscoveryUrl, resolver)
    if wakuDnsDiscovery.isOk():
      return wakuDnsDiscovery.get().findPeers()
        .mapErr(proc (e: cstring): string = $e)
    else:
      warn "Failed to init Waku DNS discovery"

  debug "No method for retrieving dynamic bootstrap nodes specified."
  ok(newSeq[RemotePeerInfo]()) # Return an empty seq by default

proc initNode(conf: WakuNodeConf,
              rng: ref HmacDrbgContext,
              peerStore: Option[WakuPeerStorage],
              dynamicBootstrapNodes: openArray[RemotePeerInfo] = @[]): SetupResult[WakuNode] =

  ## Setup a basic Waku v2 node based on a supplied configuration
  ## file. Optionally include persistent peer storage.
  ## No protocols are mounted yet.

  var dnsResolver: DnsResolver
  if conf.dnsAddrs:
    # Support for DNS multiaddrs
    var nameServers: seq[TransportAddress]
    for ip in conf.dnsAddrsNameServers:
      nameServers.add(initTAddress(ip, Port(53))) # Assume all servers use port 53

    dnsResolver = DnsResolver.new(nameServers)

  let
    nodekey = if conf.nodekey.isSome():
                conf.nodekey.get()
              else:
                let nodekeyRes = crypto.PrivateKey.random(Secp256k1, rng[])
                if nodekeyRes.isErr():
                  return err("failed to generate nodekey: " & $nodekeyRes.error)
                nodekeyRes.get()
    ## `udpPort` is only supplied to satisfy underlying APIs but is not
    ## actually a supported transport for libp2p traffic.
    udpPort = conf.tcpPort
    (extIp, extTcpPort, extUdpPort) = setupNat(conf.nat,
                                              clientId,
                                              Port(uint16(conf.tcpPort) + conf.portsShift),
                                              Port(uint16(udpPort) + conf.portsShift))

    dns4DomainName = if conf.dns4DomainName != "": some(conf.dns4DomainName)
                      else: none(string)

    discv5UdpPort = if conf.discv5Discovery: some(Port(uint16(conf.discv5UdpPort) + conf.portsShift))
                    else: none(Port)

    ## @TODO: the NAT setup assumes a manual port mapping configuration if extIp config is set. This probably
    ## implies adding manual config item for extPort as well. The following heuristic assumes that, in absence of manual
    ## config, the external port is the same as the bind port.
    extPort = if (extIp.isSome() or dns4DomainName.isSome()) and extTcpPort.isNone():
                some(Port(uint16(conf.tcpPort) + conf.portsShift))
              else:
                extTcpPort
    extMultiAddrs = if (conf.extMultiAddrs.len > 0):
                      let extMultiAddrsValidationRes = validateExtMultiAddrs(conf.extMultiAddrs)
                      if extMultiAddrsValidationRes.isErr():
                        return err("invalid external multiaddress: " & extMultiAddrsValidationRes.error)
                      else:
                        extMultiAddrsValidationRes.get()
                    else:
                      @[]

    wakuFlags = initWakuFlags(conf.lightpush,
                              conf.filter,
                              conf.store,
                              conf.relay)

  var node: WakuNode

  let pStorage = if peerStore.isNone(): nil
                 else: peerStore.get()

  let rng = crypto.newRng()
  # Wrap in none because NetConfig does not have a default constructor
  # TODO: We could change bindIp in NetConfig to be something less restrictive than ValidIpAddress,
  # which doesn't allow default construction
  var netConfigOpt = none(NetConfig)

  try:
<<<<<<< HEAD
    netConfigOpt = some(NetConfig.init(
      bindIp = conf.listenAddress,
      bindPort = Port(uint16(conf.tcpPort) + conf.portsShift),
      extIp = extIp,
      extPort = extPort,
      extMultiAddrs = extMultiAddrs,
      wsBindPort = Port(uint16(conf.websocketPort) + conf.portsShift),
      wsEnabled = conf.websocketSupport,
      wssEnabled = conf.websocketSecureSupport,
      dns4DomainName = dns4DomainName,
      discv5UdpPort = discv5UdpPort,
      wakuFlags = some(wakuFlags),
    ))
=======
    node = WakuNode.new(nodekey,
                        conf.listenAddress, Port(uint16(conf.tcpPort) + conf.portsShift),
                        extIp, extPort,
                        extMultiAddrs,
                        pStorage,
                        conf.maxConnections.int,
                        Port(uint16(conf.websocketPort) + conf.portsShift),
                        conf.websocketSupport,
                        conf.websocketSecureSupport,
                        conf.websocketSecureKeyPath,
                        conf.websocketSecureCertPath,
                        some(wakuFlags),
                        dnsResolver,
                        conf.relayPeerExchange, # We send our own signed peer record when peer exchange enabled
                        dns4DomainName,
                        discv5UdpPort,
                        some(conf.agentString),
                        conf.peerStoreCapacity,
                        rng)
>>>>>>> c9bc7748
  except:
    return err("failed to create net config instance: " & getCurrentExceptionMsg())

  let netConfig = netConfigOpt.get()
  var wakuDiscv5 = none(WakuDiscoveryV5)

  if conf.discv5Discovery:
    let dynamicBootstrapEnrs = dynamicBootstrapNodes
                                .filterIt(it.hasUdpPort())
                                .mapIt(it.enr.get())
    var discv5BootstrapEnrs: seq[enr.Record]
    # parse enrURIs from the configuration and add the resulting ENRs to the discv5BootstrapEnrs seq
    for enrUri in conf.discv5BootstrapNodes:
      addBootstrapNode(enrUri, discv5BootstrapEnrs)
<<<<<<< HEAD
    discv5BootstrapEnrs.add(dynamicBootstrapEnrs)
    let discv5Config = DiscoveryConfig.init(conf.discv5TableIpLimit,
                                            conf.discv5BucketIpLimit,
                                            conf.discv5BitsPerHop)
    try:
      wakuDiscv5 = some(WakuDiscoveryV5.new(
        extIp = netConfig.extIp,
        extTcpPort = netConfig.extPort,
        extUdpPort = netConfig.discv5UdpPort,
        bindIp = netConfig.bindIp,
        discv5UdpPort = netConfig.discv5UdpPort.get(),
        bootstrapEnrs = discv5BootstrapEnrs,
        enrAutoUpdate = conf.discv5EnrAutoUpdate,
        privateKey = keys.PrivateKey(conf.nodekey.skkey),
        flags = netConfig.wakuFlags.get(),
        multiaddrs = netConfig.enrMultiaddrs,
        rng = rng,
        discv5Config = discv5Config,
      ))
    except:
      return err("failed to create waku discv5 instance: " & getCurrentExceptionMsg())
  try:
    node = WakuNode.new(nodekey = conf.nodekey,
                        netConfig = netConfig,
                        rng = rng,
                        peerStorage = pStorage,
                        maxConnections = conf.maxConnections.int,
                        secureKey = conf.websocketSecureKeyPath,
                        secureCert = conf.websocketSecureCertPath,
                        nameResolver = dnsResolver,
                        sendSignedPeerRecord = conf.relayPeerExchange, # We send our own signed peer record when peer exchange enabled
                        wakuDiscv5 = wakuDiscv5,
                        agentString = some(conf.agentString),
                        peerStoreCapacity = conf.peerStoreCapacity)
  except:
    return err("failed to create waku node instance: " & getCurrentExceptionMsg())
=======

    node.wakuDiscv5 = WakuDiscoveryV5.new(
      extIP, extPort, discv5UdpPort,
      conf.listenAddress,
      discv5UdpPort.get(),
      discv5BootstrapEnrs,
      conf.discv5EnrAutoUpdate,
      keys.PrivateKey(nodekey.skkey),
      wakuFlags,
      [], # Empty enr fields, for now
      node.rng,
      discoveryConfig
    )
>>>>>>> c9bc7748

  ok(node)

proc setupProtocols(node: WakuNode, conf: WakuNodeConf,
                    archiveDriver: Option[ArchiveDriver],
                    archiveRetentionPolicy: Option[RetentionPolicy]): Future[SetupResult[void]] {.async.} =
  ## Setup configured protocols on an existing Waku v2 node.
  ## Optionally include persistent message storage.
  ## No protocols are started yet.

  # Mount relay on all nodes
  var peerExchangeHandler = none(RoutingRecordsHandler)
  if conf.relayPeerExchange:
    proc handlePeerExchange(peer: PeerId, topic: string,
                            peers: seq[RoutingRecordsPair]) {.gcsafe, raises: [Defect].} =
      ## Handle peers received via gossipsub peer exchange
      # TODO: Only consider peers on pubsub topics we subscribe to
      let exchangedPeers = peers.filterIt(it.record.isSome()) # only peers with populated records
                                .mapIt(toRemotePeerInfo(it.record.get()))

      debug "connecting to exchanged peers", src=peer, topic=topic, numPeers=exchangedPeers.len

      # asyncSpawn, as we don't want to block here
      asyncSpawn node.connectToNodes(exchangedPeers, "peer exchange")

    peerExchangeHandler = some(handlePeerExchange)

  if conf.relay:
    try:
      let pubsubTopics = conf.topics.split(" ")
      await mountRelay(node, pubsubTopics, peerExchangeHandler = peerExchangeHandler)
    except:
      return err("failed to mount waku relay protocol: " & getCurrentExceptionMsg())


  # Keepalive mounted on all nodes
  try:
    await mountLibp2pPing(node)
  except:
    return err("failed to mount libp2p ping protocol: " & getCurrentExceptionMsg())

  when defined(rln):
    if conf.rlnRelay:

      let rlnConf = WakuRlnConfig(
        rlnRelayDynamic: conf.rlnRelayDynamic,
        rlnRelayPubsubTopic: conf.rlnRelayPubsubTopic,
        rlnRelayContentTopic: conf.rlnRelayContentTopic,
        rlnRelayMembershipIndex: conf.rlnRelayMembershipIndex,
        rlnRelayEthContractAddress: conf.rlnRelayEthContractAddress,
        rlnRelayEthClientAddress: conf.rlnRelayEthClientAddress,
        rlnRelayEthAccountPrivateKey: conf.rlnRelayEthAccountPrivateKey,
        rlnRelayEthAccountAddress: conf.rlnRelayEthAccountAddress,
        rlnRelayCredPath: conf.rlnRelayCredPath,
        rlnRelayCredentialsPassword: conf.rlnRelayCredentialsPassword
      )

      try:
        await node.mountRlnRelay(rlnConf)
      except:
        return err("failed to mount waku RLN relay protocol: " & getCurrentExceptionMsg())

  if conf.swap:
    try:
      await mountSwap(node)
      # TODO: Set swap peer, for now should be same as store peer
    except:
      return err("failed to mount waku swap protocol: " & getCurrentExceptionMsg())

  if conf.store:
    # Archive setup
    let messageValidator: MessageValidator = DefaultMessageValidator()
    mountArchive(node, archiveDriver, messageValidator=some(messageValidator), retentionPolicy=archiveRetentionPolicy)

    # Store setup
    try:
      await mountStore(node)
    except:
      return err("failed to mount waku store protocol: " & getCurrentExceptionMsg())

    # TODO: Move this to storage setup phase
    if archiveRetentionPolicy.isSome():
      executeMessageRetentionPolicy(node)
      startMessageRetentionPolicyPeriodicTask(node, interval=WakuArchiveDefaultRetentionPolicyInterval)

  if conf.storenode != "":
    try:
      mountStoreClient(node)
      let storenode = parseRemotePeerInfo(conf.storenode)
      node.peerManager.addServicePeer(storenode, WakuStoreCodec)
    except:
      return err("failed to set node waku store peer: " & getCurrentExceptionMsg())

  # NOTE Must be mounted after relay
  if conf.lightpush:
    try:
      await mountLightPush(node)
    except:
      return err("failed to mount waku lightpush protocol: " & getCurrentExceptionMsg())

  if conf.lightpushnode != "":
    try:
      mountLightPushClient(node)
      let lightpushnode = parseRemotePeerInfo(conf.lightpushnode)
      node.peerManager.addServicePeer(lightpushnode, WakuLightPushCodec)
    except:
      return err("failed to set node waku lightpush peer: " & getCurrentExceptionMsg())

  # Filter setup. NOTE Must be mounted after relay
  if conf.filter:
    try:
      await mountFilter(node, filterTimeout = chronos.seconds(conf.filterTimeout))
    except:
      return err("failed to mount waku filter protocol: " & getCurrentExceptionMsg())

  if conf.filternode != "":
    try:
      await mountFilterClient(node)
      let filternode = parseRemotePeerInfo(conf.filternode)
      node.peerManager.addServicePeer(filternode, WakuFilterCodec)
    except:
      return err("failed to set node waku filter peer: " & getCurrentExceptionMsg())

  # waku peer exchange setup
  if (conf.peerExchangeNode != "") or (conf.peerExchange):
    try:
      await mountPeerExchange(node)
    except:
      return err("failed to mount waku peer-exchange protocol: " & getCurrentExceptionMsg())

    if conf.peerExchangeNode != "":
      try:
        let peerExchangeNode = parseRemotePeerInfo(conf.peerExchangeNode)
        node.peerManager.addServicePeer(peerExchangeNode, WakuPeerExchangeCodec)
      except:
        return err("failed to set node waku peer-exchange peer: " & getCurrentExceptionMsg())

  return ok()

proc startNode(node: WakuNode, conf: WakuNodeConf,
               dynamicBootstrapNodes: seq[RemotePeerInfo] = @[]): Future[SetupResult[void]] {.async.} =
  ## Start a configured node and all mounted protocols.
  ## Connect to static nodes and start
  ## keep-alive, if configured.

  # Start Waku v2 node
  try:
    await node.start()
  except:
    return err("failed to start waku node: " & getCurrentExceptionMsg())

  # Start discv5 and connect to discovered nodes
  if conf.discv5Discovery:
    try:
      if not await node.startDiscv5():
        error "could not start Discovery v5"
    except:
      return err("failed to start waku discovery v5: " & getCurrentExceptionMsg())

  # Connect to configured static nodes
  if conf.staticnodes.len > 0:
    try:
      await connectToNodes(node, conf.staticnodes, "static")
    except:
      return err("failed to connect to static nodes: " & getCurrentExceptionMsg())

  if dynamicBootstrapNodes.len > 0:
    info "Connecting to dynamic bootstrap peers"
    try:
      await connectToNodes(node, dynamicBootstrapNodes, "dynamic bootstrap")
    except:
      return err("failed to connect to dynamic bootstrap nodes: " & getCurrentExceptionMsg())

  if conf.peerExchange:
    asyncSpawn runPeerExchangeDiscv5Loop(node.wakuPeerExchange)

  # retrieve and connect to peer exchange peers
  if conf.peerExchangeNode != "":
    info "Retrieving peer info via peer exchange protocol"
    let desiredOutDegree = node.wakuRelay.parameters.d.uint64()
    try:
      discard await node.wakuPeerExchange.request(desiredOutDegree)
    except:
      return err("failed to retrieve peer info via peer exchange protocol: " & getCurrentExceptionMsg())

  # Start keepalive, if enabled
  if conf.keepAlive:
    node.startKeepalive()

  # Maintain relay connections
  if conf.relay:
    node.peerManager.start()

  return ok()

when defined(waku_exp_store_resume):
  proc resumeMessageStore(node: WakuNode, address: string): Future[SetupResult[void]] {.async.} =
    # Resume historical messages, this has to be called after the node has been started
    if address != "":
      return err("empty peer multiaddres")

    var remotePeer: RemotePeerInfo
    try:
      remotePeer = parseRemotePeerInfo(address)
    except:
      return err("invalid peer multiaddress: " & getCurrentExceptionMsg())

    try:
      await node.resume(some(@[remotePeer]))
    except:
      return err("failed to resume messages history: " & getCurrentExceptionMsg())


proc startRpcServer(node: WakuNode, address: ValidIpAddress, port: uint16, portsShift: uint16, conf: WakuNodeConf): SetupResult[void] =
  try:
    startRpcServer(node, address, Port(port + portsShift), conf)
  except:
    return err("failed to start the json-rpc server: " & getCurrentExceptionMsg())

  ok()

proc startRestServer(node: WakuNode, address: ValidIpAddress, port: uint16, portsShift: uint16, conf: WakuNodeConf): SetupResult[void] =
  startRestServer(node, address, Port(port + portsShift), conf)
  ok()

proc startMetricsServer(node: WakuNode, address: ValidIpAddress, port: uint16, portsShift: uint16): SetupResult[void] =
  startMetricsServer(address, Port(port + portsShift))
  ok()


proc startMetricsLogging(): SetupResult[void] =
  startMetricsLog()
  ok()


{.pop.} # @TODO confutils.nim(775, 17) Error: can raise an unlisted exception: ref IOError
when isMainModule:
  ## Node setup happens in 6 phases:
  ## 1. Set up storage
  ## 2. Initialize node
  ## 3. Mount and initialize configured protocols
  ## 4. Start node and mounted protocols
  ## 5. Start monitoring tools and external interfaces
  ## 6. Setup graceful shutdown hooks

  const versionString = "version / git commit hash: " & git_version
  let rng = crypto.newRng()

  let confRes = WakuNodeConf.load(version=versionString)
  if confRes.isErr():
    error "failure while loading the configuration", error=confRes.error
    quit(QuitFailure)

  let conf = confRes.get()

  ## Logging setup

  # Adhere to NO_COLOR initiative: https://no-color.org/
  let color = try: not parseBool(os.getEnv("NO_COLOR", "false"))
              except: true

  logging.setupLogLevel(conf.logLevel)
  logging.setupLogFormat(conf.logFormat, color)


  ##############
  # Node setup #
  ##############

  debug "1/7 Setting up storage"

  ## Peer persistence
  var peerStore = none(WakuPeerStorage)

  if conf.peerPersistence:
    let peerStoreRes = setupPeerStorage();
    if peerStoreRes.isOk():
      peerStore = peerStoreRes.get()
    else:
      error "failed to setup peer store", error=peerStoreRes.error
      waku_node_errors.inc(labelValues = ["init_store_failure"])

  ## Waku archive
  var archiveDriver = none(ArchiveDriver)
  var archiveRetentionPolicy = none(RetentionPolicy)

  if conf.store:
    # Message storage
    let dbUrlValidationRes = validateDbUrl(conf.storeMessageDbUrl)
    if dbUrlValidationRes.isErr():
      error "failed to configure the message store database connection", error=dbUrlValidationRes.error
      quit(QuitFailure)

    let archiveDriverRes = setupWakuArchiveDriver(dbUrlValidationRes.get(), vacuum=conf.storeMessageDbVacuum, migrate=conf.storeMessageDbMigration)
    if archiveDriverRes.isOk():
      archiveDriver = some(archiveDriverRes.get())
    else:
      error "failed to configure archive driver", error=archiveDriverRes.error
      quit(QuitFailure)

    # Message store retention policy
    let storeMessageRetentionPolicyRes = validateStoreMessageRetentionPolicy(conf.storeMessageRetentionPolicy)
    if storeMessageRetentionPolicyRes.isErr():
      error "invalid store message retention policy configuration", error=storeMessageRetentionPolicyRes.error
      quit(QuitFailure)

    let archiveRetentionPolicyRes = setupWakuArchiveRetentionPolicy(storeMessageRetentionPolicyRes.get())
    if archiveRetentionPolicyRes.isOk():
      archiveRetentionPolicy = archiveRetentionPolicyRes.get()
    else:
      error "failed to configure the message retention policy", error=archiveRetentionPolicyRes.error
      quit(QuitFailure)

    # TODO: Move retention policy execution here
    # if archiveRetentionPolicy.isSome():
    #   executeMessageRetentionPolicy(node)
    #   startMessageRetentionPolicyPeriodicTask(node, interval=WakuArchiveDefaultRetentionPolicyInterval)


  debug "2/7 Retrieve dynamic bootstrap nodes"

  var dynamicBootstrapNodes: seq[RemotePeerInfo]
  let dynamicBootstrapNodesRes = retrieveDynamicBootstrapNodes(conf.dnsDiscovery, conf.dnsDiscoveryUrl, conf.dnsDiscoveryNameServers)
  if dynamicBootstrapNodesRes.isOk():
    dynamicBootstrapNodes = dynamicBootstrapNodesRes.get()
  else:
    warn "2/7 Retrieving dynamic bootstrap nodes failed. Continuing without dynamic bootstrap nodes.", error=dynamicBootstrapNodesRes.error

  debug "3/7 Initializing node"

  var node: WakuNode  # This is the node we're going to setup using the conf

  let initNodeRes = initNode(conf, rng, peerStore, dynamicBootstrapNodes)
  if initNodeRes.isok():
    node = initNodeRes.get()
  else:
    error "3/7 Initializing node failed. Quitting.", error=initNodeRes.error
    quit(QuitFailure)

  debug "4/7 Mounting protocols"

  let setupProtocolsRes = waitFor setupProtocols(node, conf, archiveDriver, archiveRetentionPolicy)
  if setupProtocolsRes.isErr():
    error "4/7 Mounting protocols failed. Continuing in current state.", error=setupProtocolsRes.error

  debug "5/7 Starting node and mounted protocols"

  let startNodeRes = waitFor startNode(node, conf, dynamicBootstrapNodes)
  if startNodeRes.isErr():
    error "5/7 Starting node and mounted protocols failed. Continuing in current state.", error=startNodeRes.error


  when defined(waku_exp_store_resume):
    # Resume message store on boot
    if conf.storeResumePeer != "":
      let resumeMessageStoreRes = waitFor resumeMessageStore(node, conf.storeResumePeer)
      if resumeMessageStoreRes.isErr():
        error "failed to resume message store from peer node. Continuing in current state", error=resumeMessageStoreRes.error


  debug "6/7 Starting monitoring and external interfaces"

  if conf.rpc:
    let startRpcServerRes = startRpcServer(node, conf.rpcAddress, conf.rpcPort, conf.portsShift, conf)
    if startRpcServerRes.isErr():
      error "6/7 Starting JSON-RPC server failed. Continuing in current state.", error=startRpcServerRes.error

  if conf.rest:
    let startRestServerRes = startRestServer(node, conf.restAddress, conf.restPort, conf.portsShift, conf)
    if startRestServerRes.isErr():
      error "6/7 Starting REST server failed. Continuing in current state.", error=startRestServerRes.error

  if conf.metricsServer:
    let startMetricsServerRes = startMetricsServer(node, conf.metricsServerAddress, conf.metricsServerPort, conf.portsShift)
    if startMetricsServerRes.isErr():
      error "6/7 Starting metrics server failed. Continuing in current state.", error=startMetricsServerRes.error

  if conf.metricsLogging:
    let startMetricsLoggingRes = startMetricsLogging()
    if startMetricsLoggingRes.isErr():
      error "6/7 Starting metrics console logging failed. Continuing in current state.", error=startMetricsLoggingRes.error


  debug "7/7 Setting up shutdown hooks"
  ## Setup shutdown hooks for this process.
  ## Stop node gracefully on shutdown.

  proc asyncStopper(node: WakuNode) {.async.} =
    await node.stop()
    quit(QuitSuccess)

  # Handle Ctrl-C SIGINT
  proc handleCtrlC() {.noconv.} =
    when defined(windows):
      # workaround for https://github.com/nim-lang/Nim/issues/4057
      setupForeignThreadGc()
    notice "Shutting down after receiving SIGINT"
    asyncSpawn asyncStopper(node)

  setControlCHook(handleCtrlC)

  # Handle SIGTERM
  when defined(posix):
    proc handleSigterm(signal: cint) {.noconv.} =
      notice "Shutting down after receiving SIGTERM"
      asyncSpawn asyncStopper(node)

    c_signal(ansi_c.SIGTERM, handleSigterm)

  # Handle SIGSEGV
  when defined(posix):
    proc handleSigsegv(signal: cint) {.noconv.} =
      # Require --debugger:native
      fatal "Shutting down after receiving SIGSEGV", stacktrace=getBacktrace()

      # Not available in -d:release mode
      writeStackTrace()

      waitFor node.stop()
      quit(QuitFailure)

    c_signal(ansi_c.SIGSEGV, handleSigsegv)

  info "Node setup complete"

  runForever()<|MERGE_RESOLUTION|>--- conflicted
+++ resolved
@@ -286,7 +286,6 @@
   var netConfigOpt = none(NetConfig)
 
   try:
-<<<<<<< HEAD
     netConfigOpt = some(NetConfig.init(
       bindIp = conf.listenAddress,
       bindPort = Port(uint16(conf.tcpPort) + conf.portsShift),
@@ -300,27 +299,6 @@
       discv5UdpPort = discv5UdpPort,
       wakuFlags = some(wakuFlags),
     ))
-=======
-    node = WakuNode.new(nodekey,
-                        conf.listenAddress, Port(uint16(conf.tcpPort) + conf.portsShift),
-                        extIp, extPort,
-                        extMultiAddrs,
-                        pStorage,
-                        conf.maxConnections.int,
-                        Port(uint16(conf.websocketPort) + conf.portsShift),
-                        conf.websocketSupport,
-                        conf.websocketSecureSupport,
-                        conf.websocketSecureKeyPath,
-                        conf.websocketSecureCertPath,
-                        some(wakuFlags),
-                        dnsResolver,
-                        conf.relayPeerExchange, # We send our own signed peer record when peer exchange enabled
-                        dns4DomainName,
-                        discv5UdpPort,
-                        some(conf.agentString),
-                        conf.peerStoreCapacity,
-                        rng)
->>>>>>> c9bc7748
   except:
     return err("failed to create net config instance: " & getCurrentExceptionMsg())
 
@@ -335,7 +313,6 @@
     # parse enrURIs from the configuration and add the resulting ENRs to the discv5BootstrapEnrs seq
     for enrUri in conf.discv5BootstrapNodes:
       addBootstrapNode(enrUri, discv5BootstrapEnrs)
-<<<<<<< HEAD
     discv5BootstrapEnrs.add(dynamicBootstrapEnrs)
     let discv5Config = DiscoveryConfig.init(conf.discv5TableIpLimit,
                                             conf.discv5BucketIpLimit,
@@ -369,24 +346,10 @@
                         sendSignedPeerRecord = conf.relayPeerExchange, # We send our own signed peer record when peer exchange enabled
                         wakuDiscv5 = wakuDiscv5,
                         agentString = some(conf.agentString),
-                        peerStoreCapacity = conf.peerStoreCapacity)
+                        peerStoreCapacity = conf.peerStoreCapacity,
+                        rng = rng)
   except:
     return err("failed to create waku node instance: " & getCurrentExceptionMsg())
-=======
-
-    node.wakuDiscv5 = WakuDiscoveryV5.new(
-      extIP, extPort, discv5UdpPort,
-      conf.listenAddress,
-      discv5UdpPort.get(),
-      discv5BootstrapEnrs,
-      conf.discv5EnrAutoUpdate,
-      keys.PrivateKey(nodekey.skkey),
-      wakuFlags,
-      [], # Empty enr fields, for now
-      node.rng,
-      discoveryConfig
-    )
->>>>>>> c9bc7748
 
   ok(node)
 
