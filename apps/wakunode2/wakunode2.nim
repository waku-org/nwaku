when (NimMajor, NimMinor) < (1, 4):
  {.push raises: [Defect].}
else:
  {.push raises: [].}

import
  std/[options, tables, strutils, sequtils, os],
  stew/shims/net as stewNet,
  chronicles,
  chronos,
  metrics,
  system/ansi_c,
  eth/keys,
  eth/p2p/discoveryv5/enr,
  libp2p/builders,
  libp2p/multihash,
  libp2p/crypto/crypto,
  libp2p/protocols/ping,
  libp2p/protocols/pubsub/gossipsub,
  libp2p/protocols/pubsub/rpc/messages,
  libp2p/transports/wstransport,
  libp2p/nameresolving/dnsresolver
import
  ../../waku/common/sqlite,
  ../../waku/common/utils/nat,
  ../../waku/v2/node/peer_manager/peer_manager,
  ../../waku/v2/node/peer_manager/peer_store/waku_peer_storage,
  ../../waku/v2/node/peer_manager/peer_store/migrations as peer_store_sqlite_migrations,
  ../../waku/v2/node/dnsdisc/waku_dnsdisc,
  ../../waku/v2/node/discv5/waku_discv5,
  ../../waku/v2/node/wakuswitch,
  ../../waku/v2/node/waku_node,
  ../../waku/v2/node/waku_metrics,
  ../../waku/v2/protocol/waku_archive,
  ../../waku/v2/protocol/waku_archive/driver/queue_driver,
  ../../waku/v2/protocol/waku_archive/driver/sqlite_driver,
  ../../waku/v2/protocol/waku_archive/driver/sqlite_driver/migrations as archive_driver_sqlite_migrations,
  ../../waku/v2/protocol/waku_archive/retention_policy,
  ../../waku/v2/protocol/waku_archive/retention_policy/retention_policy_capacity,
  ../../waku/v2/protocol/waku_archive/retention_policy/retention_policy_time,
  ../../waku/v2/protocol/waku_peer_exchange,
  ../../waku/v2/utils/peers,
  ../../waku/v2/utils/wakuenr,
  ./wakunode2_setup_rest,
  ./wakunode2_setup_rpc,
  ./config

when defined(rln):
  import
    ../../waku/v2/protocol/waku_rln_relay


logScope:
  topics = "wakunode"


type SetupResult[T] = Result[T, string]


proc setupDatabaseConnection(dbUrl: string): SetupResult[Option[SqliteDatabase]] =
  ## dbUrl mimics SQLAlchemy Database URL schema
  ## See: https://docs.sqlalchemy.org/en/14/core/engines.html#database-urls
  if dbUrl == "" or dbUrl == "none":
    return ok(none(SqliteDatabase))

  let dbUrlParts = dbUrl.split("://", 1)
  let
    engine = dbUrlParts[0]
    path = dbUrlParts[1]

  let connRes = case engine
    of "sqlite":
      # SQLite engine
      # See: https://docs.sqlalchemy.org/en/14/core/engines.html#sqlite
      SqliteDatabase.new(path)

    else:
      return err("unknown database engine")

  if connRes.isErr():
    return err("failed to init database connection: " & connRes.error)

  ok(some(connRes.value))

proc gatherSqlitePageStats(db: SqliteDatabase): SetupResult[(int64, int64, int64)] =
  let
    pageSize = ?db.getPageSize()
    pageCount = ?db.getPageCount()
    freelistCount = ?db.getFreelistCount()

  ok((pageSize, pageCount, freelistCount))

proc performSqliteVacuum(db: SqliteDatabase): SetupResult[void] =
  ## SQLite database vacuuming
  # TODO: Run vacuuming conditionally based on database page stats
  # if (pageCount > 0 and freelistCount > 0):

  debug "starting sqlite database vacuuming"

  let resVacuum = db.vacuum()
  if resVacuum.isErr():
    return err("failed to execute vacuum: " & resVacuum.error)

  debug "finished sqlite database vacuuming"


const PeerPersistenceDbUrl = "sqlite://peers.db"

proc setupPeerStorage(): SetupResult[Option[WakuPeerStorage]] =
  let db = ?setupDatabaseConnection(PeerPersistenceDbUrl)

  ?peer_store_sqlite_migrations.migrate(db.get())

  let res = WakuPeerStorage.new(db.get())
  if res.isErr():
    return err("failed to init peer store" & res.error)

  ok(some(res.value))


proc setupWakuArchiveRetentionPolicy(retentionPolicy: string): SetupResult[Option[RetentionPolicy]] =
  if retentionPolicy == "" or retentionPolicy == "none":
    return ok(none(RetentionPolicy))

  let rententionPolicyParts = retentionPolicy.split(":", 1)
  let
    policy = rententionPolicyParts[0]
    policyArgs = rententionPolicyParts[1]


  if policy == "time":
    var retentionTimeSeconds: int64
    try:
      retentionTimeSeconds = parseInt(policyArgs)
    except ValueError:
      return err("invalid time retention policy argument")

    let retPolicy: RetentionPolicy = TimeRetentionPolicy.init(retentionTimeSeconds)
    return ok(some(retPolicy))

  elif policy == "capacity":
    var retentionCapacity: int
    try:
      retentionCapacity = parseInt(policyArgs)
    except ValueError:
      return err("invalid capacity retention policy argument")

    let retPolicy: RetentionPolicy = CapacityRetentionPolicy.init(retentionCapacity)
    return ok(some(retPolicy))

  else:
    return err("unknown retention policy")

proc setupWakuArchiveDriver(dbUrl: string, vacuum: bool, migrate: bool): SetupResult[ArchiveDriver] =
  let db = ?setupDatabaseConnection(dbUrl)

  if db.isSome():
    # SQLite vacuum
    # TODO: Run this only if the database engine is SQLite
    let (pageSize, pageCount, freelistCount) = ?gatherSqlitePageStats(db.get())
    debug "sqlite database page stats", pageSize=pageSize, pages=pageCount, freePages=freelistCount

    if vacuum and (pageCount > 0 and freelistCount > 0):
      ?performSqliteVacuum(db.get())

  # Database migration
    if migrate:
      ?archive_driver_sqlite_migrations.migrate(db.get())

  if db.isSome():
    debug "setting up sqlite waku archive driver"
    let res = SqliteDriver.new(db.get())
    if res.isErr():
      return err("failed to init sqlite archive driver: " & res.error)

    ok(res.value)

  else:
    debug "setting up in-memory waku archive driver"
    let driver = QueueDriver.new()  # Defaults to a capacity of 25.000 messages
    ok(driver)


proc retrieveDynamicBootstrapNodes(dnsDiscovery: bool, dnsDiscoveryUrl: string, dnsDiscoveryNameServers: seq[ValidIpAddress]): SetupResult[seq[RemotePeerInfo]] =

  if dnsDiscovery and dnsDiscoveryUrl != "":
    # DNS discovery
    debug "Discovering nodes using Waku DNS discovery", url=dnsDiscoveryUrl

    var nameServers: seq[TransportAddress]
    for ip in dnsDiscoveryNameServers:
      nameServers.add(initTAddress(ip, Port(53))) # Assume all servers use port 53

    let dnsResolver = DnsResolver.new(nameServers)

    proc resolver(domain: string): Future[string] {.async, gcsafe.} =
      trace "resolving", domain=domain
      let resolved = await dnsResolver.resolveTxt(domain)
      return resolved[0] # Use only first answer

    var wakuDnsDiscovery = WakuDnsDiscovery.init(dnsDiscoveryUrl, resolver)
    if wakuDnsDiscovery.isOk():
      return wakuDnsDiscovery.get().findPeers()
        .mapErr(proc (e: cstring): string = $e)
    else:
      warn "Failed to init Waku DNS discovery"

  debug "No method for retrieving dynamic bootstrap nodes specified."
  ok(newSeq[RemotePeerInfo]()) # Return an empty seq by default

proc initNode(conf: WakuNodeConf,
              peerStore: Option[WakuPeerStorage],
              dynamicBootstrapNodes: openArray[RemotePeerInfo] = @[]): SetupResult[WakuNode] =

  ## Setup a basic Waku v2 node based on a supplied configuration
  ## file. Optionally include persistent peer storage.
  ## No protocols are mounted yet.

  var dnsResolver: DnsResolver
  if conf.dnsAddrs:
    # Support for DNS multiaddrs
    var nameServers: seq[TransportAddress]
    for ip in conf.dnsAddrsNameServers:
      nameServers.add(initTAddress(ip, Port(53))) # Assume all servers use port 53

    dnsResolver = DnsResolver.new(nameServers)

  let
    ## `udpPort` is only supplied to satisfy underlying APIs but is not
    ## actually a supported transport for libp2p traffic.
    udpPort = conf.tcpPort
    (extIp, extTcpPort, extUdpPort) = setupNat(conf.nat,
                                              clientId,
                                              Port(uint16(conf.tcpPort) + conf.portsShift),
                                              Port(uint16(udpPort) + conf.portsShift))

    dns4DomainName = if conf.dns4DomainName != "": some(conf.dns4DomainName)
                      else: none(string)

    discv5UdpPort = if conf.discv5Discovery: some(Port(uint16(conf.discv5UdpPort) + conf.portsShift))
                    else: none(Port)

    ## @TODO: the NAT setup assumes a manual port mapping configuration if extIp config is set. This probably
    ## implies adding manual config item for extPort as well. The following heuristic assumes that, in absence of manual
    ## config, the external port is the same as the bind port.
    extPort = if (extIp.isSome() or dns4DomainName.isSome()) and extTcpPort.isNone():
                some(Port(uint16(conf.tcpPort) + conf.portsShift))
              else:
                extTcpPort

    wakuFlags = initWakuFlags(conf.lightpush,
                              conf.filter,
                              conf.store,
                              conf.relay)

  var node: WakuNode

  let pStorage = if peerStore.isNone(): nil
                 else: peerStore.get()
  try:
    node = WakuNode.new(conf.nodekey,
                        conf.listenAddress, Port(uint16(conf.tcpPort) + conf.portsShift),
                        extIp, extPort,
                        pStorage,
                        conf.maxConnections.int,
                        Port(uint16(conf.websocketPort) + conf.portsShift),
                        conf.websocketSupport,
                        conf.websocketSecureSupport,
                        conf.websocketSecureKeyPath,
                        conf.websocketSecureCertPath,
                        some(wakuFlags),
                        dnsResolver,
                        conf.relayPeerExchange, # We send our own signed peer record when peer exchange enabled
                        dns4DomainName,
                        discv5UdpPort,
                        some(conf.agentString),
                        some(conf.peerStoreCapacity),
                        )
  except:
    return err("failed to create waku node instance: " & getCurrentExceptionMsg())

  if conf.discv5Discovery:
    let
      discoveryConfig = DiscoveryConfig.init(
        conf.discv5TableIpLimit, conf.discv5BucketIpLimit, conf.discv5BitsPerHop)

    # select dynamic bootstrap nodes that have an ENR containing a udp port.
    # Discv5 only supports UDP https://github.com/ethereum/devp2p/blob/master/discv5/discv5-theory.md)
    var discv5BootstrapEnrs: seq[enr.Record]
    for n in dynamicBootstrapNodes:
      if n.enr.isSome():
        let
          enr = n.enr.get()
          tenrRes = enr.toTypedRecord()
        if tenrRes.isOk() and (tenrRes.get().udp.isSome() or tenrRes.get().udp6.isSome()):
          discv5BootstrapEnrs.add(enr)

    # parse enrURIs from the configuration and add the resulting ENRs to the discv5BootstrapEnrs seq
    for enrUri in conf.discv5BootstrapNodes:
      addBootstrapNode(enrUri, discv5BootstrapEnrs)

    node.wakuDiscv5 = WakuDiscoveryV5.new(
      extIP, extPort, discv5UdpPort,
      conf.listenAddress,
      discv5UdpPort.get(),
      discv5BootstrapEnrs,
      conf.discv5EnrAutoUpdate,
      keys.PrivateKey(conf.nodekey.skkey),
      wakuFlags,
      [], # Empty enr fields, for now
      node.rng,
      discoveryConfig
    )

  ok(node)

proc setupProtocols(node: WakuNode, conf: WakuNodeConf,
                    archiveDriver: Option[ArchiveDriver],
                    archiveRetentionPolicy: Option[RetentionPolicy]): Future[SetupResult[void]] {.async.} =
  ## Setup configured protocols on an existing Waku v2 node.
  ## Optionally include persistent message storage.
  ## No protocols are started yet.

  # Mount relay on all nodes
  var peerExchangeHandler = none(RoutingRecordsHandler)
  if conf.relayPeerExchange:
    proc handlePeerExchange(peer: PeerId, topic: string,
                            peers: seq[RoutingRecordsPair]) {.gcsafe, raises: [Defect].} =
      ## Handle peers received via gossipsub peer exchange
      # TODO: Only consider peers on pubsub topics we subscribe to
      let exchangedPeers = peers.filterIt(it.record.isSome()) # only peers with populated records
                                .mapIt(toRemotePeerInfo(it.record.get()))

      debug "connecting to exchanged peers", src=peer, topic=topic, numPeers=exchangedPeers.len

      # asyncSpawn, as we don't want to block here
      asyncSpawn node.connectToNodes(exchangedPeers, "peer exchange")

    peerExchangeHandler = some(handlePeerExchange)

  if conf.relay:
    try:
      let pubsubTopics = conf.topics.split(" ")
      await mountRelay(node, pubsubTopics, peerExchangeHandler = peerExchangeHandler)
    except:
      return err("failed to mount waku relay protocol: " & getCurrentExceptionMsg())


  # Keepalive mounted on all nodes
  try:
    await mountLibp2pPing(node)
  except:
    return err("failed to mount libp2p ping protocol: " & getCurrentExceptionMsg())

  when defined(rln):
    if conf.rlnRelay:

      let rlnConf = WakuRlnConfig(
        rlnRelayDynamic: conf.rlnRelayDynamic,
        rlnRelayPubsubTopic: conf.rlnRelayPubsubTopic,
        rlnRelayContentTopic: conf.rlnRelayContentTopic,
        rlnRelayMembershipIndex: conf.rlnRelayMembershipIndex,
        rlnRelayEthContractAddress: conf.rlnRelayEthContractAddress,
        rlnRelayEthClientAddress: conf.rlnRelayEthClientAddress,
        rlnRelayEthAccountPrivateKey: conf.rlnRelayEthAccountPrivateKey,
        rlnRelayEthAccountAddress: conf.rlnRelayEthAccountAddress,
        rlnRelayCredPath: conf.rlnRelayCredPath,
        rlnRelayCredentialsPassword: conf.rlnRelayCredentialsPassword
      )

      try:
        let res = await node.mountRlnRelay(rlnConf)
        if res.isErr():
          return err("failed to mount waku RLN relay protocol: " & res.error)
      except:
        return err("failed to mount waku RLN relay protocol: " & getCurrentExceptionMsg())

  if conf.swap:
    try:
      await mountSwap(node)
      # TODO: Set swap peer, for now should be same as store peer
    except:
      return err("failed to mount waku swap protocol: " & getCurrentExceptionMsg())

  if conf.store:
    # Archive setup
    let messageValidator: MessageValidator = DefaultMessageValidator()
    mountArchive(node, archiveDriver, messageValidator=some(messageValidator), retentionPolicy=archiveRetentionPolicy)

    # Store setup
    try:
      await mountStore(node)
    except:
      return err("failed to mount waku store protocol: " & getCurrentExceptionMsg())

    # TODO: Move this to storage setup phase
    if archiveRetentionPolicy.isSome():
      executeMessageRetentionPolicy(node)
      startMessageRetentionPolicyPeriodicTask(node, interval=WakuArchiveDefaultRetentionPolicyInterval)

  if conf.storenode != "":
    try:
      mountStoreClient(node)
      setStorePeer(node, conf.storenode)
    except:
      return err("failed to set node waku store peer: " & getCurrentExceptionMsg())

  # NOTE Must be mounted after relay
  if conf.lightpush:
    try:
      await mountLightPush(node)
    except:
      return err("failed to mount waku lightpush protocol: " & getCurrentExceptionMsg())

  if conf.lightpushnode != "":
    try:
      mountLightPushClient(node)
      setLightPushPeer(node, conf.lightpushnode)
    except:
      return err("failed to set node waku lightpush peer: " & getCurrentExceptionMsg())

  # Filter setup. NOTE Must be mounted after relay
  if conf.filter:
    try:
      await mountFilter(node, filterTimeout = chronos.seconds(conf.filterTimeout))
    except:
      return err("failed to mount waku filter protocol: " & getCurrentExceptionMsg())

  if conf.filternode != "":
    try:
      await mountFilterClient(node)
      setFilterPeer(node, conf.filternode)
    except:
      return err("failed to set node waku filter peer: " & getCurrentExceptionMsg())

  # waku peer exchange setup
  if (conf.peerExchangeNode != "") or (conf.peerExchange):
    try:
      await mountPeerExchange(node)
    except:
      return err("failed to mount waku peer-exchange protocol: " & getCurrentExceptionMsg())

    if conf.peerExchangeNode != "":
      try:
        setPeerExchangePeer(node, conf.peerExchangeNode)
      except:
        return err("failed to set node waku peer-exchange peer: " & getCurrentExceptionMsg())

  return ok()

proc startNode(node: WakuNode, conf: WakuNodeConf,
               dynamicBootstrapNodes: seq[RemotePeerInfo] = @[]): Future[SetupResult[void]] {.async.} =
  ## Start a configured node and all mounted protocols.
  ## Connect to static nodes and start
  ## keep-alive, if configured.

  # Start Waku v2 node
  try:
    await node.start()
  except:
    return err("failed to start waku node: " & getCurrentExceptionMsg())

  # Start discv5 and connect to discovered nodes
  if conf.discv5Discovery:
    try:
      if not await node.startDiscv5():
        error "could not start Discovery v5"
    except:
      return err("failed to start waku discovery v5: " & getCurrentExceptionMsg())

  # Connect to configured static nodes
  if conf.staticnodes.len > 0:
    try:
      await connectToNodes(node, conf.staticnodes, "static")
    except:
      return err("failed to connect to static nodes: " & getCurrentExceptionMsg())

  if dynamicBootstrapNodes.len > 0:
    info "Connecting to dynamic bootstrap peers"
    try:
      await connectToNodes(node, dynamicBootstrapNodes, "dynamic bootstrap")
    except:
      return err("failed to connect to dynamic bootstrap nodes: " & getCurrentExceptionMsg())

<<<<<<< HEAD
  if conf.peerExchange:
    asyncSpawn runPeerExchangeDiscv5Loop(node.wakuPeerExchange)

=======
>>>>>>> 63fe1351
  # retrieve and connect to peer exchange peers
  if conf.peerExchangeNode != "":
    info "Retrieving peer info via peer exchange protocol"
    let desiredOutDegree = node.wakuRelay.parameters.d.uint64()
    try:
      discard await node.wakuPeerExchange.request(desiredOutDegree)
    except:
      return err("failed to retrieve peer info via peer exchange protocol: " & getCurrentExceptionMsg())

  # Start keepalive, if enabled
  if conf.keepAlive:
    node.startKeepalive()

  return ok()

when defined(waku_exp_store_resume):
  proc resumeMessageStore(node: WakuNode, address: string): Future[SetupResult[void]] {.async.} =
    # Resume historical messages, this has to be called after the node has been started
    if address != "":
      return err("empty peer multiaddres")

    var remotePeer: RemotePeerInfo
    try:
      remotePeer = parseRemotePeerInfo(address)
    except:
      return err("invalid peer multiaddress: " & getCurrentExceptionMsg())

    try:
      await node.resume(some(@[remotePeer]))
    except:
      return err("failed to resume messages history: " & getCurrentExceptionMsg())


proc startRpcServer(node: WakuNode, address: ValidIpAddress, port: uint16, portsShift: uint16, conf: WakuNodeConf): SetupResult[void] =
  try:
    startRpcServer(node, address, Port(port + portsShift), conf)
  except:
    return err("failed to start the json-rpc server: " & getCurrentExceptionMsg())

  ok()

proc startRestServer(node: WakuNode, address: ValidIpAddress, port: uint16, portsShift: uint16, conf: WakuNodeConf): SetupResult[void] =
  startRestServer(node, address, Port(port + portsShift), conf)
  ok()

proc startMetricsServer(node: WakuNode, address: ValidIpAddress, port: uint16, portsShift: uint16): SetupResult[void] =
  startMetricsServer(address, Port(port + portsShift))
  ok()


proc startMetricsLogging(): SetupResult[void] =
  startMetricsLog()
  ok()


{.pop.} # @TODO confutils.nim(775, 17) Error: can raise an unlisted exception: ref IOError
when isMainModule:
  ## Node setup happens in 6 phases:
  ## 1. Set up storage
  ## 2. Initialize node
  ## 3. Mount and initialize configured protocols
  ## 4. Start node and mounted protocols
  ## 5. Start monitoring tools and external interfaces
  ## 6. Setup graceful shutdown hooks

  const versionString = "version / git commit hash: " & git_version

  let confRes = WakuNodeConf.load(version=versionString)
  if confRes.isErr():
    error "failure while loading the configuration", error=confRes.error
    quit(QuitFailure)

  let conf = confRes.get()

  # set log level
  if conf.logLevel != LogLevel.NONE:
    setLogLevel(conf.logLevel)


  ##############
  # Node setup #
  ##############

  debug "1/7 Setting up storage"

  ## Peer persistence
  var peerStore = none(WakuPeerStorage)

  if conf.peerPersistence:
    let peerStoreRes = setupPeerStorage();
    if peerStoreRes.isOk():
      peerStore = peerStoreRes.get()
    else:
      error "failed to setup peer store", error=peerStoreRes.error
      waku_node_errors.inc(labelValues = ["init_store_failure"])

  ## Waku archive
  var archiveDriver = none(ArchiveDriver)
  var archiveRetentionPolicy = none(RetentionPolicy)

  if conf.store:
    # Message storage
    let dbUrlValidationRes = validateDbUrl(conf.storeMessageDbUrl)
    if dbUrlValidationRes.isErr():
      error "failed to configure the message store database connection", error=dbUrlValidationRes.error
      quit(QuitFailure)

    let archiveDriverRes = setupWakuArchiveDriver(dbUrlValidationRes.get(), vacuum=conf.storeMessageDbVacuum, migrate=conf.storeMessageDbMigration)
    if archiveDriverRes.isOk():
      archiveDriver = some(archiveDriverRes.get())
    else:
      error "failed to configure archive driver", error=archiveDriverRes.error
      quit(QuitFailure)

    # Message store retention policy
    let storeMessageRetentionPolicyRes = validateStoreMessageRetentionPolicy(conf.storeMessageRetentionPolicy)
    if storeMessageRetentionPolicyRes.isErr():
      error "invalid store message retention policy configuration", error=storeMessageRetentionPolicyRes.error
      quit(QuitFailure)

    let archiveRetentionPolicyRes = setupWakuArchiveRetentionPolicy(storeMessageRetentionPolicyRes.get())
    if archiveRetentionPolicyRes.isOk():
      archiveRetentionPolicy = archiveRetentionPolicyRes.get()
    else:
      error "failed to configure the message retention policy", error=archiveRetentionPolicyRes.error
      quit(QuitFailure)

    # TODO: Move retention policy execution here
    # if archiveRetentionPolicy.isSome():
    #   executeMessageRetentionPolicy(node)
    #   startMessageRetentionPolicyPeriodicTask(node, interval=WakuArchiveDefaultRetentionPolicyInterval)


  debug "2/7 Retrieve dynamic bootstrap nodes"

  var dynamicBootstrapNodes: seq[RemotePeerInfo]
  let dynamicBootstrapNodesRes = retrieveDynamicBootstrapNodes(conf.dnsDiscovery, conf.dnsDiscoveryUrl, conf.dnsDiscoveryNameServers)
  if dynamicBootstrapNodesRes.isOk():
    dynamicBootstrapNodes = dynamicBootstrapNodesRes.get()
  else:
    warn "2/7 Retrieving dynamic bootstrap nodes failed. Continuing without dynamic bootstrap nodes.", error=dynamicBootstrapNodesRes.error

  debug "3/7 Initializing node"

  var node: WakuNode  # This is the node we're going to setup using the conf

  let initNodeRes = initNode(conf, peerStore, dynamicBootstrapNodes)
  if initNodeRes.isok():
    node = initNodeRes.get()
  else:
    error "3/7 Initializing node failed. Quitting.", error=initNodeRes.error
    quit(QuitFailure)

  debug "4/7 Mounting protocols"

  let setupProtocolsRes = waitFor setupProtocols(node, conf, archiveDriver, archiveRetentionPolicy)
  if setupProtocolsRes.isErr():
    error "4/7 Mounting protocols failed. Continuing in current state.", error=setupProtocolsRes.error

  debug "5/7 Starting node and mounted protocols"

  let startNodeRes = waitFor startNode(node, conf, dynamicBootstrapNodes)
  if startNodeRes.isErr():
    error "5/7 Starting node and mounted protocols failed. Continuing in current state.", error=startNodeRes.error


  when defined(waku_exp_store_resume):
    # Resume message store on boot
    if conf.storeResumePeer != "":
      let resumeMessageStoreRes = waitFor resumeMessageStore(node, conf.storeResumePeer)
      if resumeMessageStoreRes.isErr():
        error "failed to resume message store from peer node. Continuing in current state", error=resumeMessageStoreRes.error


  debug "6/7 Starting monitoring and external interfaces"

  if conf.rpc:
    let startRpcServerRes = startRpcServer(node, conf.rpcAddress, conf.rpcPort, conf.portsShift, conf)
    if startRpcServerRes.isErr():
      error "6/7 Starting JSON-RPC server failed. Continuing in current state.", error=startRpcServerRes.error

  if conf.rest:
    let startRestServerRes = startRestServer(node, conf.restAddress, conf.restPort, conf.portsShift, conf)
    if startRestServerRes.isErr():
      error "6/7 Starting REST server failed. Continuing in current state.", error=startRestServerRes.error

  if conf.metricsServer:
    let startMetricsServerRes = startMetricsServer(node, conf.metricsServerAddress, conf.metricsServerPort, conf.portsShift)
    if startMetricsServerRes.isErr():
      error "6/7 Starting metrics server failed. Continuing in current state.", error=startMetricsServerRes.error

  if conf.metricsLogging:
    let startMetricsLoggingRes = startMetricsLogging()
    if startMetricsLoggingRes.isErr():
      error "6/7 Starting metrics console logging failed. Continuing in current state.", error=startMetricsLoggingRes.error


  debug "7/7 Setting up shutdown hooks"
  ## Setup shutdown hooks for this process.
  ## Stop node gracefully on shutdown.

  # Handle Ctrl-C SIGINT
  proc handleCtrlC() {.noconv.} =
    when defined(windows):
      # workaround for https://github.com/nim-lang/Nim/issues/4057
      setupForeignThreadGc()
    info "Shutting down after receiving SIGINT"
    waitFor node.stop()
    quit(QuitSuccess)

  setControlCHook(handleCtrlC)

  # Handle SIGTERM
  when defined(posix):
    proc handleSigterm(signal: cint) {.noconv.} =
      info "Shutting down after receiving SIGTERM"
      waitFor node.stop()
      quit(QuitSuccess)

    c_signal(ansi_c.SIGTERM, handleSigterm)

  info "Node setup complete"

  runForever()<|MERGE_RESOLUTION|>--- conflicted
+++ resolved
@@ -482,12 +482,9 @@
     except:
       return err("failed to connect to dynamic bootstrap nodes: " & getCurrentExceptionMsg())
 
-<<<<<<< HEAD
   if conf.peerExchange:
     asyncSpawn runPeerExchangeDiscv5Loop(node.wakuPeerExchange)
 
-=======
->>>>>>> 63fe1351
   # retrieve and connect to peer exchange peers
   if conf.peerExchangeNode != "":
     info "Retrieving peer info via peer exchange protocol"
