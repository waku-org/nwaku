--- conflicted
+++ resolved
@@ -16,11 +16,7 @@
   ../../tools/rln_keystore_generator/rln_keystore_generator,
   ../../tools/rln_db_inspector/rln_db_inspector,
   ../../waku/common/logging,
-<<<<<<< HEAD
-  ./external_config,
-=======
   ../../waku/factory/external_config,
->>>>>>> a31d6308
   ./networks_config,
   ./app
 
@@ -38,17 +34,11 @@
 
   info "Configuration. Network",
     cluster = conf.clusterId,
-<<<<<<< HEAD
-    pubsubTopics = conf.pubsubTopics,
-    maxPeers = conf.maxRelayPeers
-
-=======
     maxPeers = conf.maxRelayPeers
 
   for shard in conf.pubsubTopics:
     info "Configuration. Shards", shard=shard
 
->>>>>>> a31d6308
   for i in conf.discv5BootstrapNodes:
     info "Configuration. Bootstrap nodes", node = i
 
@@ -56,14 +46,10 @@
     info "Configuration. Validation",
       mechanism = "onchain rln",
       contract = conf.rlnRelayEthContractAddress,
-<<<<<<< HEAD
-      maxMessageSize = conf.maxMessageSize
-=======
       maxMessageSize = conf.maxMessageSize,
       rlnEpochSizeSec = conf.rlnEpochSizeSec,
       rlnRelayUserMessageLimit = conf.rlnRelayUserMessageLimit,
       rlnRelayEthClientAddress = string(conf.rlnRelayEthClientAddress)
->>>>>>> a31d6308
 
 {.pop.}
   # @TODO confutils.nim(775, 17) Error: can raise an unlisted exception: ref IOError
@@ -85,28 +71,6 @@
     quit(QuitFailure)
 
   var conf = confRes.get()
-<<<<<<< HEAD
-
-  # The Waku Network config (cluster-id=1)
-  if conf.clusterId == 1:
-    let twnClusterConf = ClusterConf.TheWakuNetworkConf()
-    if len(conf.shards) != 0:
-      conf.pubsubTopics = conf.shards.mapIt(twnClusterConf.pubsubTopics[it.uint16])
-    else:
-      conf.pubsubTopics = twnClusterConf.pubsubTopics
-
-    # Override configuration
-    conf.maxMessageSize = twnClusterConf.maxMessageSize
-    conf.clusterId = twnClusterConf.clusterId
-    conf.rlnRelay = twnClusterConf.rlnRelay
-    conf.rlnRelayEthContractAddress = twnClusterConf.rlnRelayEthContractAddress
-    conf.rlnRelayDynamic = twnClusterConf.rlnRelayDynamic
-    conf.rlnRelayBandwidthThreshold = twnClusterConf.rlnRelayBandwidthThreshold
-    conf.discv5Discovery = twnClusterConf.discv5Discovery
-    conf.discv5BootstrapNodes =
-      conf.discv5BootstrapNodes & twnClusterConf.discv5BootstrapNodes
-=======
->>>>>>> a31d6308
 
   ## Logging setup
 
@@ -120,12 +84,6 @@
   logging.setupLogLevel(conf.logLevel)
   logging.setupLogFormat(conf.logFormat, color)
 
-<<<<<<< HEAD
-  info "Running nwaku node", version = app.git_version
-  logConfig(conf)
-
-=======
->>>>>>> a31d6308
   case conf.cmd
   of generateRlnKeystore:
     doRlnKeystoreGenerator(conf)
