--- conflicted
+++ resolved
@@ -679,12 +679,6 @@
     rest_legacy_filter_api.installLegacyFilterRestApiHandlers(server.router, app.node, legacyFilterCache)
 
     let filterCache = rest_filter_api.MessageCache.init()
-<<<<<<< HEAD
-    rest_filter_api.installFilterRestApiHandlers(server.router, app.node, filterCache)
-  else:
-    notInstalledTab["filter"] = "/filter endpoints are not available. Please check your configuration: --filternode"
-
-=======
 
     let filterDiscoHandler = 
       if app.wakuDiscv5.isSome():
@@ -699,7 +693,6 @@
     )
   else:
     notInstalledTab["filter"] = "/filter endpoints are not available. Please check your configuration: --filternode"
->>>>>>> cc01bb07
 
   ## Store REST API
   let storeDiscoHandler = 
@@ -712,16 +705,12 @@
   ## Light push API
   if conf.lightpushnode  != "" and
      app.node.wakuLightpushClient != nil:
-<<<<<<< HEAD
-    rest_lightpush_api.installLightPushRequestHandler(server.router, app.node)
-=======
     let lightDiscoHandler = 
       if app.wakuDiscv5.isSome():
         some(defaultDiscoveryHandler(app.wakuDiscv5.get(), Lightpush))
       else: none(DiscoveryHandler)
 
     rest_lightpush_api.installLightPushRequestHandler(server.router, app.node, lightDiscoHandler)
->>>>>>> cc01bb07
   else:
     notInstalledTab["lightpush"] = "/lightpush endpoints are not available. Please check your configuration: --lightpushnode"
 
