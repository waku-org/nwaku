--- conflicted
+++ resolved
@@ -366,17 +366,8 @@
       "/relay endpoints are not available. Please check your configuration: --relay"
 
   ## Filter REST API
-<<<<<<< HEAD
   if conf.filternode  != "" and
      app.node.wakuFilterClient != nil:
-=======
-  if conf.filternode != "" and app.node.wakuFilterClient != nil and
-      app.node.wakuFilterClientLegacy != nil:
-    let legacyFilterCache = MessageCache.init()
-    rest_legacy_filter_api.installLegacyFilterRestApiHandlers(
-      server.router, app.node, legacyFilterCache
-    )
->>>>>>> 2173fe22
 
     let filterCache = MessageCache.init()
 
