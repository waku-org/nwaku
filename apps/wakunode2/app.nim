--- conflicted
+++ resolved
@@ -502,22 +502,7 @@
     peerExchangeHandler = some(handlePeerExchange)
 
   if conf.relay:
-
-<<<<<<< HEAD
     let pubsubTopics = conf.topics
-=======
-    var pubsubTopics = @[""]
-    if conf.topicsDeprecated != "/waku/2/default-waku/proto":
-      warn "The 'topics' parameter is deprecated. Better use the 'topic' one instead."
-      if conf.topics != @["/waku/2/default-waku/proto"]:
-        return err("Please don't specify 'topics' and 'topic' simultaneously. Only use the 'topic' parameter")
-
-      # This clause (if conf.topicsDeprecated ) should disapear in >= v0.18.0
-      pubsubTopics = conf.topicsDeprecated.split(" ")
-    else:
-      pubsubTopics = conf.topics
-
->>>>>>> 50412d18
     try:
       await mountRelay(node, pubsubTopics, peerExchangeHandler = peerExchangeHandler)
     except CatchableError:
