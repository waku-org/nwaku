import
  chronicles, chronos,
  confutils, confutils/defs, confutils/std/net,
  eth/keys,
  libp2p/crypto/crypto,
  libp2p/crypto/secp,
  nimcrypto/utils,
  std/strutils,
  regex
import
  ../../../waku/waku_core

type
  Fleet* =  enum
    none
    prod
    test
  EthRpcUrl = distinct string
  Chat2Conf* = object
    ## General node config

    logLevel* {.
      desc: "Sets the log level."
      defaultValue: LogLevel.INFO
      name: "log-level" }: LogLevel

    nodekey* {.
      desc: "P2P node private key as 64 char hex string.",
      name: "nodekey" }: Option[crypto.PrivateKey]

    listenAddress* {.
      defaultValue: defaultListenAddress(config)
      desc: "Listening address for the LibP2P traffic."
      name: "listen-address"}: IpAddress

    tcpPort* {.
      desc: "TCP listening port."
      defaultValue: 60000
      name: "tcp-port" }: Port

    udpPort* {.
      desc: "UDP listening port."
      defaultValue: 60000
      name: "udp-port" }: Port

    portsShift* {.
      desc: "Add a shift to all port numbers."
      defaultValue: 0
      name: "ports-shift" }: uint16

    nat* {.
      desc: "Specify method to use for determining public address. " &
            "Must be one of: any, none, upnp, pmp, extip:<IP>."
      defaultValue: "any" }: string

    ## Persistence config

    dbPath* {.
      desc: "The database path for peristent storage",
      defaultValue: ""
      name: "db-path" }: string

    persistPeers* {.
      desc: "Enable peer persistence: true|false",
      defaultValue: false
      name: "persist-peers" }: bool

    persistMessages* {.
      desc: "Enable message persistence: true|false",
      defaultValue: false
      name: "persist-messages" }: bool

    ## Relay config

    relay* {.
      desc: "Enable relay protocol: true|false",
      defaultValue: true
      name: "relay" }: bool

    staticnodes* {.
      desc: "Peer multiaddr to directly connect with. Argument may be repeated."
      name: "staticnode" }: seq[string]

    keepAlive* {.
      desc: "Enable keep-alive for idle connections: true|false",
      defaultValue: false
      name: "keep-alive" }: bool

    topics* {.
      desc: "Default topics to subscribe to (space separated list)."
      defaultValue: "/waku/2/default-waku/proto"
      name: "topics" .}: string

    ## Store config

    store* {.
      desc: "Enable store protocol: true|false",
      defaultValue: true
      name: "store" }: bool

    storenode* {.
      desc: "Peer multiaddr to query for storage.",
      defaultValue: ""
      name: "storenode" }: string

    ## Filter config

    filter* {.
      desc: "Enable filter protocol: true|false",
      defaultValue: false
      name: "filter" }: bool

    filternode* {.
      desc: "Peer multiaddr to request content filtering of messages.",
      defaultValue: ""
      name: "filternode" }: string

    ## Lightpush config

    lightpush* {.
      desc: "Enable lightpush protocol: true|false",
      defaultValue: false
      name: "lightpush" }: bool

    lightpushnode* {.
      desc: "Peer multiaddr to request lightpush of published messages.",
      defaultValue: ""
      name: "lightpushnode" }: string

<<<<<<< HEAD
    ## JSON-RPC config

    rpc* {.
      desc: "Enable Waku JSON-RPC server: true|false",
      defaultValue: true
      name: "rpc" }: bool

    rpcAddress* {.
      desc: "Listening address of the JSON-RPC server.",
      defaultValue: parseIpAddress("127.0.0.1")
      name: "rpc-address" }: IpAddress

    rpcPort* {.
      desc: "Listening port of the JSON-RPC server.",
      defaultValue: 8545
      name: "rpc-port" }: uint16

    rpcAdmin* {.
      desc: "Enable access to JSON-RPC Admin API: true|false",
      defaultValue: false
      name: "rpc-admin" }: bool

    rpcPrivate* {.
      desc: "Enable access to JSON-RPC Private API: true|false",
      defaultValue: false
      name: "rpc-private" }: bool

=======
>>>>>>> 0def4904
    ## Metrics config

    metricsServer* {.
      desc: "Enable the metrics server: true|false"
      defaultValue: false
      name: "metrics-server" }: bool

    metricsServerAddress* {.
      desc: "Listening address of the metrics server."
      defaultValue: parseIpAddress("127.0.0.1")
      name: "metrics-server-address" }: IpAddress

    metricsServerPort* {.
      desc: "Listening HTTP port of the metrics server."
      defaultValue: 8008
      name: "metrics-server-port" }: uint16

    metricsLogging* {.
      desc: "Enable metrics logging: true|false"
      defaultValue: true
      name: "metrics-logging" }: bool

    ## DNS discovery config

    dnsDiscovery* {.
      desc: "Enable discovering nodes via DNS"
      defaultValue: false
      name: "dns-discovery" }: bool

    dnsDiscoveryUrl* {.
      desc: "URL for DNS node list in format 'enrtree://<key>@<fqdn>'",
      defaultValue: ""
      name: "dns-discovery-url" }: string

    dnsDiscoveryNameServers* {.
      desc: "DNS name server IPs to query. Argument may be repeated."
      defaultValue: @[parseIpAddress("1.1.1.1"), parseIpAddress("1.0.0.1")]
      name: "dns-discovery-name-server" }: seq[IpAddress]

    ## Chat2 configuration

    fleet* {.
      desc: "Select the fleet to connect to. This sets the DNS discovery URL to the selected fleet."
      defaultValue: Fleet.prod
      name: "fleet" }: Fleet

    contentTopic* {.
      desc: "Content topic for chat messages."
      defaultValue: "/toy-chat/2/huilong/proto"
      name: "content-topic" }: string

    ## Websocket Configuration
    websocketSupport* {.
      desc: "Enable websocket:  true|false",
      defaultValue: false
      name: "websocket-support"}: bool

    websocketPort* {.
      desc: "WebSocket listening port."
      defaultValue: 8000
      name: "websocket-port" }: Port

    websocketSecureSupport* {.
      desc: "WebSocket Secure Support."
      defaultValue: false
      name: "websocket-secure-support" }: bool

    ## rln-relay configuration

    rlnRelay* {.
      desc: "Enable spam protection through rln-relay: true|false",
      defaultValue: false
      name: "rln-relay" }: bool

    rlnRelayCredPath* {.
      desc: "The path for peristing rln-relay credential",
      defaultValue: ""
      name: "rln-relay-cred-path" }: string

    rlnRelayCredIndex* {.
      desc: "the index of the onchain commitment to use",
      name: "rln-relay-cred-index" }: Option[uint]

    rlnRelayDynamic* {.
      desc: "Enable waku-rln-relay with on-chain dynamic group management: true|false",
      defaultValue: false
      name: "rln-relay-dynamic" }: bool

    rlnRelayIdKey* {.
      desc: "Rln relay identity secret key as a Hex string",
      defaultValue: ""
      name: "rln-relay-id-key" }: string

    rlnRelayIdCommitmentKey* {.
      desc: "Rln relay identity commitment key as a Hex string",
      defaultValue: ""
      name: "rln-relay-id-commitment-key" }: string

    rlnRelayEthClientAddress* {.
      desc: "HTTP address of an Ethereum testnet client e.g., http://localhost:8540/",
      defaultValue: "http://localhost:8540/"
      name: "rln-relay-eth-client-address" }: EthRpcUrl

    rlnRelayEthContractAddress* {.
      desc: "Address of membership contract on an Ethereum testnet",
      defaultValue: ""
      name: "rln-relay-eth-contract-address" }: string

    rlnRelayCredPassword* {.
      desc: "Password for encrypting RLN credentials",
      defaultValue: ""
      name: "rln-relay-cred-password" }: string

    rlnRelayUserMessageLimit* {.
      desc: "Set a user message limit for the rln membership registration. Must be a positive integer. Default is 1.",
      defaultValue: 1,
      name: "rln-relay-user-message-limit" .}: uint64

    rlnEpochSizeSec* {.
      desc: "Epoch size in seconds used to rate limit RLN memberships. Default is 1 second.",
      defaultValue: 1
      name: "rln-relay-epoch-sec" .}: uint64

# NOTE: Keys are different in nim-libp2p
proc parseCmdArg*(T: type crypto.PrivateKey, p: string): T =
  try:
    let key = SkPrivateKey.init(utils.fromHex(p)).tryGet()
    # XXX: Here at the moment
    result = crypto.PrivateKey(scheme: Secp256k1, skkey: key)
  except CatchableError as e:
    raise newException(ValueError, "Invalid private key")

proc completeCmdArg*(T: type crypto.PrivateKey, val: string): seq[string] =
  return @[]

proc parseCmdArg*(T: type IpAddress, p: string): T =
  try:
    result = parseIpAddress(p)
  except CatchableError as e:
    raise newException(ValueError, "Invalid IP address")

proc completeCmdArg*(T: type IpAddress, val: string): seq[string] =
  return @[]

proc parseCmdArg*(T: type Port, p: string): T =
  try:
    result = Port(parseInt(p))
  except CatchableError as e:
    raise newException(ValueError, "Invalid Port number")

proc completeCmdArg*(T: type Port, val: string): seq[string] =
  return @[]

proc parseCmdArg*(T: type Option[uint], p: string): T =
  try:
    some(parseUint(p))
  except CatchableError:
    raise newException(ValueError, "Invalid unsigned integer")

<<<<<<< HEAD
=======
proc completeCmdArg*(T: type EthRpcUrl, val: string): seq[string] =
  return @[]

proc parseCmdArg*(T: type EthRpcUrl, s: string): T =
  ## allowed patterns:
  ## http://url:port
  ## https://url:port
  ## http://url:port/path
  ## https://url:port/path
  ## http://url/with/path
  ## http://url:port/path?query
  ## https://url:port/path?query
  ## disallowed patterns:
  ## any valid/invalid ws or wss url
  var httpPattern = re2"^(https?):\/\/((localhost)|([\w_-]+(?:(?:\.[\w_-]+)+)))(:[0-9]{1,5})?([\w.,@?^=%&:\/~+#-]*[\w@?^=%&\/~+#-])*"
  var wsPattern =   re2"^(wss?):\/\/((localhost)|([\w_-]+(?:(?:\.[\w_-]+)+)))(:[0-9]{1,5})?([\w.,@?^=%&:\/~+#-]*[\w@?^=%&\/~+#-])*"
  if regex.match(s, wsPattern):
    raise newException(ValueError, "Websocket RPC URL is not supported, Please use an HTTP URL")
  if not regex.match(s, httpPattern):
    raise newException(ValueError, "Invalid HTTP RPC URL")
  return EthRpcUrl(s)

>>>>>>> 0def4904
func defaultListenAddress*(conf: Chat2Conf): IpAddress =
  # TODO: How should we select between IPv4 and IPv6
  # Maybe there should be a config option for this.
  (static parseIpAddress("0.0.0.0"))<|MERGE_RESOLUTION|>--- conflicted
+++ resolved
@@ -127,36 +127,6 @@
       defaultValue: ""
       name: "lightpushnode" }: string
 
-<<<<<<< HEAD
-    ## JSON-RPC config
-
-    rpc* {.
-      desc: "Enable Waku JSON-RPC server: true|false",
-      defaultValue: true
-      name: "rpc" }: bool
-
-    rpcAddress* {.
-      desc: "Listening address of the JSON-RPC server.",
-      defaultValue: parseIpAddress("127.0.0.1")
-      name: "rpc-address" }: IpAddress
-
-    rpcPort* {.
-      desc: "Listening port of the JSON-RPC server.",
-      defaultValue: 8545
-      name: "rpc-port" }: uint16
-
-    rpcAdmin* {.
-      desc: "Enable access to JSON-RPC Admin API: true|false",
-      defaultValue: false
-      name: "rpc-admin" }: bool
-
-    rpcPrivate* {.
-      desc: "Enable access to JSON-RPC Private API: true|false",
-      defaultValue: false
-      name: "rpc-private" }: bool
-
-=======
->>>>>>> 0def4904
     ## Metrics config
 
     metricsServer* {.
@@ -316,8 +286,6 @@
   except CatchableError:
     raise newException(ValueError, "Invalid unsigned integer")
 
-<<<<<<< HEAD
-=======
 proc completeCmdArg*(T: type EthRpcUrl, val: string): seq[string] =
   return @[]
 
@@ -340,7 +308,6 @@
     raise newException(ValueError, "Invalid HTTP RPC URL")
   return EthRpcUrl(s)
 
->>>>>>> 0def4904
 func defaultListenAddress*(conf: Chat2Conf): IpAddress =
   # TODO: How should we select between IPv4 and IPv6
   # Maybe there should be a config option for this.
