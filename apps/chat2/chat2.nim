--- conflicted
+++ resolved
@@ -282,20 +282,6 @@
       c.nick = await readNick(c.transp)
       echo "You are now known as " & c.nick
     elif line.startsWith("/exit"):
-<<<<<<< HEAD
-=======
-      if not c.node.wakuFilterLegacy.isNil():
-        echo "unsubscribing from content filters..."
-
-        let peerOpt = c.node.peerManager.selectPeer(WakuLegacyFilterCodec)
-        if peerOpt.isSome():
-          await c.node.legacyFilterUnsubscribe(
-            pubsubTopic = some(DefaultPubsubTopic),
-            contentTopics = c.contentTopic,
-            peer = peerOpt.get(),
-          )
-
->>>>>>> 2173fe22
       echo "quitting..."
 
       try:
@@ -524,18 +510,7 @@
         trace "Hit filter handler", contentTopic = msg.contentTopic
         chat.printReceivedMessage(msg)
 
-<<<<<<< HEAD
       # TODO: Here to support FilterV2 relevant subscription.
-=======
-      await node.legacyFilterSubscribe(
-        pubsubTopic = some(DefaultPubsubTopic),
-        contentTopics = chat.contentTopic,
-        filterHandler,
-        peerInfo.value,
-      )
-      # TODO: Here to support FilterV2 relevant subscription, but still
-      # Legacy Filter is concurrent to V2 untill legacy filter will be removed
->>>>>>> 2173fe22
     else:
       error "Filter not mounted. Couldn't parse conf.filternode", error = peerInfo.error
 
