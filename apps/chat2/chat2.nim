--- conflicted
+++ resolved
@@ -34,12 +34,7 @@
   ../../waku/common/utils/nat,
   ./config_chat2
 
-<<<<<<< HEAD
-
-when defined(rln) or defined(rlnzerokit):
-=======
 when defined(rln):
->>>>>>> 63137f3e
   import
     libp2p/protocols/pubsub/rpc/messages,
     libp2p/protocols/pubsub/pubsub,
