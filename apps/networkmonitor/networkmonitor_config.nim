import
  chronicles,
  chronicles/topics_registry,
  confutils,
  chronos,
  std/strutils,
  stew/results,
  stew/shims/net,
  regex

type EthRpcUrl = distinct string

type
  NetworkMonitorConf* = object
    logLevel* {.
      desc: "Sets the log level",
      defaultValue: LogLevel.INFO,
      name: "log-level",
      abbr: "l" .}: LogLevel

    timeout* {.
      desc: "Timeout to consider that the connection failed",
      defaultValue: chronos.seconds(10),
      name: "timeout",
      abbr: "t" }: chronos.Duration

    bootstrapNodes* {.
      desc: "Bootstrap ENR node. Argument may be repeated.",
      defaultValue: @[""],
      name: "bootstrap-node",
      abbr: "b" }: seq[string]

    dnsDiscoveryUrl* {.
      desc: "URL for DNS node list in format 'enrtree://<key>@<fqdn>'",
      defaultValue: ""
      name: "dns-discovery-url" }: string

    pubsubTopics* {.
      desc: "Default pubsub topic to subscribe to. Argument may be repeated."
      name: "pubsub-topic" .}: seq[string]

    refreshInterval* {.
      desc: "How often new peers are discovered and connected to (in seconds)",
      defaultValue: 5,
      name: "refresh-interval",
      abbr: "r" }: int

    clusterId* {.
      desc: "Cluster id that the node is running in. Node in a different cluster id is disconnected."
      defaultValue: 1
      name: "cluster-id" }: uint32

    rlnRelay* {.
        desc: "Enable spam protection through rln-relay: true|false",
        defaultValue: true
        name: "rln-relay" }: bool

    rlnRelayDynamic* {.
      desc: "Enable  waku-rln-relay with on-chain dynamic group management: true|false",
      defaultValue: true
      name: "rln-relay-dynamic" }: bool

    rlnRelayTreePath* {.
      desc: "Path to the RLN merkle tree sled db (https://github.com/spacejam/sled)",
      defaultValue: ""
      name: "rln-relay-tree-path" }: string

    rlnRelayEthClientAddress* {.
<<<<<<< HEAD
      desc: "WebSocket address of an Ethereum testnet client e.g., http://localhost:8540/",
      defaultValue: "http://localhost:8540/",
      name: "rln-relay-eth-client-address" }: string
=======
      desc: "HTTP address of an Ethereum testnet client e.g., http://localhost:8540/",
      defaultValue: "http://localhost:8540/",
      name: "rln-relay-eth-client-address" }: EthRpcUrl
>>>>>>> c6c376b5

    rlnRelayEthContractAddress* {.
      desc: "Address of membership contract on an Ethereum testnet",
      defaultValue: "",
      name: "rln-relay-eth-contract-address" }: string

<<<<<<< HEAD
=======
    rlnEpochSizeSec* {.
      desc: "Epoch size in seconds used to rate limit RLN memberships. Default is 1 second.",
      defaultValue: 1
      name: "rln-relay-epoch-sec" .}: uint64

    rlnRelayUserMessageLimit* {.
      desc: "Set a user message limit for the rln membership registration. Must be a positive integer. Default is 1.",
      defaultValue: 1,
      name: "rln-relay-user-message-limit" .}: uint64

>>>>>>> c6c376b5
    ## Prometheus metrics config
    metricsServer* {.
      desc: "Enable the metrics server: true|false"
      defaultValue: true
      name: "metrics-server" }: bool

    metricsServerAddress* {.
      desc: "Listening address of the metrics server."
      defaultValue: parseIpAddress("127.0.0.1")
      name: "metrics-server-address" }: IpAddress

    metricsServerPort* {.
      desc: "Listening HTTP port of the metrics server."
      defaultValue: 8008
      name: "metrics-server-port" }: uint16

    ## Custom metrics rest server
    metricsRestAddress* {.
      desc: "Listening address of the metrics rest server.",
      defaultValue: "127.0.0.1",
      name: "metrics-rest-address" }: string
    metricsRestPort* {.
      desc: "Listening HTTP port of the metrics rest server.",
      defaultValue: 8009,
      name: "metrics-rest-port" }: uint16

proc parseCmdArg*(T: type IpAddress, p: string): T =
  try:
    result = parseIpAddress(p)
  except CatchableError as e:
    raise newException(ValueError, "Invalid IP address")

proc completeCmdArg*(T: type IpAddress, val: string): seq[string] =
  return @[]

proc parseCmdArg*(T: type chronos.Duration, p: string): T =
  try:
    result = chronos.seconds(parseInt(p))
  except CatchableError as e:
    raise newException(ValueError, "Invalid duration value")

proc completeCmdArg*(T: type chronos.Duration, val: string): seq[string] =
  return @[]

proc completeCmdArg*(T: type EthRpcUrl, val: string): seq[string] =
  return @[]

proc parseCmdArg*(T: type EthRpcUrl, s: string): T =
  ## allowed patterns:
  ## http://url:port
  ## https://url:port
  ## http://url:port/path
  ## https://url:port/path
  ## http://url/with/path
  ## http://url:port/path?query
  ## https://url:port/path?query
  ## disallowed patterns:
  ## any valid/invalid ws or wss url
  var httpPattern = re2"^(https?):\/\/((localhost)|([\w_-]+(?:(?:\.[\w_-]+)+)))(:[0-9]{1,5})?([\w.,@?^=%&:\/~+#-]*[\w@?^=%&\/~+#-])*"
  var wsPattern =   re2"^(wss?):\/\/((localhost)|([\w_-]+(?:(?:\.[\w_-]+)+)))(:[0-9]{1,5})?([\w.,@?^=%&:\/~+#-]*[\w@?^=%&\/~+#-])*"
  if regex.match(s, wsPattern):
    echo "here"
    raise newException(ValueError, "Websocket RPC URL is not supported, Please use an HTTP URL")
  if not regex.match(s, httpPattern):
    raise newException(ValueError, "Invalid HTTP RPC URL")
  return EthRpcUrl(s)

proc loadConfig*(T: type NetworkMonitorConf): Result[T, string] =
  try:
    let conf = NetworkMonitorConf.load(version=git_version)
    ok(conf)
  except CatchableError:
    err(getCurrentExceptionMsg())<|MERGE_RESOLUTION|>--- conflicted
+++ resolved
@@ -66,23 +66,15 @@
       name: "rln-relay-tree-path" }: string
 
     rlnRelayEthClientAddress* {.
-<<<<<<< HEAD
-      desc: "WebSocket address of an Ethereum testnet client e.g., http://localhost:8540/",
-      defaultValue: "http://localhost:8540/",
-      name: "rln-relay-eth-client-address" }: string
-=======
       desc: "HTTP address of an Ethereum testnet client e.g., http://localhost:8540/",
       defaultValue: "http://localhost:8540/",
       name: "rln-relay-eth-client-address" }: EthRpcUrl
->>>>>>> c6c376b5
 
     rlnRelayEthContractAddress* {.
       desc: "Address of membership contract on an Ethereum testnet",
       defaultValue: "",
       name: "rln-relay-eth-contract-address" }: string
 
-<<<<<<< HEAD
-=======
     rlnEpochSizeSec* {.
       desc: "Epoch size in seconds used to rate limit RLN memberships. Default is 1 second.",
       defaultValue: 1
@@ -93,7 +85,6 @@
       defaultValue: 1,
       name: "rln-relay-user-message-limit" .}: uint64
 
->>>>>>> c6c376b5
     ## Prometheus metrics config
     metricsServer* {.
       desc: "Enable the metrics server: true|false"
