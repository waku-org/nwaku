--- conflicted
+++ resolved
@@ -28,10 +28,7 @@
   ../../waku/waku_discv5,
   ../../waku/waku_dnsdisc,
   ../../waku/waku_rln_relay,
-<<<<<<< HEAD
-=======
   ../../waku/factory/builder,
->>>>>>> c6c376b5
   ../wakunode2/networks_config,
   ./networkmonitor_metrics,
   ./networkmonitor_config,
@@ -498,11 +495,8 @@
     conf.pubsubTopics = twnClusterConf.pubsubTopics
     conf.rlnRelayDynamic = twnClusterConf.rlnRelayDynamic
     conf.rlnRelayEthContractAddress = twnClusterConf.rlnRelayEthContractAddress
-<<<<<<< HEAD
-=======
     conf.rlnEpochSizeSec = twnClusterConf.rlnEpochSizeSec
     conf.rlnRelayUserMessageLimit = twnClusterConf.rlnRelayUserMessageLimit
->>>>>>> c6c376b5
 
   if conf.logLevel != LogLevel.NONE:
     setLogLevel(conf.logLevel)
@@ -551,18 +545,11 @@
       rlnRelayDynamic: conf.rlnRelayDynamic,
       rlnRelayCredIndex: some(uint(0)),
       rlnRelayEthContractAddress: conf.rlnRelayEthContractAddress,
-<<<<<<< HEAD
-      rlnRelayEthClientAddress: conf.rlnRelayEthClientAddress,
-      rlnRelayCredPath: "",
-      rlnRelayCredPassword: "",
-      rlnRelayTreePath: conf.rlnRelayTreePath,
-=======
       rlnRelayEthClientAddress: string(conf.rlnRelayethClientAddress),
       rlnRelayCredPath: "",
       rlnRelayCredPassword: "",
       rlnRelayTreePath: conf.rlnRelayTreePath,
       rlnEpochSizeSec: conf.rlnEpochSizeSec
->>>>>>> c6c376b5
     )
 
     try:
