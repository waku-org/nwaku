--- conflicted
+++ resolved
@@ -1485,8 +1485,5696 @@
             "type": "prometheus",
             "uid": "P6693426190CB2316"
           },
-<<<<<<< HEAD
-          "description": "",
+          "refId": "A"
+        }
+      ],
+      "title": "General",
+      "type": "row"
+    },
+    {
+      "datasource": {
+        "type": "prometheus",
+        "uid": "P6693426190CB2316"
+      },
+      "description": "",
+      "fieldConfig": {
+        "defaults": {
+          "color": {
+            "mode": "palette-classic"
+          },
+          "custom": {
+            "axisCenteredZero": false,
+            "axisColorMode": "text",
+            "axisLabel": "",
+            "axisPlacement": "auto",
+            "barAlignment": 0,
+            "drawStyle": "line",
+            "fillOpacity": 0,
+            "gradientMode": "none",
+            "hideFrom": {
+              "legend": false,
+              "tooltip": false,
+              "viz": false
+            },
+            "lineInterpolation": "linear",
+            "lineWidth": 1,
+            "pointSize": 5,
+            "scaleDistribution": {
+              "type": "linear"
+            },
+            "showPoints": "auto",
+            "spanNulls": false,
+            "stacking": {
+              "group": "A",
+              "mode": "none"
+            },
+            "thresholdsStyle": {
+              "mode": "off"
+            }
+          },
+          "mappings": [],
+          "thresholds": {
+            "mode": "absolute",
+            "steps": [
+              {
+                "color": "green",
+                "value": null
+              },
+              {
+                "color": "red",
+                "value": 80
+              }
+            ]
+          }
+        },
+        "overrides": []
+      },
+      "gridPos": {
+        "h": 6,
+        "w": 12,
+        "x": 0,
+        "y": 66
+      },
+      "id": 48,
+      "options": {
+        "legend": {
+          "calcs": [],
+          "displayMode": "list",
+          "placement": "bottom",
+          "showLegend": true
+        },
+        "tooltip": {
+          "mode": "single",
+          "sort": "none"
+        }
+      },
+      "targets": [
+        {
+          "datasource": {
+            "type": "prometheus",
+            "uid": "P6693426190CB2316"
+          },
+          "exemplar": true,
+          "expr": "waku_node_filters{instance=~\"[[host]].([[dc:pipe]]).*.([[fleet:pipe]])\"}",
+          "interval": "",
+          "legendFormat": "{{instance}}",
+          "refId": "A"
+        }
+      ],
+      "title": "Waku Node Filters",
+      "type": "timeseries"
+    },
+    {
+      "datasource": {
+        "type": "prometheus",
+        "uid": "P6693426190CB2316"
+      },
+      "fieldConfig": {
+        "defaults": {
+          "color": {
+            "mode": "palette-classic"
+          },
+          "custom": {
+            "axisCenteredZero": false,
+            "axisColorMode": "text",
+            "axisLabel": "",
+            "axisPlacement": "auto",
+            "barAlignment": 0,
+            "drawStyle": "line",
+            "fillOpacity": 0,
+            "gradientMode": "none",
+            "hideFrom": {
+              "legend": false,
+              "tooltip": false,
+              "viz": false
+            },
+            "lineInterpolation": "linear",
+            "lineWidth": 1,
+            "pointSize": 5,
+            "scaleDistribution": {
+              "type": "linear"
+            },
+            "showPoints": "auto",
+            "spanNulls": false,
+            "stacking": {
+              "group": "A",
+              "mode": "none"
+            },
+            "thresholdsStyle": {
+              "mode": "off"
+            }
+          },
+          "mappings": [],
+          "thresholds": {
+            "mode": "absolute",
+            "steps": [
+              {
+                "color": "green",
+                "value": null
+              },
+              {
+                "color": "red",
+                "value": 80
+              }
+            ]
+          }
+        },
+        "overrides": []
+      },
+      "gridPos": {
+        "h": 6,
+        "w": 12,
+        "x": 12,
+        "y": 66
+      },
+      "id": 50,
+      "options": {
+        "legend": {
+          "calcs": [],
+          "displayMode": "list",
+          "placement": "bottom",
+          "showLegend": true
+        },
+        "tooltip": {
+          "mode": "single",
+          "sort": "none"
+        }
+      },
+      "targets": [
+        {
+          "datasource": {
+            "type": "prometheus",
+            "uid": "P6693426190CB2316"
+          },
+          "exemplar": true,
+          "expr": "waku_node_errors{instance=~\"[[host]].([[dc:pipe]]).*.([[fleet:pipe]])\"}",
+          "interval": "",
+          "legendFormat": "{{type}}: {{instance}}",
+          "refId": "A"
+        }
+      ],
+      "title": "Waku Node Errors",
+      "type": "timeseries"
+    },
+    {
+      "datasource": {
+        "type": "prometheus",
+        "uid": "P6693426190CB2316"
+      },
+      "fieldConfig": {
+        "defaults": {
+          "color": {
+            "mode": "palette-classic"
+          },
+          "custom": {
+            "axisCenteredZero": false,
+            "axisColorMode": "text",
+            "axisLabel": "",
+            "axisPlacement": "auto",
+            "barAlignment": 0,
+            "drawStyle": "line",
+            "fillOpacity": 0,
+            "gradientMode": "none",
+            "hideFrom": {
+              "legend": false,
+              "tooltip": false,
+              "viz": false
+            },
+            "lineInterpolation": "linear",
+            "lineWidth": 1,
+            "pointSize": 5,
+            "scaleDistribution": {
+              "type": "linear"
+            },
+            "showPoints": "auto",
+            "spanNulls": false,
+            "stacking": {
+              "group": "A",
+              "mode": "none"
+            },
+            "thresholdsStyle": {
+              "mode": "off"
+            }
+          },
+          "mappings": [],
+          "thresholds": {
+            "mode": "absolute",
+            "steps": [
+              {
+                "color": "green",
+                "value": null
+              },
+              {
+                "color": "red",
+                "value": 80
+              }
+            ]
+          }
+        },
+        "overrides": []
+      },
+      "gridPos": {
+        "h": 6,
+        "w": 12,
+        "x": 0,
+        "y": 72
+      },
+      "id": 60,
+      "options": {
+        "legend": {
+          "calcs": [],
+          "displayMode": "list",
+          "placement": "bottom",
+          "showLegend": true
+        },
+        "tooltip": {
+          "mode": "single",
+          "sort": "none"
+        }
+      },
+      "targets": [
+        {
+          "datasource": {
+            "type": "prometheus",
+            "uid": "P6693426190CB2316"
+          },
+          "exemplar": true,
+          "expr": "libp2p_pubsub_topics {instance=~\"[[host]].([[dc:pipe]]).([[fleet:pipe]])\"}",
+          "interval": "",
+          "legendFormat": "Topics: {{instance}}",
+          "refId": "A"
+        },
+        {
+          "datasource": {
+            "type": "prometheus",
+            "uid": "P6693426190CB2316"
+          },
+          "exemplar": true,
+          "expr": "libp2p_pubsub_subscriptions_total {instance=~\"[[host]].([[dc:pipe]]).([[fleet:pipe]])\"}",
+          "hide": false,
+          "interval": "",
+          "legendFormat": "Subscriptions: {{instance}}",
+          "refId": "B"
+        },
+        {
+          "datasource": {
+            "type": "prometheus",
+            "uid": "P6693426190CB2316"
+          },
+          "exemplar": true,
+          "expr": "libp2p_pubsub_unsubscriptions_total {instance=~\"[[host]].([[dc:pipe]]).([[fleet:pipe]])\"}",
+          "hide": false,
+          "interval": "",
+          "legendFormat": "Unsubscriptions: {{instance}}",
+          "refId": "C"
+        }
+      ],
+      "title": "Pubsub Topics",
+      "type": "timeseries"
+    },
+    {
+      "aliasColors": {},
+      "bars": false,
+      "dashLength": 10,
+      "dashes": false,
+      "datasource": {
+        "type": "prometheus",
+        "uid": "P6693426190CB2316"
+      },
+      "fieldConfig": {
+        "defaults": {
+          "links": []
+        },
+        "overrides": []
+      },
+      "fill": 5,
+      "fillGradient": 0,
+      "gridPos": {
+        "h": 6,
+        "w": 12,
+        "x": 12,
+        "y": 72
+      },
+      "hiddenSeries": false,
+      "id": 8,
+      "legend": {
+        "alignAsTable": false,
+        "avg": true,
+        "current": false,
+        "max": false,
+        "min": false,
+        "rightSide": false,
+        "show": true,
+        "total": false,
+        "values": true
+      },
+      "lines": true,
+      "linewidth": 1,
+      "nullPointMode": "null",
+      "options": {
+        "alertThreshold": true
+      },
+      "percentage": false,
+      "pluginVersion": "9.2.5",
+      "pointradius": 2,
+      "points": false,
+      "renderer": "flot",
+      "seriesOverrides": [],
+      "spaceLength": 10,
+      "stack": true,
+      "steppedLine": false,
+      "targets": [
+        {
+          "datasource": {
+            "type": "prometheus",
+            "uid": "P6693426190CB2316"
+          },
+          "expr": "sum by (instance)(libp2p_pubsub_peers{instance=~\"[[host]].([[dc:pipe]]).*.([[fleet:pipe]])\"})",
+          "interval": "",
+          "legendFormat": "{{instance}}",
+          "refId": "A"
+        }
+      ],
+      "thresholds": [],
+      "timeRegions": [],
+      "title": "LibP2P PubSub Peers",
+      "tooltip": {
+        "shared": true,
+        "sort": 2,
+        "value_type": "individual"
+      },
+      "type": "graph",
+      "xaxis": {
+        "mode": "time",
+        "show": true,
+        "values": []
+      },
+      "yaxes": [
+        {
+          "$$hashKey": "object:1232",
+          "format": "short",
+          "logBase": 1,
+          "show": true
+        },
+        {
+          "$$hashKey": "object:1233",
+          "format": "short",
+          "logBase": 1,
+          "show": true
+        }
+      ],
+      "yaxis": {
+        "align": false
+      }
+    },
+    {
+      "aliasColors": {},
+      "bars": false,
+      "dashLength": 10,
+      "dashes": false,
+      "datasource": {
+        "type": "prometheus",
+        "uid": "P6693426190CB2316"
+      },
+      "fieldConfig": {
+        "defaults": {
+          "links": []
+        },
+        "overrides": []
+      },
+      "fill": 5,
+      "fillGradient": 0,
+      "gridPos": {
+        "h": 6,
+        "w": 12,
+        "x": 0,
+        "y": 78
+      },
+      "hiddenSeries": false,
+      "id": 2,
+      "legend": {
+        "alignAsTable": false,
+        "avg": true,
+        "current": false,
+        "max": false,
+        "min": false,
+        "rightSide": false,
+        "show": true,
+        "total": false,
+        "values": true
+      },
+      "lines": true,
+      "linewidth": 1,
+      "nullPointMode": "null",
+      "options": {
+        "alertThreshold": true
+      },
+      "percentage": false,
+      "pluginVersion": "9.2.5",
+      "pointradius": 2,
+      "points": false,
+      "renderer": "flot",
+      "seriesOverrides": [],
+      "spaceLength": 10,
+      "stack": true,
+      "steppedLine": false,
+      "targets": [
+        {
+          "datasource": {
+            "type": "prometheus",
+            "uid": "P6693426190CB2316"
+          },
+          "expr": "sum by (instance)(libp2p_peers{instance=~\"[[host]].([[dc:pipe]]).*.([[fleet:pipe]])\"})",
+          "interval": "",
+          "legendFormat": "{{instance}}",
+          "refId": "A"
+        }
+      ],
+      "thresholds": [],
+      "timeRegions": [],
+      "title": "LibP2P Peers",
+      "tooltip": {
+        "shared": true,
+        "sort": 2,
+        "value_type": "individual"
+      },
+      "type": "graph",
+      "xaxis": {
+        "mode": "time",
+        "show": true,
+        "values": []
+      },
+      "yaxes": [
+        {
+          "$$hashKey": "object:1306",
+          "format": "short",
+          "logBase": 1,
+          "show": true
+        },
+        {
+          "$$hashKey": "object:1307",
+          "format": "short",
+          "logBase": 1,
+          "show": true
+        }
+      ],
+      "yaxis": {
+        "align": false
+      }
+    },
+    {
+      "datasource": {
+        "type": "prometheus",
+        "uid": "P6693426190CB2316"
+      },
+      "fieldConfig": {
+        "defaults": {
+          "color": {
+            "mode": "palette-classic"
+          },
+          "custom": {
+            "axisCenteredZero": false,
+            "axisColorMode": "text",
+            "axisLabel": "",
+            "axisPlacement": "auto",
+            "barAlignment": 0,
+            "drawStyle": "line",
+            "fillOpacity": 3,
+            "gradientMode": "none",
+            "hideFrom": {
+              "legend": false,
+              "tooltip": false,
+              "viz": false
+            },
+            "lineInterpolation": "linear",
+            "lineStyle": {
+              "fill": "solid"
+            },
+            "lineWidth": 1,
+            "pointSize": 5,
+            "scaleDistribution": {
+              "type": "linear"
+            },
+            "showPoints": "never",
+            "spanNulls": false,
+            "stacking": {
+              "group": "A",
+              "mode": "none"
+            },
+            "thresholdsStyle": {
+              "mode": "off"
+            }
+          },
+          "links": [],
+          "mappings": [],
+          "thresholds": {
+            "mode": "absolute",
+            "steps": [
+              {
+                "color": "green",
+                "value": null
+              },
+              {
+                "color": "red",
+                "value": 80
+              }
+            ]
+          },
+          "unit": "short"
+        },
+        "overrides": []
+      },
+      "gridPos": {
+        "h": 6,
+        "w": 12,
+        "x": 12,
+        "y": 78
+      },
+      "id": 83,
+      "options": {
+        "legend": {
+          "calcs": [],
+          "displayMode": "list",
+          "placement": "bottom",
+          "showLegend": true
+        },
+        "tooltip": {
+          "mode": "multi",
+          "sort": "desc"
+        }
+      },
+      "pluginVersion": "9.2.5",
+      "targets": [
+        {
+          "datasource": {
+            "type": "prometheus",
+            "uid": "P6693426190CB2316"
+          },
+          "editorMode": "code",
+          "expr": "waku_peer_store_size{instance=~\"[[host]].([[dc:pipe]]).*.([[fleet:pipe]])\"}",
+          "interval": "",
+          "legendFormat": "{{instance}}",
+          "range": true,
+          "refId": "A"
+        }
+      ],
+      "title": "Peer Store Size",
+      "type": "timeseries"
+    },
+    {
+      "aliasColors": {},
+      "bars": false,
+      "dashLength": 10,
+      "dashes": false,
+      "datasource": {
+        "type": "prometheus",
+        "uid": "P6693426190CB2316"
+      },
+      "fieldConfig": {
+        "defaults": {
+          "links": []
+        },
+        "overrides": []
+      },
+      "fill": 1,
+      "fillGradient": 0,
+      "gridPos": {
+        "h": 6,
+        "w": 12,
+        "x": 0,
+        "y": 84
+      },
+      "hiddenSeries": false,
+      "id": 3,
+      "legend": {
+        "alignAsTable": false,
+        "avg": true,
+        "current": false,
+        "max": false,
+        "min": false,
+        "rightSide": true,
+        "show": true,
+        "total": false,
+        "values": true
+      },
+      "lines": true,
+      "linewidth": 1,
+      "nullPointMode": "null",
+      "options": {
+        "alertThreshold": true
+      },
+      "percentage": false,
+      "pluginVersion": "9.2.5",
+      "pointradius": 2,
+      "points": false,
+      "renderer": "flot",
+      "seriesOverrides": [],
+      "spaceLength": 10,
+      "stack": false,
+      "steppedLine": false,
+      "targets": [
+        {
+          "datasource": {
+            "type": "prometheus",
+            "uid": "P6693426190CB2316"
+          },
+          "expr": "sum by (type)(libp2p_open_streams{instance=~\"[[host]].([[dc:pipe]]).([[fleet:pipe]])\"})",
+          "interval": "",
+          "legendFormat": "{{type}}",
+          "refId": "A"
+        }
+      ],
+      "thresholds": [],
+      "timeRegions": [],
+      "title": "LibP2P Open Streams",
+      "tooltip": {
+        "shared": true,
+        "sort": 2,
+        "value_type": "individual"
+      },
+      "type": "graph",
+      "xaxis": {
+        "mode": "time",
+        "show": true,
+        "values": []
+      },
+      "yaxes": [
+        {
+          "$$hashKey": "object:115",
+          "format": "short",
+          "logBase": 1,
+          "show": true
+        },
+        {
+          "$$hashKey": "object:116",
+          "format": "short",
+          "logBase": 1,
+          "show": true
+        }
+      ],
+      "yaxis": {
+        "align": false
+      }
+    },
+    {
+      "aliasColors": {},
+      "bars": false,
+      "dashLength": 10,
+      "dashes": false,
+      "datasource": {
+        "type": "prometheus",
+        "uid": "P6693426190CB2316"
+      },
+      "fieldConfig": {
+        "defaults": {
+          "links": []
+        },
+        "overrides": []
+      },
+      "fill": 1,
+      "fillGradient": 0,
+      "gridPos": {
+        "h": 6,
+        "w": 12,
+        "x": 12,
+        "y": 84
+      },
+      "hiddenSeries": false,
+      "id": 9,
+      "legend": {
+        "alignAsTable": true,
+        "avg": true,
+        "current": false,
+        "max": false,
+        "min": false,
+        "rightSide": true,
+        "show": true,
+        "total": false,
+        "values": true
+      },
+      "lines": true,
+      "linewidth": 1,
+      "nullPointMode": "null",
+      "options": {
+        "alertThreshold": true
+      },
+      "percentage": false,
+      "pluginVersion": "9.2.5",
+      "pointradius": 2,
+      "points": false,
+      "renderer": "flot",
+      "seriesOverrides": [],
+      "spaceLength": 10,
+      "stack": false,
+      "steppedLine": false,
+      "targets": [
+        {
+          "datasource": {
+            "type": "prometheus",
+            "uid": "P6693426190CB2316"
+          },
+          "exemplar": true,
+          "expr": "libp2p_pubsub_validation_success_total{instance=~\"[[host]].([[dc:pipe]]).([[fleet:pipe]])\"}",
+          "hide": false,
+          "interval": "",
+          "legendFormat": "success {{instance}}",
+          "refId": "A"
+        },
+        {
+          "datasource": {
+            "type": "prometheus",
+            "uid": "P6693426190CB2316"
+          },
+          "exemplar": true,
+          "expr": "libp2p_pubsub_validation_failure_total{instance=~\"[[host]].([[dc:pipe]]).([[fleet:pipe]])\"}",
+          "hide": false,
+          "interval": "",
+          "legendFormat": "failure {{instance}}",
+          "refId": "B"
+        },
+        {
+          "datasource": {
+            "type": "prometheus",
+            "uid": "P6693426190CB2316"
+          },
+          "exemplar": true,
+          "expr": "libp2p_pubsub_validation_ignore_total{instance=~\"[[host]].([[dc:pipe]]).([[fleet:pipe]])\"}",
+          "hide": false,
+          "interval": "",
+          "legendFormat": "ignore {{instance}}",
+          "refId": "C"
+        }
+      ],
+      "thresholds": [],
+      "timeRegions": [],
+      "title": "LibP2P Validations",
+      "tooltip": {
+        "shared": true,
+        "sort": 2,
+        "value_type": "individual"
+      },
+      "type": "graph",
+      "xaxis": {
+        "mode": "time",
+        "show": true,
+        "values": []
+      },
+      "yaxes": [
+        {
+          "$$hashKey": "object:189",
+          "format": "short",
+          "logBase": 1,
+          "show": true
+        },
+        {
+          "$$hashKey": "object:190",
+          "format": "short",
+          "logBase": 1,
+          "show": true
+        }
+      ],
+      "yaxis": {
+        "align": false
+      }
+    },
+    {
+      "aliasColors": {},
+      "bars": false,
+      "dashLength": 10,
+      "dashes": false,
+      "datasource": {
+        "type": "prometheus",
+        "uid": "P6693426190CB2316"
+      },
+      "fieldConfig": {
+        "defaults": {
+          "links": []
+        },
+        "overrides": []
+      },
+      "fill": 1,
+      "fillGradient": 0,
+      "gridPos": {
+        "h": 6,
+        "w": 12,
+        "x": 0,
+        "y": 90
+      },
+      "hiddenSeries": false,
+      "id": 6,
+      "legend": {
+        "alignAsTable": false,
+        "avg": true,
+        "current": false,
+        "max": false,
+        "min": false,
+        "rightSide": false,
+        "show": true,
+        "total": false,
+        "values": true
+      },
+      "lines": true,
+      "linewidth": 1,
+      "nullPointMode": "null",
+      "options": {
+        "alertThreshold": true
+      },
+      "percentage": false,
+      "pluginVersion": "9.2.5",
+      "pointradius": 2,
+      "points": false,
+      "renderer": "flot",
+      "seriesOverrides": [],
+      "spaceLength": 10,
+      "stack": false,
+      "steppedLine": false,
+      "targets": [
+        {
+          "datasource": {
+            "type": "prometheus",
+            "uid": "P6693426190CB2316"
+          },
+          "expr": "sum by (instance)(process_open_fds{instance=~\"[[host]].([[dc:pipe]]).([[fleet:pipe]])\"})",
+          "interval": "",
+          "legendFormat": "{{instance}}",
+          "refId": "A"
+        }
+      ],
+      "thresholds": [],
+      "timeRegions": [],
+      "title": "Open File Descriptors",
+      "tooltip": {
+        "shared": true,
+        "sort": 2,
+        "value_type": "individual"
+      },
+      "type": "graph",
+      "xaxis": {
+        "mode": "time",
+        "show": true,
+        "values": []
+      },
+      "yaxes": [
+        {
+          "$$hashKey": "object:511",
+          "format": "short",
+          "logBase": 1,
+          "show": true
+        },
+        {
+          "$$hashKey": "object:512",
+          "format": "short",
+          "logBase": 1,
+          "show": true
+        }
+      ],
+      "yaxis": {
+        "align": false
+      }
+    },
+    {
+      "aliasColors": {},
+      "bars": false,
+      "dashLength": 10,
+      "dashes": false,
+      "datasource": {
+        "type": "prometheus",
+        "uid": "P6693426190CB2316"
+      },
+      "fieldConfig": {
+        "defaults": {
+          "links": []
+        },
+        "overrides": []
+      },
+      "fill": 1,
+      "fillGradient": 0,
+      "gridPos": {
+        "h": 6,
+        "w": 12,
+        "x": 12,
+        "y": 90
+      },
+      "hiddenSeries": false,
+      "id": 7,
+      "legend": {
+        "alignAsTable": false,
+        "avg": true,
+        "current": false,
+        "max": false,
+        "min": false,
+        "rightSide": false,
+        "show": true,
+        "total": false,
+        "values": true
+      },
+      "lines": true,
+      "linewidth": 1,
+      "nullPointMode": "null",
+      "options": {
+        "alertThreshold": true
+      },
+      "percentage": false,
+      "pluginVersion": "9.2.5",
+      "pointradius": 2,
+      "points": false,
+      "renderer": "flot",
+      "seriesOverrides": [],
+      "spaceLength": 10,
+      "stack": false,
+      "steppedLine": false,
+      "targets": [
+        {
+          "datasource": {
+            "type": "prometheus",
+            "uid": "P6693426190CB2316"
+          },
+          "exemplar": true,
+          "expr": "libp2p_total_dial_attempts_total{instance=~\"[[host]].([[dc:pipe]]).([[fleet:pipe]])\"}",
+          "format": "time_series",
+          "hide": false,
+          "interval": "",
+          "legendFormat": "Attempts: {{instance}}",
+          "refId": "A"
+        },
+        {
+          "datasource": {
+            "type": "prometheus",
+            "uid": "P6693426190CB2316"
+          },
+          "exemplar": true,
+          "expr": "libp2p_failed_dials_total{instance=~\"[[host]].([[dc:pipe]]).([[fleet:pipe]])\"}",
+          "hide": false,
+          "interval": "",
+          "legendFormat": "Failed: {{instance}}",
+          "refId": "B"
+        },
+        {
+          "datasource": {
+            "type": "prometheus",
+            "uid": "P6693426190CB2316"
+          },
+          "exemplar": true,
+          "expr": "libp2p_successful_dials_total{instance=~\"[[host]].([[dc:pipe]]).([[fleet:pipe]])\"}",
+          "hide": false,
+          "interval": "",
+          "legendFormat": "Successful: {{instance}}",
+          "refId": "C"
+        }
+      ],
+      "thresholds": [],
+      "timeRegions": [],
+      "title": "LibP2P Dials",
+      "tooltip": {
+        "shared": true,
+        "sort": 2,
+        "value_type": "individual"
+      },
+      "type": "graph",
+      "xaxis": {
+        "mode": "time",
+        "show": true,
+        "values": []
+      },
+      "yaxes": [
+        {
+          "$$hashKey": "object:189",
+          "format": "short",
+          "logBase": 1,
+          "show": true
+        },
+        {
+          "$$hashKey": "object:190",
+          "format": "short",
+          "logBase": 1,
+          "show": true
+        }
+      ],
+      "yaxis": {
+        "align": false
+      }
+    },
+    {
+      "datasource": {
+        "type": "prometheus",
+        "uid": "P6693426190CB2316"
+      },
+      "description": "",
+      "fieldConfig": {
+        "defaults": {
+          "color": {
+            "mode": "palette-classic"
+          },
+          "custom": {
+            "axisCenteredZero": false,
+            "axisColorMode": "text",
+            "axisLabel": "",
+            "axisPlacement": "auto",
+            "barAlignment": 0,
+            "drawStyle": "line",
+            "fillOpacity": 4,
+            "gradientMode": "none",
+            "hideFrom": {
+              "legend": false,
+              "tooltip": false,
+              "viz": false
+            },
+            "lineInterpolation": "linear",
+            "lineWidth": 1,
+            "pointSize": 5,
+            "scaleDistribution": {
+              "type": "linear"
+            },
+            "showPoints": "auto",
+            "spanNulls": false,
+            "stacking": {
+              "group": "A",
+              "mode": "none"
+            },
+            "thresholdsStyle": {
+              "mode": "off"
+            }
+          },
+          "mappings": [],
+          "thresholds": {
+            "mode": "absolute",
+            "steps": [
+              {
+                "color": "green",
+                "value": null
+              },
+              {
+                "color": "red",
+                "value": 80
+              }
+            ]
+          },
+          "unit": "decbytes"
+        },
+        "overrides": []
+      },
+      "gridPos": {
+        "h": 8,
+        "w": 12,
+        "x": 0,
+        "y": 96
+      },
+      "id": 44,
+      "options": {
+        "legend": {
+          "calcs": [],
+          "displayMode": "list",
+          "placement": "bottom",
+          "showLegend": true
+        },
+        "tooltip": {
+          "mode": "single",
+          "sort": "none"
+        }
+      },
+      "targets": [
+        {
+          "datasource": {
+            "type": "prometheus",
+            "uid": "P6693426190CB2316"
+          },
+          "exemplar": true,
+          "expr": "nim_gc_mem_bytes{instance=~\"[[host]].([[dc:pipe]]).*.([[fleet:pipe]])\"}",
+          "interval": "",
+          "legendFormat": "Nim total memory: {{instance}}",
+          "refId": "A"
+        },
+        {
+          "datasource": {
+            "type": "prometheus",
+            "uid": "P6693426190CB2316"
+          },
+          "exemplar": true,
+          "expr": "nim_gc_mem_occupied_bytes{instance=~\"[[host]].([[dc:pipe]]).*.([[fleet:pipe]])\"}",
+          "hide": false,
+          "interval": "",
+          "legendFormat": "Nim occupied memory: {{instance}}",
+          "refId": "B"
+        },
+        {
+          "datasource": {
+            "type": "prometheus",
+            "uid": "P6693426190CB2316"
+          },
+          "exemplar": true,
+          "expr": "nim_gc_heap_instance_occupied_summed_bytes{instance=~\"[[host]].([[dc:pipe]]).*.([[fleet:pipe]])\"}",
+          "hide": false,
+          "interval": "",
+          "legendFormat": "Nim total heap: {{instance}}",
+          "refId": "C"
+        }
+      ],
+      "title": "Nim Memory Usage",
+      "type": "timeseries"
+    },
+    {
+      "aliasColors": {},
+      "bars": false,
+      "dashLength": 10,
+      "dashes": false,
+      "datasource": {
+        "type": "prometheus",
+        "uid": "P6693426190CB2316"
+      },
+      "fieldConfig": {
+        "defaults": {
+          "links": [],
+          "unit": "percent"
+        },
+        "overrides": []
+      },
+      "fill": 1,
+      "fillGradient": 0,
+      "gridPos": {
+        "h": 6,
+        "w": 12,
+        "x": 12,
+        "y": 96
+      },
+      "hiddenSeries": false,
+      "id": 10,
+      "legend": {
+        "alignAsTable": false,
+        "avg": false,
+        "current": false,
+        "max": true,
+        "min": false,
+        "rightSide": false,
+        "show": true,
+        "total": false,
+        "values": true
+      },
+      "lines": true,
+      "linewidth": 1,
+      "nullPointMode": "null",
+      "options": {
+        "alertThreshold": true
+      },
+      "percentage": false,
+      "pluginVersion": "9.2.5",
+      "pointradius": 2,
+      "points": false,
+      "renderer": "flot",
+      "seriesOverrides": [],
+      "spaceLength": 10,
+      "stack": false,
+      "steppedLine": false,
+      "targets": [
+        {
+          "datasource": {
+            "type": "prometheus",
+            "uid": "P6693426190CB2316"
+          },
+          "exemplar": true,
+          "expr": "avg by (instance)(netdata_cpu_cpu_percentage_average{dimension=\"user\", instance=~\"[[host]].([[dc:pipe]]).([[fleet:pipe]])\"})",
+          "hide": false,
+          "interval": "",
+          "legendFormat": "{{instance}}",
+          "refId": "A"
+        }
+      ],
+      "thresholds": [],
+      "timeRegions": [],
+      "title": "CPU Usage",
+      "tooltip": {
+        "shared": true,
+        "sort": 2,
+        "value_type": "individual"
+      },
+      "type": "graph",
+      "xaxis": {
+        "mode": "time",
+        "show": true,
+        "values": []
+      },
+      "yaxes": [
+        {
+          "$$hashKey": "object:189",
+          "format": "percent",
+          "logBase": 1,
+          "show": true
+        },
+        {
+          "$$hashKey": "object:190",
+          "format": "short",
+          "logBase": 1,
+          "show": true
+        }
+      ],
+      "yaxis": {
+        "align": false
+      }
+    },
+    {
+      "datasource": {
+        "type": "prometheus",
+        "uid": "P6693426190CB2316"
+      },
+      "fieldConfig": {
+        "defaults": {
+          "color": {
+            "mode": "palette-classic"
+          },
+          "custom": {
+            "axisCenteredZero": false,
+            "axisColorMode": "text",
+            "axisLabel": "",
+            "axisPlacement": "auto",
+            "barAlignment": 0,
+            "drawStyle": "line",
+            "fillOpacity": 0,
+            "gradientMode": "none",
+            "hideFrom": {
+              "legend": false,
+              "tooltip": false,
+              "viz": false
+            },
+            "lineInterpolation": "linear",
+            "lineWidth": 1,
+            "pointSize": 5,
+            "scaleDistribution": {
+              "type": "linear"
+            },
+            "showPoints": "auto",
+            "spanNulls": false,
+            "stacking": {
+              "group": "A",
+              "mode": "none"
+            },
+            "thresholdsStyle": {
+              "mode": "off"
+            }
+          },
+          "mappings": [],
+          "thresholds": {
+            "mode": "absolute",
+            "steps": [
+              {
+                "color": "green",
+                "value": null
+              },
+              {
+                "color": "red",
+                "value": 80
+              }
+            ]
+          },
+          "unit": "decbytes"
+        },
+        "overrides": []
+      },
+      "gridPos": {
+        "h": 8,
+        "w": 12,
+        "x": 12,
+        "y": 102
+      },
+      "id": 64,
+      "options": {
+        "legend": {
+          "calcs": [],
+          "displayMode": "list",
+          "placement": "bottom",
+          "showLegend": true
+        },
+        "tooltip": {
+          "mode": "single",
+          "sort": "none"
+        }
+      },
+      "targets": [
+        {
+          "datasource": {
+            "type": "prometheus",
+            "uid": "P6693426190CB2316"
+          },
+          "exemplar": true,
+          "expr": "nim_gc_heap_instance_occupied_bytes{instance=~\"[[host]].([[dc:pipe]]).*.([[fleet:pipe]])\"}",
+          "interval": "",
+          "legendFormat": "{{instance}}  {{type_name}}",
+          "refId": "A"
+        }
+      ],
+      "title": "Heap allocation",
+      "type": "timeseries"
+    },
+    {
+      "aliasColors": {},
+      "bars": false,
+      "dashLength": 10,
+      "dashes": false,
+      "datasource": {
+        "type": "prometheus",
+        "uid": "P6693426190CB2316"
+      },
+      "fieldConfig": {
+        "defaults": {
+          "links": []
+        },
+        "overrides": []
+      },
+      "fill": 1,
+      "fillGradient": 0,
+      "gridPos": {
+        "h": 6,
+        "w": 12,
+        "x": 0,
+        "y": 104
+      },
+      "hiddenSeries": false,
+      "id": 4,
+      "legend": {
+        "alignAsTable": false,
+        "avg": true,
+        "current": false,
+        "max": false,
+        "min": false,
+        "rightSide": false,
+        "show": true,
+        "total": false,
+        "values": true
+      },
+      "lines": true,
+      "linewidth": 1,
+      "nullPointMode": "null",
+      "options": {
+        "alertThreshold": true
+      },
+      "percentage": false,
+      "pluginVersion": "9.2.5",
+      "pointradius": 2,
+      "points": false,
+      "renderer": "flot",
+      "seriesOverrides": [],
+      "spaceLength": 10,
+      "stack": false,
+      "steppedLine": false,
+      "targets": [
+        {
+          "datasource": {
+            "type": "prometheus",
+            "uid": "P6693426190CB2316"
+          },
+          "expr": "sum by (instance)(process_virtual_memory_bytes{instance=~\"[[host]].([[dc:pipe]]).([[fleet:pipe]])\"})",
+          "interval": "",
+          "legendFormat": "{{instance}}",
+          "refId": "A"
+        }
+      ],
+      "thresholds": [],
+      "timeRegions": [],
+      "title": "Virtual Memory",
+      "tooltip": {
+        "shared": true,
+        "sort": 2,
+        "value_type": "individual"
+      },
+      "type": "graph",
+      "xaxis": {
+        "mode": "time",
+        "show": true,
+        "values": []
+      },
+      "yaxes": [
+        {
+          "$$hashKey": "object:263",
+          "format": "decbytes",
+          "logBase": 1,
+          "show": true
+        },
+        {
+          "$$hashKey": "object:264",
+          "format": "short",
+          "logBase": 1,
+          "show": true
+        }
+      ],
+      "yaxis": {
+        "align": false
+      }
+    },
+    {
+      "aliasColors": {},
+      "bars": false,
+      "dashLength": 10,
+      "dashes": false,
+      "datasource": {
+        "type": "prometheus",
+        "uid": "P6693426190CB2316"
+      },
+      "fieldConfig": {
+        "defaults": {
+          "links": []
+        },
+        "overrides": []
+      },
+      "fill": 1,
+      "fillGradient": 0,
+      "gridPos": {
+        "h": 6,
+        "w": 12,
+        "x": 12,
+        "y": 110
+      },
+      "hiddenSeries": false,
+      "id": 5,
+      "legend": {
+        "alignAsTable": false,
+        "avg": true,
+        "current": false,
+        "max": false,
+        "min": false,
+        "rightSide": false,
+        "show": true,
+        "total": false,
+        "values": true
+      },
+      "lines": true,
+      "linewidth": 1,
+      "nullPointMode": "null",
+      "options": {
+        "alertThreshold": true
+      },
+      "percentage": false,
+      "pluginVersion": "9.2.5",
+      "pointradius": 2,
+      "points": false,
+      "renderer": "flot",
+      "seriesOverrides": [],
+      "spaceLength": 10,
+      "stack": false,
+      "steppedLine": false,
+      "targets": [
+        {
+          "datasource": {
+            "type": "prometheus",
+            "uid": "P6693426190CB2316"
+          },
+          "expr": "sum by (instance)(process_resident_memory_bytes{instance=~\"[[host]].([[dc:pipe]]).([[fleet:pipe]])\"})",
+          "interval": "",
+          "legendFormat": "{{instance}}",
+          "refId": "A"
+        }
+      ],
+      "thresholds": [],
+      "timeRegions": [],
+      "title": "Resident Memory",
+      "tooltip": {
+        "shared": true,
+        "sort": 2,
+        "value_type": "individual"
+      },
+      "type": "graph",
+      "xaxis": {
+        "mode": "time",
+        "show": true,
+        "values": []
+      },
+      "yaxes": [
+        {
+          "$$hashKey": "object:437",
+          "format": "decbytes",
+          "logBase": 1,
+          "show": true
+        },
+        {
+          "$$hashKey": "object:438",
+          "format": "short",
+          "logBase": 1,
+          "show": true
+        }
+      ],
+      "yaxis": {
+        "align": false
+      }
+    },
+    {
+      "collapsed": false,
+      "gridPos": {
+        "h": 1,
+        "w": 24,
+        "x": 0,
+        "y": 116
+      },
+      "id": 111,
+      "panels": [],
+      "title": "RLN",
+      "type": "row"
+    },
+    {
+      "datasource": {
+        "type": "prometheus",
+        "uid": "P6693426190CB2316"
+      },
+      "fieldConfig": {
+        "defaults": {
+          "color": {
+            "mode": "palette-classic"
+          },
+          "custom": {
+            "axisCenteredZero": false,
+            "axisColorMode": "text",
+            "axisLabel": "",
+            "axisPlacement": "auto",
+            "barAlignment": 0,
+            "drawStyle": "line",
+            "fillOpacity": 0,
+            "gradientMode": "none",
+            "hideFrom": {
+              "legend": false,
+              "tooltip": false,
+              "viz": false
+            },
+            "lineInterpolation": "linear",
+            "lineWidth": 1,
+            "pointSize": 5,
+            "scaleDistribution": {
+              "type": "linear"
+            },
+            "showPoints": "auto",
+            "spanNulls": false,
+            "stacking": {
+              "group": "A",
+              "mode": "none"
+            },
+            "thresholdsStyle": {
+              "mode": "off"
+            }
+          },
+          "mappings": [],
+          "thresholds": {
+            "mode": "absolute",
+            "steps": [
+              {
+                "color": "green",
+                "value": null
+              },
+              {
+                "color": "red",
+                "value": 80
+              }
+            ]
+          }
+        },
+        "overrides": []
+      },
+      "gridPos": {
+        "h": 8,
+        "w": 8,
+        "x": 0,
+        "y": 117
+      },
+      "id": 113,
+      "options": {
+        "legend": {
+          "calcs": [],
+          "displayMode": "list",
+          "placement": "bottom",
+          "showLegend": true
+        },
+        "tooltip": {
+          "mode": "single",
+          "sort": "none"
+        }
+      },
+      "targets": [
+        {
+          "datasource": {
+            "type": "prometheus",
+            "uid": "P6693426190CB2316"
+          },
+          "editorMode": "code",
+          "expr": "changes(waku_rln_proof_generation_duration_seconds{instance=~\"[[host]].([[dc:pipe]]).([[fleet:pipe]])\"}[1m])",
+          "hide": false,
+          "legendFormat": "Proofs generated: {{instance}}",
+          "range": true,
+          "refId": "B"
+        }
+      ],
+      "title": "RLN proofs generated (1m rate)",
+      "type": "timeseries"
+    },
+    {
+      "datasource": {
+        "type": "prometheus",
+        "uid": "P6693426190CB2316"
+      },
+      "fieldConfig": {
+        "defaults": {
+          "color": {
+            "mode": "palette-classic"
+          },
+          "custom": {
+            "axisCenteredZero": false,
+            "axisColorMode": "text",
+            "axisLabel": "",
+            "axisPlacement": "auto",
+            "barAlignment": 0,
+            "drawStyle": "line",
+            "fillOpacity": 0,
+            "gradientMode": "none",
+            "hideFrom": {
+              "legend": false,
+              "tooltip": false,
+              "viz": false
+            },
+            "lineInterpolation": "linear",
+            "lineWidth": 1,
+            "pointSize": 5,
+            "scaleDistribution": {
+              "type": "linear"
+            },
+            "showPoints": "auto",
+            "spanNulls": false,
+            "stacking": {
+              "group": "A",
+              "mode": "none"
+            },
+            "thresholdsStyle": {
+              "mode": "off"
+            }
+          },
+          "mappings": [],
+          "thresholds": {
+            "mode": "absolute",
+            "steps": [
+              {
+                "color": "green",
+                "value": null
+              },
+              {
+                "color": "red",
+                "value": 80
+              }
+            ]
+          }
+        },
+        "overrides": []
+      },
+      "gridPos": {
+        "h": 8,
+        "w": 8,
+        "x": 8,
+        "y": 117
+      },
+      "id": 115,
+      "options": {
+        "legend": {
+          "calcs": [],
+          "displayMode": "list",
+          "placement": "bottom",
+          "showLegend": true
+        },
+        "tooltip": {
+          "mode": "single",
+          "sort": "none"
+        }
+      },
+      "targets": [
+        {
+          "datasource": {
+            "type": "prometheus",
+            "uid": "P6693426190CB2316"
+          },
+          "editorMode": "code",
+          "expr": "waku_rln_invalid_messages_total_total{instance=~\"[[host]].([[dc:pipe]]).*.([[fleet:pipe]])\"}",
+          "legendFormat": "{{type}} : {{instance}}",
+          "range": true,
+          "refId": "A"
+        },
+        {
+          "datasource": {
+            "type": "prometheus",
+            "uid": "P6693426190CB2316"
+          },
+          "editorMode": "code",
+          "expr": "waku_rln_spam_messages_total_total{instance=~\"[[host]].([[dc:pipe]]).*.([[fleet:pipe]])\"}",
+          "hide": false,
+          "legendFormat": "spam : {{instance}}",
+          "range": true,
+          "refId": "C"
+        }
+      ],
+      "title": "RLN message counter",
+      "type": "timeseries"
+    },
+    {
+      "datasource": {
+        "type": "prometheus",
+        "uid": "P6693426190CB2316"
+      },
+      "fieldConfig": {
+        "defaults": {
+          "color": {
+            "mode": "palette-classic"
+          },
+          "custom": {
+            "axisCenteredZero": false,
+            "axisColorMode": "text",
+            "axisLabel": "",
+            "axisPlacement": "auto",
+            "barAlignment": 0,
+            "drawStyle": "line",
+            "fillOpacity": 0,
+            "gradientMode": "none",
+            "hideFrom": {
+              "legend": false,
+              "tooltip": false,
+              "viz": false
+            },
+            "lineInterpolation": "linear",
+            "lineWidth": 1,
+            "pointSize": 5,
+            "scaleDistribution": {
+              "type": "linear"
+            },
+            "showPoints": "auto",
+            "spanNulls": false,
+            "stacking": {
+              "group": "A",
+              "mode": "none"
+            },
+            "thresholdsStyle": {
+              "mode": "off"
+            }
+          },
+          "mappings": [],
+          "thresholds": {
+            "mode": "absolute",
+            "steps": [
+              {
+                "color": "green",
+                "value": null
+              },
+              {
+                "color": "red",
+                "value": 80
+              }
+            ]
+          }
+        },
+        "overrides": []
+      },
+      "gridPos": {
+        "h": 8,
+        "w": 8,
+        "x": 16,
+        "y": 117
+      },
+      "id": 117,
+      "options": {
+        "legend": {
+          "calcs": [],
+          "displayMode": "list",
+          "placement": "bottom",
+          "showLegend": true
+        },
+        "tooltip": {
+          "mode": "single",
+          "sort": "none"
+        }
+      },
+      "targets": [
+        {
+          "datasource": {
+            "type": "prometheus",
+            "uid": "P6693426190CB2316"
+          },
+          "editorMode": "code",
+          "expr": "waku_rln_proof_verification_total_total{instance=~\"[[host]].([[dc:pipe]]).*.([[fleet:pipe]])\"}",
+          "legendFormat": "{{instance}}",
+          "range": true,
+          "refId": "A"
+        }
+      ],
+      "title": "RLN proofs verified",
+      "type": "timeseries"
+    },
+    {
+      "datasource": {
+        "type": "prometheus",
+        "uid": "P6693426190CB2316"
+      },
+      "fieldConfig": {
+        "defaults": {
+          "color": {
+            "mode": "palette-classic"
+          },
+          "custom": {
+            "axisCenteredZero": false,
+            "axisColorMode": "text",
+            "axisLabel": "",
+            "axisPlacement": "auto",
+            "barAlignment": 0,
+            "drawStyle": "points",
+            "fillOpacity": 0,
+            "gradientMode": "none",
+            "hideFrom": {
+              "legend": false,
+              "tooltip": false,
+              "viz": false
+            },
+            "lineInterpolation": "linear",
+            "lineWidth": 1,
+            "pointSize": 3,
+            "scaleDistribution": {
+              "type": "linear"
+            },
+            "showPoints": "auto",
+            "spanNulls": false,
+            "stacking": {
+              "group": "A",
+              "mode": "none"
+            },
+            "thresholdsStyle": {
+              "mode": "off"
+            }
+          },
+          "mappings": [],
+          "thresholds": {
+            "mode": "absolute",
+            "steps": [
+              {
+                "color": "green",
+                "value": null
+              },
+              {
+                "color": "red",
+                "value": 80
+              }
+            ]
+          },
+          "unit": "s"
+        },
+        "overrides": []
+      },
+      "gridPos": {
+        "h": 8,
+        "w": 12,
+        "x": 0,
+        "y": 125
+      },
+      "id": 119,
+      "options": {
+        "legend": {
+          "calcs": [],
+          "displayMode": "list",
+          "placement": "bottom",
+          "showLegend": true
+        },
+        "tooltip": {
+          "mode": "single",
+          "sort": "none"
+        }
+      },
+      "targets": [
+        {
+          "datasource": {
+            "type": "prometheus",
+            "uid": "P6693426190CB2316"
+          },
+          "editorMode": "code",
+          "expr": "waku_rln_proof_generation_duration_seconds{instance=~\"[[host]].([[dc:pipe]]).([[fleet:pipe]])\"}",
+          "legendFormat": "{{instance}}",
+          "range": true,
+          "refId": "A"
+        }
+      ],
+      "title": "RLN proof generation duration (seconds)",
+      "type": "timeseries"
+    },
+    {
+      "datasource": {
+        "type": "prometheus",
+        "uid": "P6693426190CB2316"
+      },
+      "fieldConfig": {
+        "defaults": {
+          "color": {
+            "mode": "palette-classic"
+          },
+          "custom": {
+            "axisCenteredZero": false,
+            "axisColorMode": "text",
+            "axisLabel": "",
+            "axisPlacement": "auto",
+            "barAlignment": 0,
+            "drawStyle": "points",
+            "fillOpacity": 0,
+            "gradientMode": "none",
+            "hideFrom": {
+              "legend": false,
+              "tooltip": false,
+              "viz": false
+            },
+            "lineInterpolation": "linear",
+            "lineWidth": 1,
+            "pointSize": 3,
+            "scaleDistribution": {
+              "type": "linear"
+            },
+            "showPoints": "auto",
+            "spanNulls": false,
+            "stacking": {
+              "group": "A",
+              "mode": "none"
+            },
+            "thresholdsStyle": {
+              "mode": "off"
+            }
+          },
+          "mappings": [],
+          "thresholds": {
+            "mode": "absolute",
+            "steps": [
+              {
+                "color": "green",
+                "value": null
+              },
+              {
+                "color": "red",
+                "value": 80
+              }
+            ]
+          }
+        },
+        "overrides": []
+      },
+      "gridPos": {
+        "h": 8,
+        "w": 12,
+        "x": 12,
+        "y": 125
+      },
+      "id": 121,
+      "options": {
+        "legend": {
+          "calcs": [],
+          "displayMode": "list",
+          "placement": "bottom",
+          "showLegend": true
+        },
+        "tooltip": {
+          "mode": "single",
+          "sort": "none"
+        }
+      },
+      "targets": [
+        {
+          "datasource": {
+            "type": "prometheus",
+            "uid": "P6693426190CB2316"
+          },
+          "editorMode": "code",
+          "expr": "waku_rln_proof_verification_duration_seconds{instance=~\"[[host]].([[dc:pipe]]).([[fleet:pipe]])\"}",
+          "legendFormat": "{{instance}}",
+          "range": true,
+          "refId": "A"
+        }
+      ],
+      "title": "RLN proof verification duration (seconds)",
+      "type": "timeseries"
+    },
+    {
+      "collapsed": false,
+      "datasource": {
+        "type": "prometheus",
+        "uid": "P6693426190CB2316"
+      },
+      "gridPos": {
+        "h": 1,
+        "w": 24,
+        "x": 0,
+        "y": 133
+      },
+      "id": 34,
+      "panels": [],
+      "targets": [
+        {
+          "datasource": {
+            "type": "prometheus",
+            "uid": "P6693426190CB2316"
+          },
+          "refId": "A"
+        }
+      ],
+      "title": "Store/Archive",
+      "type": "row"
+    },
+    {
+      "datasource": {
+        "type": "prometheus",
+        "uid": "P6693426190CB2316"
+      },
+      "fieldConfig": {
+        "defaults": {
+          "color": {
+            "mode": "palette-classic"
+          },
+          "custom": {
+            "axisCenteredZero": false,
+            "axisColorMode": "text",
+            "axisLabel": "",
+            "axisPlacement": "auto",
+            "barAlignment": 0,
+            "drawStyle": "line",
+            "fillOpacity": 0,
+            "gradientMode": "none",
+            "hideFrom": {
+              "legend": false,
+              "tooltip": false,
+              "viz": false
+            },
+            "lineInterpolation": "linear",
+            "lineWidth": 1,
+            "pointSize": 5,
+            "scaleDistribution": {
+              "type": "linear"
+            },
+            "showPoints": "auto",
+            "spanNulls": false,
+            "stacking": {
+              "group": "A",
+              "mode": "none"
+            },
+            "thresholdsStyle": {
+              "mode": "off"
+            }
+          },
+          "mappings": [],
+          "thresholds": {
+            "mode": "absolute",
+            "steps": [
+              {
+                "color": "green",
+                "value": null
+              },
+              {
+                "color": "red",
+                "value": 80
+              }
+            ]
+          }
+        },
+        "overrides": []
+      },
+      "gridPos": {
+        "h": 6,
+        "w": 12,
+        "x": 0,
+        "y": 134
+      },
+      "id": 36,
+      "options": {
+        "legend": {
+          "calcs": [],
+          "displayMode": "list",
+          "placement": "bottom",
+          "showLegend": true
+        },
+        "tooltip": {
+          "mode": "single",
+          "sort": "none"
+        }
+      },
+      "targets": [
+        {
+          "datasource": {
+            "type": "prometheus",
+            "uid": "P6693426190CB2316"
+          },
+          "exemplar": true,
+          "expr": "waku_store_peers{instance=~\"[[host]].([[dc:pipe]]).*.([[fleet:pipe]])\"}",
+          "interval": "",
+          "legendFormat": "{{instance}}",
+          "refId": "A"
+        }
+      ],
+      "title": "Waku Store Peers",
+      "type": "timeseries"
+    },
+    {
+      "datasource": {
+        "type": "prometheus",
+        "uid": "P6693426190CB2316"
+      },
+      "fieldConfig": {
+        "defaults": {
+          "color": {
+            "mode": "palette-classic"
+          },
+          "custom": {
+            "axisCenteredZero": false,
+            "axisColorMode": "text",
+            "axisLabel": "",
+            "axisPlacement": "auto",
+            "barAlignment": 0,
+            "drawStyle": "line",
+            "fillOpacity": 2,
+            "gradientMode": "none",
+            "hideFrom": {
+              "legend": false,
+              "tooltip": false,
+              "viz": false
+            },
+            "lineInterpolation": "linear",
+            "lineWidth": 1,
+            "pointSize": 5,
+            "scaleDistribution": {
+              "type": "linear"
+            },
+            "showPoints": "auto",
+            "spanNulls": false,
+            "stacking": {
+              "group": "A",
+              "mode": "none"
+            },
+            "thresholdsStyle": {
+              "mode": "off"
+            }
+          },
+          "mappings": [],
+          "thresholds": {
+            "mode": "absolute",
+            "steps": [
+              {
+                "color": "green",
+                "value": null
+              },
+              {
+                "color": "red",
+                "value": 80
+              }
+            ]
+          }
+        },
+        "overrides": []
+      },
+      "gridPos": {
+        "h": 6,
+        "w": 12,
+        "x": 12,
+        "y": 134
+      },
+      "id": 38,
+      "options": {
+        "legend": {
+          "calcs": [],
+          "displayMode": "list",
+          "placement": "bottom",
+          "showLegend": false
+        },
+        "tooltip": {
+          "mode": "multi",
+          "sort": "none"
+        }
+      },
+      "targets": [
+        {
+          "datasource": {
+            "type": "prometheus",
+            "uid": "P6693426190CB2316"
+          },
+          "editorMode": "code",
+          "exemplar": true,
+          "expr": "waku_store_messages{instance=~\"[[host]].([[dc:pipe]]).*.([[fleet:pipe]])\"}",
+          "hide": false,
+          "interval": "",
+          "legendFormat": "{{type}}: {{instance}}",
+          "range": true,
+          "refId": "A"
+        },
+        {
+          "datasource": {
+            "type": "prometheus",
+            "uid": "P6693426190CB2316"
+          },
+          "editorMode": "code",
+          "expr": "waku_archive_messages{instance=~\"[[host]].([[dc:pipe]]).*.([[fleet:pipe]])\"}",
+          "hide": false,
+          "legendFormat": "{{type}}: {{instance}}",
+          "range": true,
+          "refId": "B"
+        }
+      ],
+      "title": "Waku Archive Messages",
+      "type": "timeseries"
+    },
+    {
+      "datasource": {
+        "type": "prometheus",
+        "uid": "P6693426190CB2316"
+      },
+      "fieldConfig": {
+        "defaults": {
+          "color": {
+            "mode": "palette-classic"
+          },
+          "custom": {
+            "axisCenteredZero": false,
+            "axisColorMode": "text",
+            "axisLabel": "",
+            "axisPlacement": "auto",
+            "barAlignment": 0,
+            "drawStyle": "line",
+            "fillOpacity": 3,
+            "gradientMode": "none",
+            "hideFrom": {
+              "legend": false,
+              "tooltip": false,
+              "viz": false
+            },
+            "lineInterpolation": "linear",
+            "lineWidth": 1,
+            "pointSize": 5,
+            "scaleDistribution": {
+              "type": "linear"
+            },
+            "showPoints": "auto",
+            "spanNulls": false,
+            "stacking": {
+              "group": "A",
+              "mode": "none"
+            },
+            "thresholdsStyle": {
+              "mode": "off"
+            }
+          },
+          "mappings": [],
+          "thresholds": {
+            "mode": "absolute",
+            "steps": [
+              {
+                "color": "green",
+                "value": null
+              },
+              {
+                "color": "red",
+                "value": 80
+              }
+            ]
+          }
+        },
+        "overrides": []
+      },
+      "gridPos": {
+        "h": 6,
+        "w": 12,
+        "x": 0,
+        "y": 140
+      },
+      "id": 62,
+      "options": {
+        "legend": {
+          "calcs": [],
+          "displayMode": "list",
+          "placement": "bottom",
+          "showLegend": true
+        },
+        "tooltip": {
+          "mode": "single",
+          "sort": "none"
+        }
+      },
+      "targets": [
+        {
+          "datasource": {
+            "type": "prometheus",
+            "uid": "P6693426190CB2316"
+          },
+          "editorMode": "code",
+          "exemplar": true,
+          "expr": "increase(waku_store_queries{instance=~\"[[host]].([[dc:pipe]]).([[fleet:pipe]])\"}[1m])",
+          "interval": "",
+          "legendFormat": "{{instance}}",
+          "range": true,
+          "refId": "A"
+        }
+      ],
+      "title": "Waku Store Queries (1m rate)",
+      "type": "timeseries"
+    },
+    {
+      "datasource": {
+        "type": "prometheus",
+        "uid": "P6693426190CB2316"
+      },
+      "fieldConfig": {
+        "defaults": {
+          "color": {
+            "mode": "palette-classic"
+          },
+          "custom": {
+            "axisCenteredZero": false,
+            "axisColorMode": "text",
+            "axisLabel": "",
+            "axisPlacement": "auto",
+            "barAlignment": 0,
+            "drawStyle": "line",
+            "fillOpacity": 0,
+            "gradientMode": "none",
+            "hideFrom": {
+              "legend": false,
+              "tooltip": false,
+              "viz": false
+            },
+            "lineInterpolation": "linear",
+            "lineWidth": 1,
+            "pointSize": 5,
+            "scaleDistribution": {
+              "type": "linear"
+            },
+            "showPoints": "auto",
+            "spanNulls": false,
+            "stacking": {
+              "group": "A",
+              "mode": "none"
+            },
+            "thresholdsStyle": {
+              "mode": "off"
+            }
+          },
+          "mappings": [],
+          "thresholds": {
+            "mode": "absolute",
+            "steps": [
+              {
+                "color": "green",
+                "value": null
+              },
+              {
+                "color": "red",
+                "value": 80
+              }
+            ]
+          }
+        },
+        "overrides": []
+      },
+      "gridPos": {
+        "h": 6,
+        "w": 12,
+        "x": 12,
+        "y": 140
+      },
+      "id": 40,
+      "options": {
+        "legend": {
+          "calcs": [],
+          "displayMode": "list",
+          "placement": "bottom",
+          "showLegend": true
+        },
+        "tooltip": {
+          "mode": "single",
+          "sort": "none"
+        }
+      },
+      "targets": [
+        {
+          "datasource": {
+            "type": "prometheus",
+            "uid": "P6693426190CB2316"
+          },
+          "editorMode": "code",
+          "exemplar": true,
+          "expr": "sum by (type)(increase(waku_archive_errors{instance=~\"[[host]].([[dc:pipe]]).*.([[fleet:pipe]])\"}[1m]))",
+          "hide": false,
+          "interval": "",
+          "legendFormat": "{{type}}",
+          "range": true,
+          "refId": "A"
+        },
+        {
+          "datasource": {
+            "type": "prometheus",
+            "uid": "P6693426190CB2316"
+          },
+          "editorMode": "code",
+          "exemplar": true,
+          "expr": "sum by (type)(increase(waku_store_errors{instance=~\"[[host]].([[dc:pipe]]).*.([[fleet:pipe]])\"}[1m]))",
+          "hide": false,
+          "interval": "",
+          "legendFormat": "{{type}}",
+          "range": true,
+          "refId": "B"
+        }
+      ],
+      "title": "Waku Archive Errors (1m rate)",
+      "type": "timeseries"
+    },
+    {
+      "datasource": {
+        "type": "prometheus",
+        "uid": "P6693426190CB2316"
+      },
+      "description": "",
+      "fieldConfig": {
+        "defaults": {
+          "color": {
+            "mode": "palette-classic"
+          },
+          "custom": {
+            "axisCenteredZero": false,
+            "axisColorMode": "text",
+            "axisLabel": "",
+            "axisPlacement": "auto",
+            "barAlignment": 0,
+            "drawStyle": "points",
+            "fillOpacity": 3,
+            "gradientMode": "none",
+            "hideFrom": {
+              "legend": false,
+              "tooltip": false,
+              "viz": false
+            },
+            "lineInterpolation": "linear",
+            "lineWidth": 2,
+            "pointSize": 10,
+            "scaleDistribution": {
+              "log": 10,
+              "type": "log"
+            },
+            "showPoints": "auto",
+            "spanNulls": false,
+            "stacking": {
+              "group": "A",
+              "mode": "none"
+            },
+            "thresholdsStyle": {
+              "mode": "off"
+            }
+          },
+          "decimals": 1,
+          "mappings": [],
+          "thresholds": {
+            "mode": "absolute",
+            "steps": [
+              {
+                "color": "green",
+                "value": null
+              }
+            ]
+          },
+          "unit": "s"
+        },
+        "overrides": [
+          {
+            "__systemRef": "hideSeriesFrom",
+            "matcher": {
+              "id": "byNames",
+              "options": {
+                "mode": "exclude",
+                "names": [
+                  "query_tag_ANALYZEmessages"
+                ],
+                "prefix": "All except:",
+                "readOnly": true
+              }
+            },
+            "properties": [
+              {
+                "id": "custom.hideFrom",
+                "value": {
+                  "legend": false,
+                  "tooltip": false,
+                  "viz": true
+                }
+              }
+            ]
+          }
+        ]
+      },
+      "gridPos": {
+        "h": 11,
+        "w": 12,
+        "x": 0,
+        "y": 146
+      },
+      "id": 144,
+      "options": {
+        "legend": {
+          "calcs": [
+            "mean",
+            "max",
+            "min",
+            "stdDev"
+          ],
+          "displayMode": "table",
+          "placement": "bottom",
+          "showLegend": true,
+          "sortBy": "Mean",
+          "sortDesc": true
+        },
+        "tooltip": {
+          "mode": "single",
+          "sort": "none"
+        }
+      },
+      "targets": [
+        {
+          "datasource": {
+            "type": "prometheus",
+            "uid": "P6693426190CB2316"
+          },
+          "editorMode": "code",
+          "exemplar": true,
+          "expr": "query_time_secs{instance=~\"[[host]].([[dc:pipe]]).([[fleet:pipe]])\", phase=\"sendQuery\"} and deriv(query_time_secs{instance=~\"[[host]].([[dc:pipe]]).([[fleet:pipe]])\", phase=\"sendQuery\"}[1m]) != 0",
+          "interval": "",
+          "legendFormat": "{{query}}",
+          "range": true,
+          "refId": "A"
+        }
+      ],
+      "title": "Time Send Query To DB (sec)",
+      "type": "timeseries"
+    },
+    {
+      "datasource": {
+        "type": "prometheus",
+        "uid": "P6693426190CB2316"
+      },
+      "description": "Shows the time spent while waiting for feedback from the database. That time includes the database query time plus the time spent waiting for the response from the database.",
+      "fieldConfig": {
+        "defaults": {
+          "color": {
+            "mode": "palette-classic"
+          },
+          "custom": {
+            "axisCenteredZero": false,
+            "axisColorMode": "text",
+            "axisLabel": "",
+            "axisPlacement": "auto",
+            "barAlignment": 0,
+            "drawStyle": "points",
+            "fillOpacity": 3,
+            "gradientMode": "none",
+            "hideFrom": {
+              "legend": false,
+              "tooltip": false,
+              "viz": false
+            },
+            "lineInterpolation": "linear",
+            "lineWidth": 2,
+            "pointSize": 10,
+            "scaleDistribution": {
+              "log": 10,
+              "type": "log"
+            },
+            "showPoints": "auto",
+            "spanNulls": false,
+            "stacking": {
+              "group": "A",
+              "mode": "none"
+            },
+            "thresholdsStyle": {
+              "mode": "off"
+            }
+          },
+          "mappings": [],
+          "thresholds": {
+            "mode": "absolute",
+            "steps": [
+              {
+                "color": "green",
+                "value": null
+              }
+            ]
+          },
+          "unit": "s"
+        },
+        "overrides": []
+      },
+      "gridPos": {
+        "h": 11,
+        "w": 12,
+        "x": 12,
+        "y": 146
+      },
+      "id": 145,
+      "options": {
+        "legend": {
+          "calcs": [
+            "mean",
+            "max",
+            "min",
+            "stdDev"
+          ],
+          "displayMode": "table",
+          "placement": "bottom",
+          "showLegend": true,
+          "sortBy": "Mean",
+          "sortDesc": true
+        },
+        "tooltip": {
+          "mode": "single",
+          "sort": "none"
+        }
+      },
+      "targets": [
+        {
+          "datasource": {
+            "type": "prometheus",
+            "uid": "P6693426190CB2316"
+          },
+          "editorMode": "code",
+          "exemplar": true,
+          "expr": "query_time_secs{instance=~\"[[host]].([[dc:pipe]]).([[fleet:pipe]])\", phase=\"waitFinish\"} and deriv(query_time_secs{instance=~\"[[host]].([[dc:pipe]]).([[fleet:pipe]])\", phase=\"waitFinish\"}[45s]) != 0",
+          "hide": false,
+          "interval": "",
+          "legendFormat": "{{query}}",
+          "range": true,
+          "refId": "A"
+        }
+      ],
+      "title": "Wait Queries To Finish (sec)",
+      "type": "timeseries"
+    },
+    {
+      "datasource": {
+        "type": "prometheus",
+        "uid": "P6693426190CB2316"
+      },
+      "description": "",
+      "fieldConfig": {
+        "defaults": {
+          "color": {
+            "mode": "palette-classic"
+          },
+          "custom": {
+            "axisCenteredZero": false,
+            "axisColorMode": "text",
+            "axisLabel": "",
+            "axisPlacement": "auto",
+            "barAlignment": 0,
+            "drawStyle": "points",
+            "fillOpacity": 3,
+            "gradientMode": "none",
+            "hideFrom": {
+              "legend": false,
+              "tooltip": false,
+              "viz": false
+            },
+            "lineInterpolation": "linear",
+            "lineWidth": 2,
+            "pointSize": 10,
+            "scaleDistribution": {
+              "log": 10,
+              "type": "log"
+            },
+            "showPoints": "auto",
+            "spanNulls": false,
+            "stacking": {
+              "group": "A",
+              "mode": "none"
+            },
+            "thresholdsStyle": {
+              "mode": "off"
+            }
+          },
+          "mappings": [],
+          "thresholds": {
+            "mode": "absolute",
+            "steps": [
+              {
+                "color": "green",
+                "value": null
+              }
+            ]
+          },
+          "unit": "s"
+        },
+        "overrides": []
+      },
+      "gridPos": {
+        "h": 8,
+        "w": 12,
+        "x": 0,
+        "y": 157
+      },
+      "id": 146,
+      "options": {
+        "legend": {
+          "calcs": [
+            "mean",
+            "max",
+            "min",
+            "stdDev"
+          ],
+          "displayMode": "table",
+          "placement": "bottom",
+          "showLegend": true,
+          "sortBy": "Mean",
+          "sortDesc": true
+        },
+        "tooltip": {
+          "mode": "single",
+          "sort": "none"
+        }
+      },
+      "targets": [
+        {
+          "datasource": {
+            "type": "prometheus",
+            "uid": "P6693426190CB2316"
+          },
+          "editorMode": "code",
+          "exemplar": true,
+          "expr": "waku_legacy_store_time_seconds{instance=~\"[[host]].([[dc:pipe]]).([[fleet:pipe]])\"} and deriv(waku_legacy_store_time_seconds{instance=~\"[[host]].([[dc:pipe]]).([[fleet:pipe]])\"}[45s]) != 0",
+          "interval": "",
+          "legendFormat": "{{phase}}",
+          "range": true,
+          "refId": "A"
+        }
+      ],
+      "title": "Store V2 Times (sec)",
+      "type": "timeseries"
+    },
+    {
+      "datasource": {
+        "type": "prometheus",
+        "uid": "P6693426190CB2316"
+      },
+      "description": "",
+      "fieldConfig": {
+        "defaults": {
+          "color": {
+            "mode": "palette-classic"
+          },
+          "custom": {
+            "axisCenteredZero": false,
+            "axisColorMode": "text",
+            "axisLabel": "",
+            "axisPlacement": "auto",
+            "barAlignment": 0,
+            "drawStyle": "points",
+            "fillOpacity": 3,
+            "gradientMode": "none",
+            "hideFrom": {
+              "legend": false,
+              "tooltip": false,
+              "viz": false
+            },
+            "lineInterpolation": "linear",
+            "lineWidth": 2,
+            "pointSize": 10,
+            "scaleDistribution": {
+              "log": 10,
+              "type": "log"
+            },
+            "showPoints": "auto",
+            "spanNulls": false,
+            "stacking": {
+              "group": "A",
+              "mode": "none"
+            },
+            "thresholdsStyle": {
+              "mode": "off"
+            }
+          },
+          "mappings": [],
+          "thresholds": {
+            "mode": "absolute",
+            "steps": [
+              {
+                "color": "green",
+                "value": null
+              }
+            ]
+          },
+          "unit": "s"
+        },
+        "overrides": []
+      },
+      "gridPos": {
+        "h": 8,
+        "w": 12,
+        "x": 12,
+        "y": 157
+      },
+      "id": 148,
+      "options": {
+        "legend": {
+          "calcs": [
+            "mean",
+            "max",
+            "min",
+            "stdDev"
+          ],
+          "displayMode": "table",
+          "placement": "bottom",
+          "showLegend": true,
+          "sortBy": "Mean",
+          "sortDesc": true
+        },
+        "tooltip": {
+          "mode": "single",
+          "sort": "none"
+        }
+      },
+      "targets": [
+        {
+          "datasource": {
+            "type": "prometheus",
+            "uid": "P6693426190CB2316"
+          },
+          "editorMode": "code",
+          "exemplar": true,
+          "expr": "waku_store_time_seconds{instance=~\"[[host]].([[dc:pipe]]).([[fleet:pipe]])\"} and deriv(waku_store_time_seconds{instance=~\"[[host]].([[dc:pipe]]).([[fleet:pipe]])\"}[45s]) != 0",
+          "interval": "",
+          "legendFormat": "{{phase}}",
+          "range": true,
+          "refId": "A"
+        }
+      ],
+      "title": "Store V3 Times (sec)",
+      "type": "timeseries"
+    },
+    {
+      "datasource": {
+        "type": "prometheus",
+        "uid": "P6693426190CB2316"
+      },
+      "description": "",
+      "fieldConfig": {
+        "defaults": {
+          "color": {
+            "mode": "palette-classic"
+          },
+          "custom": {
+            "axisCenteredZero": false,
+            "axisColorMode": "text",
+            "axisLabel": "",
+            "axisPlacement": "auto",
+            "barAlignment": 0,
+            "drawStyle": "points",
+            "fillOpacity": 3,
+            "gradientMode": "none",
+            "hideFrom": {
+              "legend": false,
+              "tooltip": false,
+              "viz": false
+            },
+            "lineInterpolation": "linear",
+            "lineWidth": 2,
+            "pointSize": 8,
+            "scaleDistribution": {
+              "type": "linear"
+            },
+            "showPoints": "auto",
+            "spanNulls": false,
+            "stacking": {
+              "group": "A",
+              "mode": "none"
+            },
+            "thresholdsStyle": {
+              "mode": "off"
+            }
+          },
+          "mappings": [],
+          "thresholds": {
+            "mode": "absolute",
+            "steps": [
+              {
+                "color": "green",
+                "value": null
+              }
+            ]
+          },
+          "unit": "none"
+        },
+        "overrides": []
+      },
+      "gridPos": {
+        "h": 8,
+        "w": 12,
+        "x": 0,
+        "y": 165
+      },
+      "id": 149,
+      "options": {
+        "legend": {
+          "calcs": [
+            "max"
+          ],
+          "displayMode": "table",
+          "placement": "bottom",
+          "showLegend": true
+        },
+        "tooltip": {
+          "mode": "single",
+          "sort": "none"
+        }
+      },
+      "targets": [
+        {
+          "datasource": {
+            "type": "prometheus",
+            "uid": "P6693426190CB2316"
+          },
+          "editorMode": "code",
+          "exemplar": true,
+          "expr": "rate(query_count_total{instance=~\"[[host]].([[dc:pipe]]).([[fleet:pipe]])\", query!=\"InsertRow\"}[1m]) and rate(query_count_total{instance=~\"[[host]].([[dc:pipe]]).([[fleet:pipe]])\", query!=\"InsertRowMessagesLookup\"}[1m]) ",
+          "interval": "",
+          "legendFormat": "{{query}}",
+          "range": true,
+          "refId": "A"
+        }
+      ],
+      "title": "Not-Insert Queries Rate (query/sec)",
+      "type": "timeseries"
+    },
+    {
+      "datasource": {
+        "type": "prometheus",
+        "uid": "P6693426190CB2316"
+      },
+      "description": "",
+      "fieldConfig": {
+        "defaults": {
+          "color": {
+            "mode": "palette-classic"
+          },
+          "custom": {
+            "axisCenteredZero": false,
+            "axisColorMode": "text",
+            "axisLabel": "",
+            "axisPlacement": "auto",
+            "barAlignment": 0,
+            "drawStyle": "points",
+            "fillOpacity": 3,
+            "gradientMode": "none",
+            "hideFrom": {
+              "legend": false,
+              "tooltip": false,
+              "viz": false
+            },
+            "lineInterpolation": "linear",
+            "lineWidth": 2,
+            "pointSize": 8,
+            "scaleDistribution": {
+              "type": "linear"
+            },
+            "showPoints": "auto",
+            "spanNulls": false,
+            "stacking": {
+              "group": "A",
+              "mode": "none"
+            },
+            "thresholdsStyle": {
+              "mode": "off"
+            }
+          },
+          "mappings": [],
+          "thresholds": {
+            "mode": "absolute",
+            "steps": [
+              {
+                "color": "green",
+                "value": null
+              }
+            ]
+          },
+          "unit": "none"
+        },
+        "overrides": [
+          {
+            "__systemRef": "hideSeriesFrom",
+            "matcher": {
+              "id": "byNames",
+              "options": {
+                "mode": "exclude",
+                "names": [
+                  "InsertRow"
+                ],
+                "prefix": "All except:",
+                "readOnly": true
+              }
+            },
+            "properties": [
+              {
+                "id": "custom.hideFrom",
+                "value": {
+                  "legend": false,
+                  "tooltip": false,
+                  "viz": true
+                }
+              }
+            ]
+          }
+        ]
+      },
+      "gridPos": {
+        "h": 8,
+        "w": 12,
+        "x": 12,
+        "y": 165
+      },
+      "id": 147,
+      "options": {
+        "legend": {
+          "calcs": [
+            "max"
+          ],
+          "displayMode": "table",
+          "placement": "bottom",
+          "showLegend": true
+        },
+        "tooltip": {
+          "mode": "single",
+          "sort": "none"
+        }
+      },
+      "targets": [
+        {
+          "datasource": {
+            "type": "prometheus",
+            "uid": "P6693426190CB2316"
+          },
+          "editorMode": "code",
+          "exemplar": true,
+          "expr": "rate(query_count_total{instance=~\"[[host]].([[dc:pipe]]).([[fleet:pipe]])\", query=\"InsertRow\"}[5m])",
+          "interval": "",
+          "legendFormat": "{{query}}",
+          "range": true,
+          "refId": "A"
+        }
+      ],
+      "title": "Insert Queries Rate (insert/sec)",
+      "type": "timeseries"
+    },
+    {
+      "cards": {},
+      "color": {
+        "cardColor": "#b4ff00",
+        "colorScale": "sqrt",
+        "colorScheme": "interpolateRdYlGn",
+        "exponent": 0.5,
+        "mode": "spectrum"
+      },
+      "dataFormat": "tsbuckets",
+      "datasource": {
+        "type": "prometheus",
+        "uid": "P6693426190CB2316"
+      },
+      "description": "",
+      "fieldConfig": {
+        "defaults": {
+          "custom": {
+            "hideFrom": {
+              "legend": false,
+              "tooltip": false,
+              "viz": false
+            },
+            "scaleDistribution": {
+              "type": "linear"
+            }
+          }
+        },
+        "overrides": []
+      },
+      "gridPos": {
+        "h": 7,
+        "w": 12,
+        "x": 0,
+        "y": 173
+      },
+      "heatmap": {},
+      "hideZeroBuckets": true,
+      "highlightCards": true,
+      "id": 77,
+      "legend": {
+        "show": false
+      },
+      "maxDataPoints": 60,
+      "options": {
+        "calculate": false,
+        "calculation": {},
+        "cellGap": 2,
+        "cellValues": {},
+        "color": {
+          "exponent": 0.5,
+          "fill": "#b4ff00",
+          "mode": "scheme",
+          "reverse": false,
+          "scale": "exponential",
+          "scheme": "Turbo",
+          "steps": 128
+        },
+        "exemplars": {
+          "color": "rgba(255,0,255,0.7)"
+        },
+        "filterValues": {
+          "le": 1e-9
+        },
+        "legend": {
+          "show": false
+        },
+        "rowsFrame": {
+          "layout": "auto"
+        },
+        "showValue": "never",
+        "tooltip": {
+          "show": true,
+          "yHistogram": true
+        },
+        "yAxis": {
+          "axisPlacement": "left",
+          "decimals": 0,
+          "reverse": false,
+          "unit": "s"
+        }
+      },
+      "pluginVersion": "9.2.5",
+      "reverseYBuckets": false,
+      "targets": [
+        {
+          "datasource": {
+            "type": "prometheus",
+            "uid": "P6693426190CB2316"
+          },
+          "editorMode": "code",
+          "expr": "sum(increase(waku_archive_query_duration_seconds_bucket{instance=~\"[[host]].([[dc:pipe]]).*.([[fleet:pipe]])\"}[$__rate_interval])) by (le)",
+          "format": "heatmap",
+          "hide": false,
+          "legendFormat": "{{le}}",
+          "range": true,
+          "refId": "B"
+        },
+        {
+          "datasource": {
+            "type": "prometheus",
+            "uid": "P6693426190CB2316"
+          },
+          "editorMode": "code",
+          "expr": "sum(increase(waku_store_query_duration_seconds_bucket{instance=~\"[[host]].([[dc:pipe]]).*.([[fleet:pipe]])\"}[$__rate_interval])) by (le)",
+          "format": "heatmap",
+          "hide": true,
+          "legendFormat": "{{le}}",
+          "range": true,
+          "refId": "A"
+        }
+      ],
+      "title": "Waku Archive Query Duration",
+      "tooltip": {
+        "show": true,
+        "showHistogram": true
+      },
+      "type": "heatmap",
+      "xAxis": {
+        "show": true
+      },
+      "yAxis": {
+        "decimals": 0,
+        "format": "s",
+        "logBase": 1,
+        "show": true
+      },
+      "yBucketBound": "auto"
+    },
+    {
+      "cards": {},
+      "color": {
+        "cardColor": "#b4ff00",
+        "colorScale": "sqrt",
+        "colorScheme": "interpolateRdYlGn",
+        "exponent": 0.5,
+        "mode": "spectrum"
+      },
+      "dataFormat": "tsbuckets",
+      "datasource": {
+        "type": "prometheus",
+        "uid": "P6693426190CB2316"
+      },
+      "fieldConfig": {
+        "defaults": {
+          "custom": {
+            "hideFrom": {
+              "legend": false,
+              "tooltip": false,
+              "viz": false
+            },
+            "scaleDistribution": {
+              "type": "linear"
+            }
+          }
+        },
+        "overrides": []
+      },
+      "gridPos": {
+        "h": 7,
+        "w": 12,
+        "x": 12,
+        "y": 173
+      },
+      "heatmap": {},
+      "hideZeroBuckets": true,
+      "highlightCards": true,
+      "id": 75,
+      "legend": {
+        "show": false
+      },
+      "maxDataPoints": 60,
+      "options": {
+        "calculate": false,
+        "calculation": {},
+        "cellGap": 2,
+        "cellValues": {},
+        "color": {
+          "exponent": 0.5,
+          "fill": "#b4ff00",
+          "mode": "scheme",
+          "reverse": false,
+          "scale": "exponential",
+          "scheme": "Turbo",
+          "steps": 128
+        },
+        "exemplars": {
+          "color": "rgba(255,0,255,0.7)"
+        },
+        "filterValues": {
+          "le": 1e-9
+        },
+        "legend": {
+          "show": false
+        },
+        "rowsFrame": {
+          "layout": "auto"
+        },
+        "showValue": "never",
+        "tooltip": {
+          "show": true,
+          "yHistogram": true
+        },
+        "yAxis": {
+          "axisPlacement": "left",
+          "decimals": 0,
+          "reverse": false,
+          "unit": "s"
+        }
+      },
+      "pluginVersion": "9.2.5",
+      "reverseYBuckets": false,
+      "targets": [
+        {
+          "datasource": {
+            "type": "prometheus",
+            "uid": "P6693426190CB2316"
+          },
+          "editorMode": "code",
+          "exemplar": true,
+          "expr": "sum(increase(waku_archive_insert_duration_seconds_bucket{instance=~\"[[host]].([[dc:pipe]]).*.([[fleet:pipe]])\"}[$__rate_interval])) by (le)",
+          "format": "heatmap",
+          "hide": false,
+          "instant": false,
+          "interval": "",
+          "intervalFactor": 1,
+          "legendFormat": "{{le}}",
+          "refId": "B"
+        },
+        {
+          "datasource": {
+            "type": "prometheus",
+            "uid": "P6693426190CB2316"
+          },
+          "editorMode": "code",
+          "exemplar": true,
+          "expr": "sum(increase(waku_store_insert_duration_seconds_bucket{instance=~\"[[host]].([[dc:pipe]]).*.([[fleet:pipe]])\"}[$__rate_interval])) by (le)",
+          "format": "heatmap",
+          "hide": true,
+          "instant": false,
+          "interval": "",
+          "intervalFactor": 1,
+          "legendFormat": "{{le}}",
+          "refId": "A"
+        },
+        {
+          "datasource": {
+            "type": "prometheus",
+            "uid": "P6693426190CB2316"
+          },
+          "editorMode": "code",
+          "exemplar": true,
+          "expr": "sum(increase(waku_legacy_archive_insert_duration_seconds_bucket{instance=~\"[[host]].([[dc:pipe]]).*.([[fleet:pipe]])\"}[$__rate_interval])) by (le)",
+          "format": "heatmap",
+          "hide": false,
+          "instant": false,
+          "interval": "",
+          "intervalFactor": 1,
+          "legendFormat": "{{le}}",
+          "refId": "C"
+        }
+      ],
+      "title": "Waku Archive Insert Duration",
+      "tooltip": {
+        "show": true,
+        "showHistogram": true
+      },
+      "type": "heatmap",
+      "xAxis": {
+        "show": true
+      },
+      "yAxis": {
+        "decimals": 0,
+        "format": "s",
+        "logBase": 1,
+        "show": true
+      },
+      "yBucketBound": "auto"
+    },
+    {
+      "datasource": {
+        "type": "prometheus",
+        "uid": "P6693426190CB2316"
+      },
+      "description": "",
+      "fieldConfig": {
+        "defaults": {
+          "color": {
+            "mode": "palette-classic"
+          },
+          "custom": {
+            "axisCenteredZero": false,
+            "axisColorMode": "text",
+            "axisLabel": "",
+            "axisPlacement": "auto",
+            "barAlignment": 0,
+            "drawStyle": "line",
+            "fillOpacity": 0,
+            "gradientMode": "none",
+            "hideFrom": {
+              "legend": false,
+              "tooltip": false,
+              "viz": false
+            },
+            "lineInterpolation": "linear",
+            "lineWidth": 1,
+            "pointSize": 5,
+            "scaleDistribution": {
+              "type": "linear"
+            },
+            "showPoints": "auto",
+            "spanNulls": false,
+            "stacking": {
+              "group": "A",
+              "mode": "none"
+            },
+            "thresholdsStyle": {
+              "mode": "off"
+            }
+          },
+          "mappings": [],
+          "thresholds": {
+            "mode": "absolute",
+            "steps": [
+              {
+                "color": "green",
+                "value": null
+              },
+              {
+                "color": "red",
+                "value": 80
+              }
+            ]
+          },
+          "unit": "binBps"
+        },
+        "overrides": []
+      },
+      "gridPos": {
+        "h": 13,
+        "w": 12,
+        "x": 0,
+        "y": 180
+      },
+      "id": 142,
+      "options": {
+        "legend": {
+          "calcs": [
+            "max",
+            "mean"
+          ],
+          "displayMode": "table",
+          "placement": "bottom",
+          "showLegend": true
+        },
+        "tooltip": {
+          "mode": "single",
+          "sort": "none"
+        }
+      },
+      "targets": [
+        {
+          "datasource": {
+            "type": "prometheus",
+            "uid": "PBFA97CFB590B2093"
+          },
+          "editorMode": "code",
+          "expr": "rate(waku_service_network_bytes_total{service=~\"/vac/waku/store/2.*\", direction=\"in\", instance=~\"[[host]].([[dc:pipe]]).([[fleet:pipe]])\"}[$__rate_interval])",
+          "legendFormat": "{{instance}}",
+          "range": true,
+          "refId": "A"
+        }
+      ],
+      "title": "Store v2 protocol traffic (in)",
+      "type": "timeseries"
+    },
+    {
+      "datasource": {
+        "type": "prometheus",
+        "uid": "P6693426190CB2316"
+      },
+      "description": "",
+      "fieldConfig": {
+        "defaults": {
+          "color": {
+            "mode": "palette-classic"
+          },
+          "custom": {
+            "axisCenteredZero": false,
+            "axisColorMode": "text",
+            "axisLabel": "",
+            "axisPlacement": "auto",
+            "barAlignment": 0,
+            "drawStyle": "line",
+            "fillOpacity": 0,
+            "gradientMode": "none",
+            "hideFrom": {
+              "legend": false,
+              "tooltip": false,
+              "viz": false
+            },
+            "lineInterpolation": "linear",
+            "lineWidth": 1,
+            "pointSize": 5,
+            "scaleDistribution": {
+              "type": "linear"
+            },
+            "showPoints": "auto",
+            "spanNulls": false,
+            "stacking": {
+              "group": "A",
+              "mode": "none"
+            },
+            "thresholdsStyle": {
+              "mode": "off"
+            }
+          },
+          "mappings": [],
+          "thresholds": {
+            "mode": "absolute",
+            "steps": [
+              {
+                "color": "green",
+                "value": null
+              },
+              {
+                "color": "red",
+                "value": 80
+              }
+            ]
+          },
+          "unit": "binBps"
+        },
+        "overrides": []
+      },
+      "gridPos": {
+        "h": 13,
+        "w": 12,
+        "x": 12,
+        "y": 180
+      },
+      "id": 130,
+      "options": {
+        "legend": {
+          "calcs": [
+            "max",
+            "mean"
+          ],
+          "displayMode": "table",
+          "placement": "bottom",
+          "showLegend": true
+        },
+        "tooltip": {
+          "mode": "single",
+          "sort": "none"
+        }
+      },
+      "targets": [
+        {
+          "datasource": {
+            "type": "prometheus",
+            "uid": "PBFA97CFB590B2093"
+          },
+          "editorMode": "code",
+          "expr": "rate(waku_service_network_bytes_total{service=\"/vac/waku/store-query/3.0.0\", direction=\"in\", instance=~\"[[host]].([[dc:pipe]]).([[fleet:pipe]])\"}[$__rate_interval])",
+          "legendFormat": "{{instance}}",
+          "range": true,
+          "refId": "A"
+        }
+      ],
+      "title": "Store v3 protocol traffic (in)",
+      "type": "timeseries"
+    },
+    {
+      "datasource": {
+        "type": "prometheus",
+        "uid": "P6693426190CB2316"
+      },
+      "description": "",
+      "fieldConfig": {
+        "defaults": {
+          "color": {
+            "mode": "palette-classic"
+          },
+          "custom": {
+            "axisCenteredZero": false,
+            "axisColorMode": "text",
+            "axisLabel": "",
+            "axisPlacement": "auto",
+            "barAlignment": 0,
+            "drawStyle": "line",
+            "fillOpacity": 0,
+            "gradientMode": "none",
+            "hideFrom": {
+              "legend": false,
+              "tooltip": false,
+              "viz": false
+            },
+            "lineInterpolation": "linear",
+            "lineWidth": 1,
+            "pointSize": 5,
+            "scaleDistribution": {
+              "type": "linear"
+            },
+            "showPoints": "auto",
+            "spanNulls": false,
+            "stacking": {
+              "group": "A",
+              "mode": "none"
+            },
+            "thresholdsStyle": {
+              "mode": "off"
+            }
+          },
+          "mappings": [],
+          "thresholds": {
+            "mode": "absolute",
+            "steps": [
+              {
+                "color": "green",
+                "value": null
+              },
+              {
+                "color": "red",
+                "value": 80
+              }
+            ]
+          },
+          "unit": "binBps"
+        },
+        "overrides": []
+      },
+      "gridPos": {
+        "h": 13,
+        "w": 12,
+        "x": 0,
+        "y": 193
+      },
+      "id": 132,
+      "options": {
+        "legend": {
+          "calcs": [
+            "max",
+            "mean"
+          ],
+          "displayMode": "table",
+          "placement": "bottom",
+          "showLegend": true,
+          "sortBy": "Max",
+          "sortDesc": false
+        },
+        "tooltip": {
+          "mode": "single",
+          "sort": "none"
+        }
+      },
+      "targets": [
+        {
+          "datasource": {
+            "type": "prometheus",
+            "uid": "PBFA97CFB590B2093"
+          },
+          "editorMode": "code",
+          "expr": "rate(waku_service_network_bytes_total{service=~\"/vac/waku/store/2.*\", direction=\"out\", instance=~\"[[host]].([[dc:pipe]]).([[fleet:pipe]])\"}[$__rate_interval])",
+          "legendFormat": "{{instance}}",
+          "range": true,
+          "refId": "A"
+        }
+      ],
+      "title": "Store v2 protocol traffic (out)",
+      "type": "timeseries"
+    },
+    {
+      "datasource": {
+        "type": "prometheus",
+        "uid": "P6693426190CB2316"
+      },
+      "description": "",
+      "fieldConfig": {
+        "defaults": {
+          "color": {
+            "mode": "palette-classic"
+          },
+          "custom": {
+            "axisCenteredZero": false,
+            "axisColorMode": "text",
+            "axisLabel": "",
+            "axisPlacement": "auto",
+            "barAlignment": 0,
+            "drawStyle": "line",
+            "fillOpacity": 0,
+            "gradientMode": "none",
+            "hideFrom": {
+              "legend": false,
+              "tooltip": false,
+              "viz": false
+            },
+            "lineInterpolation": "linear",
+            "lineWidth": 1,
+            "pointSize": 5,
+            "scaleDistribution": {
+              "type": "linear"
+            },
+            "showPoints": "auto",
+            "spanNulls": false,
+            "stacking": {
+              "group": "A",
+              "mode": "none"
+            },
+            "thresholdsStyle": {
+              "mode": "off"
+            }
+          },
+          "mappings": [],
+          "thresholds": {
+            "mode": "absolute",
+            "steps": [
+              {
+                "color": "green",
+                "value": null
+              },
+              {
+                "color": "red",
+                "value": 80
+              }
+            ]
+          },
+          "unit": "binBps"
+        },
+        "overrides": []
+      },
+      "gridPos": {
+        "h": 13,
+        "w": 12,
+        "x": 12,
+        "y": 193
+      },
+      "id": 143,
+      "options": {
+        "legend": {
+          "calcs": [
+            "max",
+            "mean"
+          ],
+          "displayMode": "table",
+          "placement": "bottom",
+          "showLegend": true,
+          "sortBy": "Max",
+          "sortDesc": true
+        },
+        "tooltip": {
+          "mode": "single",
+          "sort": "none"
+        }
+      },
+      "targets": [
+        {
+          "datasource": {
+            "type": "prometheus",
+            "uid": "PBFA97CFB590B2093"
+          },
+          "editorMode": "code",
+          "expr": "rate(waku_service_network_bytes_total{service=\"/vac/waku/store-query/3.0.0\", direction=\"out\", instance=~\"[[host]].([[dc:pipe]]).([[fleet:pipe]])\"}[$__rate_interval])",
+          "legendFormat": "{{instance}}",
+          "range": true,
+          "refId": "A"
+        }
+      ],
+      "title": "Store v3 protocol traffic (out)",
+      "type": "timeseries"
+    },
+    {
+      "datasource": {
+        "type": "prometheus",
+        "uid": "P6693426190CB2316"
+      },
+      "description": "",
+      "fieldConfig": {
+        "defaults": {
+          "color": {
+            "mode": "palette-classic"
+          },
+          "custom": {
+            "axisCenteredZero": false,
+            "axisColorMode": "text",
+            "axisLabel": "",
+            "axisPlacement": "auto",
+            "barAlignment": 0,
+            "drawStyle": "line",
+            "fillOpacity": 0,
+            "gradientMode": "none",
+            "hideFrom": {
+              "legend": false,
+              "tooltip": false,
+              "viz": false
+            },
+            "lineInterpolation": "linear",
+            "lineWidth": 1,
+            "pointSize": 5,
+            "scaleDistribution": {
+              "type": "linear"
+            },
+            "showPoints": "auto",
+            "spanNulls": false,
+            "stacking": {
+              "group": "A",
+              "mode": "none"
+            },
+            "thresholdsStyle": {
+              "mode": "off"
+            }
+          },
+          "mappings": [],
+          "thresholds": {
+            "mode": "absolute",
+            "steps": [
+              {
+                "color": "green",
+                "value": null
+              },
+              {
+                "color": "red",
+                "value": 80
+              }
+            ]
+          },
+          "unit": "reqps"
+        },
+        "overrides": []
+      },
+      "gridPos": {
+        "h": 13,
+        "w": 12,
+        "x": 0,
+        "y": 206
+      },
+      "id": 128,
+      "options": {
+        "legend": {
+          "calcs": [
+            "max",
+            "mean"
+          ],
+          "displayMode": "table",
+          "placement": "bottom",
+          "showLegend": true,
+          "sortBy": "Max",
+          "sortDesc": true
+        },
+        "tooltip": {
+          "mode": "single",
+          "sort": "none"
+        }
+      },
+      "targets": [
+        {
+          "datasource": {
+            "type": "prometheus",
+            "uid": "PBFA97CFB590B2093"
+          },
+          "editorMode": "code",
+          "expr": "rate(waku_service_requests_total{service =~\"/vac/waku/store/2.*\", instance=~\"[[host]].([[dc:pipe]]).([[fleet:pipe]])\"}[$__rate_interval])",
+          "legendFormat": "{{instance}} - {{state}}",
+          "range": true,
+          "refId": "A"
+        }
+      ],
+      "title": "Store v2 query request rates",
+      "type": "timeseries"
+    },
+    {
+      "datasource": {
+        "type": "prometheus",
+        "uid": "P6693426190CB2316"
+      },
+      "description": "",
+      "fieldConfig": {
+        "defaults": {
+          "color": {
+            "mode": "palette-classic"
+          },
+          "custom": {
+            "axisCenteredZero": false,
+            "axisColorMode": "text",
+            "axisLabel": "",
+            "axisPlacement": "auto",
+            "barAlignment": 0,
+            "drawStyle": "line",
+            "fillOpacity": 0,
+            "gradientMode": "none",
+            "hideFrom": {
+              "legend": false,
+              "tooltip": false,
+              "viz": false
+            },
+            "lineInterpolation": "linear",
+            "lineWidth": 1,
+            "pointSize": 5,
+            "scaleDistribution": {
+              "type": "linear"
+            },
+            "showPoints": "auto",
+            "spanNulls": false,
+            "stacking": {
+              "group": "A",
+              "mode": "none"
+            },
+            "thresholdsStyle": {
+              "mode": "off"
+            }
+          },
+          "mappings": [],
+          "thresholds": {
+            "mode": "absolute",
+            "steps": [
+              {
+                "color": "green",
+                "value": null
+              },
+              {
+                "color": "red",
+                "value": 80
+              }
+            ]
+          },
+          "unit": "reqps"
+        },
+        "overrides": []
+      },
+      "gridPos": {
+        "h": 13,
+        "w": 12,
+        "x": 12,
+        "y": 206
+      },
+      "id": 141,
+      "options": {
+        "legend": {
+          "calcs": [
+            "max",
+            "mean"
+          ],
+          "displayMode": "table",
+          "placement": "bottom",
+          "showLegend": true,
+          "sortBy": "Mean",
+          "sortDesc": true
+        },
+        "tooltip": {
+          "mode": "single",
+          "sort": "none"
+        }
+      },
+      "targets": [
+        {
+          "datasource": {
+            "type": "prometheus",
+            "uid": "PBFA97CFB590B2093"
+          },
+          "editorMode": "code",
+          "expr": "rate(waku_service_requests_total{service =~\"/vac/waku/store-query/3.*\", instance=~\"[[host]].([[dc:pipe]]).([[fleet:pipe]])\"}[$__rate_interval])",
+          "legendFormat": "{{instance}} - {{state}}",
+          "range": true,
+          "refId": "A"
+        }
+      ],
+      "title": "Store v3 query request rates",
+      "type": "timeseries"
+    },
+    {
+      "collapsed": false,
+      "gridPos": {
+        "h": 1,
+        "w": 24,
+        "x": 0,
+        "y": 219
+      },
+      "id": 87,
+      "panels": [],
+      "title": "Filter",
+      "type": "row"
+    },
+    {
+      "datasource": {
+        "type": "prometheus",
+        "uid": "P6693426190CB2316"
+      },
+      "fieldConfig": {
+        "defaults": {
+          "color": {
+            "mode": "palette-classic"
+          },
+          "custom": {
+            "axisCenteredZero": false,
+            "axisColorMode": "text",
+            "axisLabel": "",
+            "axisPlacement": "auto",
+            "barAlignment": 0,
+            "drawStyle": "line",
+            "fillOpacity": 0,
+            "gradientMode": "none",
+            "hideFrom": {
+              "legend": false,
+              "tooltip": false,
+              "viz": false
+            },
+            "lineInterpolation": "linear",
+            "lineWidth": 1,
+            "pointSize": 5,
+            "scaleDistribution": {
+              "type": "linear"
+            },
+            "showPoints": "auto",
+            "spanNulls": false,
+            "stacking": {
+              "group": "A",
+              "mode": "none"
+            },
+            "thresholdsStyle": {
+              "mode": "off"
+            }
+          },
+          "mappings": [],
+          "thresholds": {
+            "mode": "absolute",
+            "steps": [
+              {
+                "color": "green",
+                "value": null
+              },
+              {
+                "color": "red",
+                "value": 80
+              }
+            ]
+          }
+        },
+        "overrides": []
+      },
+      "gridPos": {
+        "h": 8,
+        "w": 8,
+        "x": 0,
+        "y": 220
+      },
+      "id": 93,
+      "options": {
+        "legend": {
+          "calcs": [
+            "max",
+            "mean"
+          ],
+          "displayMode": "table",
+          "placement": "bottom",
+          "showLegend": true
+        },
+        "tooltip": {
+          "mode": "single",
+          "sort": "none"
+        }
+      },
+      "targets": [
+        {
+          "datasource": {
+            "type": "prometheus",
+            "uid": "P6693426190CB2316"
+          },
+          "editorMode": "code",
+          "expr": "rate(waku_filter_requests{instance=~\"[[host]].([[dc:pipe]]).*.([[fleet:pipe]])\"}[$__rate_interval])",
+          "legendFormat": "{{type}} : {{instance}}",
+          "range": true,
+          "refId": "A"
+        }
+      ],
+      "title": "Waku Filter Requests",
+      "type": "timeseries"
+    },
+    {
+      "datasource": {
+        "type": "prometheus",
+        "uid": "P6693426190CB2316"
+      },
+      "fieldConfig": {
+        "defaults": {
+          "color": {
+            "mode": "palette-classic"
+          },
+          "custom": {
+            "axisCenteredZero": false,
+            "axisColorMode": "text",
+            "axisLabel": "",
+            "axisPlacement": "auto",
+            "barAlignment": 0,
+            "drawStyle": "line",
+            "fillOpacity": 0,
+            "gradientMode": "none",
+            "hideFrom": {
+              "legend": false,
+              "tooltip": false,
+              "viz": false
+            },
+            "lineInterpolation": "linear",
+            "lineWidth": 1,
+            "pointSize": 5,
+            "scaleDistribution": {
+              "type": "linear"
+            },
+            "showPoints": "auto",
+            "spanNulls": false,
+            "stacking": {
+              "group": "A",
+              "mode": "none"
+            },
+            "thresholdsStyle": {
+              "mode": "off"
+            }
+          },
+          "mappings": [],
+          "thresholds": {
+            "mode": "absolute",
+            "steps": [
+              {
+                "color": "green",
+                "value": null
+              },
+              {
+                "color": "red",
+                "value": 80
+              }
+            ]
+          }
+        },
+        "overrides": []
+      },
+      "gridPos": {
+        "h": 8,
+        "w": 8,
+        "x": 8,
+        "y": 220
+      },
+      "id": 89,
+      "options": {
+        "legend": {
+          "calcs": [],
+          "displayMode": "list",
+          "placement": "bottom",
+          "showLegend": true
+        },
+        "tooltip": {
+          "mode": "single",
+          "sort": "none"
+        }
+      },
+      "targets": [
+        {
+          "datasource": {
+            "type": "prometheus",
+            "uid": "P6693426190CB2316"
+          },
+          "editorMode": "code",
+          "expr": "waku_filter_subscriptions{instance=~\"[[host]].([[dc:pipe]]).*.([[fleet:pipe]])\"}",
+          "legendFormat": "{{instance}}",
+          "range": true,
+          "refId": "A"
+        }
+      ],
+      "title": "Waku Filter Subscriptions",
+      "type": "timeseries"
+    },
+    {
+      "datasource": {
+        "type": "prometheus",
+        "uid": "P6693426190CB2316"
+      },
+      "fieldConfig": {
+        "defaults": {
+          "color": {
+            "mode": "palette-classic"
+          },
+          "custom": {
+            "axisCenteredZero": false,
+            "axisColorMode": "text",
+            "axisLabel": "",
+            "axisPlacement": "auto",
+            "barAlignment": 0,
+            "drawStyle": "line",
+            "fillOpacity": 0,
+            "gradientMode": "none",
+            "hideFrom": {
+              "legend": false,
+              "tooltip": false,
+              "viz": false
+            },
+            "lineInterpolation": "linear",
+            "lineWidth": 1,
+            "pointSize": 5,
+            "scaleDistribution": {
+              "type": "linear"
+            },
+            "showPoints": "auto",
+            "spanNulls": false,
+            "stacking": {
+              "group": "A",
+              "mode": "none"
+            },
+            "thresholdsStyle": {
+              "mode": "off"
+            }
+          },
+          "mappings": [],
+          "thresholds": {
+            "mode": "absolute",
+            "steps": [
+              {
+                "color": "green",
+                "value": null
+              },
+              {
+                "color": "red",
+                "value": 80
+              }
+            ]
+          }
+        },
+        "overrides": []
+      },
+      "gridPos": {
+        "h": 8,
+        "w": 8,
+        "x": 16,
+        "y": 220
+      },
+      "id": 91,
+      "options": {
+        "legend": {
+          "calcs": [],
+          "displayMode": "table",
+          "placement": "bottom",
+          "showLegend": true
+        },
+        "tooltip": {
+          "mode": "single",
+          "sort": "none"
+        }
+      },
+      "targets": [
+        {
+          "datasource": {
+            "type": "prometheus",
+            "uid": "P6693426190CB2316"
+          },
+          "editorMode": "code",
+          "expr": "rate(waku_filter_errors{instance=~\"[[host]].([[dc:pipe]]).*.([[fleet:pipe]])\"}[$__rate_interval])",
+          "legendFormat": "{{type}} : {{instance}}",
+          "range": true,
+          "refId": "A"
+        }
+      ],
+      "title": "Waku Filter Errors",
+      "type": "timeseries"
+    },
+    {
+      "datasource": {
+        "type": "prometheus",
+        "uid": "P6693426190CB2316"
+      },
+      "fieldConfig": {
+        "defaults": {
+          "custom": {
+            "hideFrom": {
+              "legend": false,
+              "tooltip": false,
+              "viz": false
+            },
+            "scaleDistribution": {
+              "type": "linear"
+            }
+          }
+        },
+        "overrides": []
+      },
+      "gridPos": {
+        "h": 8,
+        "w": 12,
+        "x": 0,
+        "y": 228
+      },
+      "id": 95,
+      "options": {
+        "calculate": false,
+        "cellGap": 2,
+        "color": {
+          "exponent": 0.5,
+          "fill": "dark-orange",
+          "mode": "scheme",
+          "reverse": false,
+          "scale": "exponential",
+          "scheme": "RdYlGn",
+          "steps": 128
+        },
+        "exemplars": {
+          "color": "rgba(255,0,255,0.7)"
+        },
+        "filterValues": {
+          "le": 1e-9
+        },
+        "legend": {
+          "show": false
+        },
+        "rowsFrame": {
+          "layout": "auto"
+        },
+        "tooltip": {
+          "show": true,
+          "yHistogram": true
+        },
+        "yAxis": {
+          "axisPlacement": "left",
+          "decimals": 0,
+          "reverse": false,
+          "unit": "s"
+        }
+      },
+      "pluginVersion": "9.2.5",
+      "targets": [
+        {
+          "datasource": {
+            "type": "prometheus",
+            "uid": "P6693426190CB2316"
+          },
+          "editorMode": "code",
+          "expr": "sum(increase(waku_filter_request_duration_seconds_bucket{instance=~\"[[host]].([[dc:pipe]]).*.([[fleet:pipe]])\"}[$__rate_interval])) by (le)",
+          "format": "heatmap",
+          "interval": "",
+          "legendFormat": "{{le}}",
+          "range": true,
+          "refId": "A"
+        }
+      ],
+      "title": "Waku Filter Request Duration",
+      "type": "heatmap"
+    },
+    {
+      "datasource": {
+        "type": "prometheus",
+        "uid": "P6693426190CB2316"
+      },
+      "fieldConfig": {
+        "defaults": {
+          "custom": {
+            "hideFrom": {
+              "legend": false,
+              "tooltip": false,
+              "viz": false
+            },
+            "scaleDistribution": {
+              "type": "linear"
+            }
+          }
+        },
+        "overrides": []
+      },
+      "gridPos": {
+        "h": 8,
+        "w": 12,
+        "x": 12,
+        "y": 228
+      },
+      "id": 97,
+      "options": {
+        "calculate": false,
+        "cellGap": 2,
+        "color": {
+          "exponent": 0.5,
+          "fill": "dark-orange",
+          "mode": "scheme",
+          "reverse": false,
+          "scale": "exponential",
+          "scheme": "RdYlGn",
+          "steps": 128
+        },
+        "exemplars": {
+          "color": "rgba(255,0,255,0.7)"
+        },
+        "filterValues": {
+          "le": 1e-9
+        },
+        "legend": {
+          "show": false
+        },
+        "rowsFrame": {
+          "layout": "auto"
+        },
+        "tooltip": {
+          "show": true,
+          "yHistogram": false
+        },
+        "yAxis": {
+          "axisPlacement": "left",
+          "decimals": 0,
+          "reverse": false,
+          "unit": "s"
+        }
+      },
+      "pluginVersion": "9.2.5",
+      "targets": [
+        {
+          "datasource": {
+            "type": "prometheus",
+            "uid": "P6693426190CB2316"
+          },
+          "editorMode": "code",
+          "expr": "sum(increase(waku_filter_handle_message_duration_seconds_bucket{instance=~\"[[host]].([[dc:pipe]]).*.([[fleet:pipe]])\"}[$__rate_interval])) by (le)",
+          "format": "heatmap",
+          "legendFormat": "{{le}}",
+          "range": true,
+          "refId": "A"
+        }
+      ],
+      "title": "Waku Filter Handle Message Duration",
+      "type": "heatmap"
+    },
+    {
+      "datasource": {
+        "type": "prometheus",
+        "uid": "P6693426190CB2316"
+      },
+      "description": "",
+      "fieldConfig": {
+        "defaults": {
+          "color": {
+            "mode": "palette-classic"
+          },
+          "custom": {
+            "axisCenteredZero": false,
+            "axisColorMode": "text",
+            "axisLabel": "",
+            "axisPlacement": "auto",
+            "barAlignment": 0,
+            "drawStyle": "line",
+            "fillOpacity": 0,
+            "gradientMode": "none",
+            "hideFrom": {
+              "legend": false,
+              "tooltip": false,
+              "viz": false
+            },
+            "lineInterpolation": "linear",
+            "lineWidth": 1,
+            "pointSize": 5,
+            "scaleDistribution": {
+              "type": "linear"
+            },
+            "showPoints": "auto",
+            "spanNulls": false,
+            "stacking": {
+              "group": "A",
+              "mode": "none"
+            },
+            "thresholdsStyle": {
+              "mode": "off"
+            }
+          },
+          "mappings": [],
+          "thresholds": {
+            "mode": "absolute",
+            "steps": [
+              {
+                "color": "green",
+                "value": null
+              },
+              {
+                "color": "red",
+                "value": 80
+              }
+            ]
+          },
+          "unit": "reqps"
+        },
+        "overrides": [
+          {
+            "__systemRef": "hideSeriesFrom",
+            "matcher": {
+              "id": "byNames",
+              "options": {
+                "mode": "exclude",
+                "names": [
+                  "boot-01.ac-cn-hongkong-c.status.prod - rejected",
+                  "boot-01.ac-cn-hongkong-c.status.prod - served"
+                ],
+                "prefix": "All except:",
+                "readOnly": true
+              }
+            },
+            "properties": [
+              {
+                "id": "custom.hideFrom",
+                "value": {
+                  "legend": false,
+                  "tooltip": false,
+                  "viz": true
+                }
+              }
+            ]
+          }
+        ]
+      },
+      "gridPos": {
+        "h": 13,
+        "w": 12,
+        "x": 0,
+        "y": 236
+      },
+      "id": 134,
+      "options": {
+        "legend": {
+          "calcs": [
+            "max",
+            "mean"
+          ],
+          "displayMode": "table",
+          "placement": "bottom",
+          "showLegend": true,
+          "sortBy": "Max",
+          "sortDesc": true
+        },
+        "tooltip": {
+          "mode": "single",
+          "sort": "none"
+        }
+      },
+      "targets": [
+        {
+          "datasource": {
+            "type": "prometheus",
+            "uid": "PBFA97CFB590B2093"
+          },
+          "editorMode": "code",
+          "expr": "rate(waku_service_requests_total{service = \"/vac/waku/filter-subscribe/2.0.0-beta1\", instance=~\"[[host]].([[dc:pipe]]).([[fleet:pipe]])\"}[$__rate_interval])",
+          "legendFormat": "{{instance}} - {{state}}",
+          "range": true,
+          "refId": "A"
+        }
+      ],
+      "title": "Filter subscribe request rates",
+      "type": "timeseries"
+    },
+    {
+      "datasource": {
+        "type": "prometheus",
+        "uid": "P6693426190CB2316"
+      },
+      "description": "",
+      "fieldConfig": {
+        "defaults": {
+          "color": {
+            "mode": "palette-classic"
+          },
+          "custom": {
+            "axisCenteredZero": false,
+            "axisColorMode": "text",
+            "axisLabel": "",
+            "axisPlacement": "auto",
+            "barAlignment": 0,
+            "drawStyle": "line",
+            "fillOpacity": 0,
+            "gradientMode": "none",
+            "hideFrom": {
+              "legend": false,
+              "tooltip": false,
+              "viz": false
+            },
+            "lineInterpolation": "linear",
+            "lineWidth": 1,
+            "pointSize": 5,
+            "scaleDistribution": {
+              "type": "linear"
+            },
+            "showPoints": "auto",
+            "spanNulls": false,
+            "stacking": {
+              "group": "A",
+              "mode": "none"
+            },
+            "thresholdsStyle": {
+              "mode": "off"
+            }
+          },
+          "mappings": [],
+          "thresholds": {
+            "mode": "absolute",
+            "steps": [
+              {
+                "color": "green",
+                "value": null
+              },
+              {
+                "color": "red",
+                "value": 80
+              }
+            ]
+          },
+          "unit": "binBps"
+        },
+        "overrides": []
+      },
+      "gridPos": {
+        "h": 13,
+        "w": 12,
+        "x": 12,
+        "y": 236
+      },
+      "id": 136,
+      "options": {
+        "legend": {
+          "calcs": [
+            "max",
+            "mean"
+          ],
+          "displayMode": "table",
+          "placement": "bottom",
+          "showLegend": true
+        },
+        "tooltip": {
+          "mode": "single",
+          "sort": "none"
+        }
+      },
+      "targets": [
+        {
+          "datasource": {
+            "type": "prometheus",
+            "uid": "PBFA97CFB590B2093"
+          },
+          "editorMode": "code",
+          "expr": "rate(waku_service_network_bytes_total{service=\"/vac/waku/filter-push/2.0.0-beta1\", direction=\"out\", instance=~\"[[host]].([[dc:pipe]]).([[fleet:pipe]])\"}[$__rate_interval])",
+          "legendFormat": "{{instance}}",
+          "range": true,
+          "refId": "A"
+        }
+      ],
+      "title": "Filter protocol message push traffic (out)",
+      "type": "timeseries"
+    },
+    {
+      "collapsed": false,
+      "datasource": {
+        "type": "prometheus",
+        "uid": "P6693426190CB2316"
+      },
+      "gridPos": {
+        "h": 1,
+        "w": 24,
+        "x": 0,
+        "y": 249
+      },
+      "id": 28,
+      "panels": [],
+      "targets": [
+        {
+          "datasource": {
+            "type": "prometheus",
+            "uid": "P6693426190CB2316"
+          },
+          "refId": "A"
+        }
+      ],
+      "title": "Lightpush",
+      "type": "row"
+    },
+    {
+      "datasource": {
+        "type": "prometheus",
+        "uid": "P6693426190CB2316"
+      },
+      "fieldConfig": {
+        "defaults": {
+          "color": {
+            "mode": "palette-classic"
+          },
+          "custom": {
+            "axisCenteredZero": false,
+            "axisColorMode": "text",
+            "axisLabel": "",
+            "axisPlacement": "auto",
+            "barAlignment": 0,
+            "drawStyle": "line",
+            "fillOpacity": 0,
+            "gradientMode": "none",
+            "hideFrom": {
+              "legend": false,
+              "tooltip": false,
+              "viz": false
+            },
+            "lineInterpolation": "linear",
+            "lineWidth": 1,
+            "pointSize": 5,
+            "scaleDistribution": {
+              "type": "linear"
+            },
+            "showPoints": "auto",
+            "spanNulls": false,
+            "stacking": {
+              "group": "A",
+              "mode": "none"
+            },
+            "thresholdsStyle": {
+              "mode": "off"
+            }
+          },
+          "mappings": [],
+          "thresholds": {
+            "mode": "absolute",
+            "steps": [
+              {
+                "color": "green",
+                "value": null
+              },
+              {
+                "color": "red",
+                "value": 80
+              }
+            ]
+          }
+        },
+        "overrides": []
+      },
+      "gridPos": {
+        "h": 8,
+        "w": 12,
+        "x": 0,
+        "y": 250
+      },
+      "id": 30,
+      "options": {
+        "legend": {
+          "calcs": [],
+          "displayMode": "list",
+          "placement": "bottom",
+          "showLegend": true
+        },
+        "tooltip": {
+          "mode": "single",
+          "sort": "none"
+        }
+      },
+      "targets": [
+        {
+          "datasource": {
+            "type": "prometheus",
+            "uid": "P6693426190CB2316"
+          },
+          "exemplar": true,
+          "expr": "waku_lightpush_peers{instance=~\"[[host]].([[dc:pipe]]).*.([[fleet:pipe]])\"}",
+          "interval": "",
+          "legendFormat": "{{instance}}",
+          "refId": "A"
+        }
+      ],
+      "title": "Waku Lightpush Peers",
+      "type": "timeseries"
+    },
+    {
+      "datasource": {
+        "type": "prometheus",
+        "uid": "P6693426190CB2316"
+      },
+      "fieldConfig": {
+        "defaults": {
+          "color": {
+            "mode": "palette-classic"
+          },
+          "custom": {
+            "axisCenteredZero": false,
+            "axisColorMode": "text",
+            "axisLabel": "",
+            "axisPlacement": "auto",
+            "barAlignment": 0,
+            "drawStyle": "line",
+            "fillOpacity": 0,
+            "gradientMode": "none",
+            "hideFrom": {
+              "legend": false,
+              "tooltip": false,
+              "viz": false
+            },
+            "lineInterpolation": "linear",
+            "lineWidth": 1,
+            "pointSize": 5,
+            "scaleDistribution": {
+              "type": "linear"
+            },
+            "showPoints": "auto",
+            "spanNulls": false,
+            "stacking": {
+              "group": "A",
+              "mode": "none"
+            },
+            "thresholdsStyle": {
+              "mode": "off"
+            }
+          },
+          "mappings": [],
+          "thresholds": {
+            "mode": "absolute",
+            "steps": [
+              {
+                "color": "green",
+                "value": null
+              },
+              {
+                "color": "red",
+                "value": 80
+              }
+            ]
+          }
+        },
+        "overrides": []
+      },
+      "gridPos": {
+        "h": 8,
+        "w": 12,
+        "x": 12,
+        "y": 250
+      },
+      "id": 32,
+      "options": {
+        "legend": {
+          "calcs": [],
+          "displayMode": "list",
+          "placement": "bottom",
+          "showLegend": true
+        },
+        "tooltip": {
+          "mode": "single",
+          "sort": "none"
+        }
+      },
+      "targets": [
+        {
+          "datasource": {
+            "type": "prometheus",
+            "uid": "P6693426190CB2316"
+          },
+          "exemplar": true,
+          "expr": "waku_lightpush_errors{instance=~\"[[host]].([[dc:pipe]]).*.([[fleet:pipe]])\"}",
+          "interval": "",
+          "legendFormat": "{{type}}: {[instance}}",
+          "refId": "A"
+        }
+      ],
+      "title": "Waku Lightpush Errors",
+      "type": "timeseries"
+    },
+    {
+      "datasource": {
+        "type": "prometheus",
+        "uid": "P6693426190CB2316"
+      },
+      "description": "",
+      "fieldConfig": {
+        "defaults": {
+          "color": {
+            "mode": "palette-classic"
+          },
+          "custom": {
+            "axisCenteredZero": false,
+            "axisColorMode": "text",
+            "axisLabel": "",
+            "axisPlacement": "auto",
+            "barAlignment": 0,
+            "drawStyle": "line",
+            "fillOpacity": 0,
+            "gradientMode": "none",
+            "hideFrom": {
+              "legend": false,
+              "tooltip": false,
+              "viz": false
+            },
+            "lineInterpolation": "linear",
+            "lineWidth": 1,
+            "pointSize": 5,
+            "scaleDistribution": {
+              "type": "linear"
+            },
+            "showPoints": "auto",
+            "spanNulls": false,
+            "stacking": {
+              "group": "A",
+              "mode": "none"
+            },
+            "thresholdsStyle": {
+              "mode": "off"
+            }
+          },
+          "mappings": [],
+          "thresholds": {
+            "mode": "absolute",
+            "steps": [
+              {
+                "color": "green",
+                "value": null
+              },
+              {
+                "color": "red",
+                "value": 80
+              }
+            ]
+          },
+          "unit": "reqps"
+        },
+        "overrides": []
+      },
+      "gridPos": {
+        "h": 12,
+        "w": 12,
+        "x": 0,
+        "y": 258
+      },
+      "id": 138,
+      "options": {
+        "legend": {
+          "calcs": [
+            "max",
+            "mean"
+          ],
+          "displayMode": "table",
+          "placement": "bottom",
+          "showLegend": true,
+          "sortBy": "Max",
+          "sortDesc": true
+        },
+        "tooltip": {
+          "mode": "single",
+          "sort": "none"
+        }
+      },
+      "targets": [
+        {
+          "datasource": {
+            "type": "prometheus",
+            "uid": "PBFA97CFB590B2093"
+          },
+          "editorMode": "code",
+          "expr": "rate(waku_service_requests_total{service = \"/vac/waku/lightpush/2.0.0-beta1\", instance=~\"[[host]].([[dc:pipe]]).([[fleet:pipe]])\"}[$__rate_interval])",
+          "legendFormat": "{{instance}} . {{state}}",
+          "range": true,
+          "refId": "A"
+        }
+      ],
+      "title": "Lightpush request rates",
+      "type": "timeseries"
+    },
+    {
+      "datasource": {
+        "type": "prometheus",
+        "uid": "P6693426190CB2316"
+      },
+      "description": "",
+      "fieldConfig": {
+        "defaults": {
+          "color": {
+            "mode": "palette-classic"
+          },
+          "custom": {
+            "axisCenteredZero": false,
+            "axisColorMode": "text",
+            "axisLabel": "",
+            "axisPlacement": "auto",
+            "barAlignment": 0,
+            "drawStyle": "line",
+            "fillOpacity": 0,
+            "gradientMode": "none",
+            "hideFrom": {
+              "legend": false,
+              "tooltip": false,
+              "viz": false
+            },
+            "lineInterpolation": "linear",
+            "lineWidth": 1,
+            "pointSize": 5,
+            "scaleDistribution": {
+              "type": "linear"
+            },
+            "showPoints": "auto",
+            "spanNulls": false,
+            "stacking": {
+              "group": "A",
+              "mode": "none"
+            },
+            "thresholdsStyle": {
+              "mode": "off"
+            }
+          },
+          "mappings": [],
+          "thresholds": {
+            "mode": "absolute",
+            "steps": [
+              {
+                "color": "green",
+                "value": null
+              },
+              {
+                "color": "red",
+                "value": 80
+              }
+            ]
+          },
+          "unit": "binBps"
+        },
+        "overrides": []
+      },
+      "gridPos": {
+        "h": 12,
+        "w": 12,
+        "x": 12,
+        "y": 258
+      },
+      "id": 140,
+      "options": {
+        "legend": {
+          "calcs": [
+            "max",
+            "mean"
+          ],
+          "displayMode": "table",
+          "placement": "bottom",
+          "showLegend": true
+        },
+        "tooltip": {
+          "mode": "single",
+          "sort": "none"
+        }
+      },
+      "targets": [
+        {
+          "datasource": {
+            "type": "prometheus",
+            "uid": "PBFA97CFB590B2093"
+          },
+          "editorMode": "code",
+          "expr": "rate(waku_service_network_bytes_total{service=\"/vac/waku/lightpush/2.0.0-beta1\", direction=\"in\", instance=~\"[[host]].([[dc:pipe]]).([[fleet:pipe]])\"}[$__rate_interval])",
+          "interval": "",
+          "legendFormat": "{{instance}}",
+          "range": true,
+          "refId": "A"
+        }
+      ],
+      "title": "Lightpush protocol traffic (in)",
+      "type": "timeseries"
+    },
+    {
+      "collapsed": false,
+      "gridPos": {
+        "h": 1,
+        "w": 24,
+        "x": 0,
+        "y": 270
+      },
+      "id": 151,
+      "panels": [],
+      "title": "Peer Exchange",
+      "type": "row"
+    },
+    {
+      "datasource": {
+        "type": "prometheus",
+        "uid": "P6693426190CB2316"
+      },
+      "description": "",
+      "fieldConfig": {
+        "defaults": {
+          "color": {
+            "mode": "palette-classic"
+          },
+          "custom": {
+            "axisCenteredZero": false,
+            "axisColorMode": "text",
+            "axisLabel": "",
+            "axisPlacement": "auto",
+            "barAlignment": 0,
+            "drawStyle": "line",
+            "fillOpacity": 0,
+            "gradientMode": "none",
+            "hideFrom": {
+              "legend": false,
+              "tooltip": false,
+              "viz": false
+            },
+            "lineInterpolation": "linear",
+            "lineWidth": 1,
+            "pointSize": 5,
+            "scaleDistribution": {
+              "type": "linear"
+            },
+            "showPoints": "auto",
+            "spanNulls": false,
+            "stacking": {
+              "group": "A",
+              "mode": "none"
+            },
+            "thresholdsStyle": {
+              "mode": "off"
+            }
+          },
+          "mappings": [],
+          "thresholds": {
+            "mode": "absolute",
+            "steps": [
+              {
+                "color": "green",
+                "value": null
+              },
+              {
+                "color": "red",
+                "value": 80
+              }
+            ]
+          },
+          "unit": "reqps"
+        },
+        "overrides": []
+      },
+      "gridPos": {
+        "h": 12,
+        "w": 12,
+        "x": 0,
+        "y": 271
+      },
+      "id": 153,
+      "options": {
+        "legend": {
+          "calcs": [
+            "max",
+            "mean"
+          ],
+          "displayMode": "table",
+          "placement": "bottom",
+          "showLegend": true,
+          "sortBy": "Max",
+          "sortDesc": true
+        },
+        "tooltip": {
+          "mode": "single",
+          "sort": "none"
+        }
+      },
+      "targets": [
+        {
+          "datasource": {
+            "type": "prometheus",
+            "uid": "PBFA97CFB590B2093"
+          },
+          "editorMode": "code",
+          "expr": "rate(waku_service_requests_total{service = \"/vac/waku/peer-exchange/2.0.0-alpha1\", instance=~\"[[host]].([[dc:pipe]]).([[fleet:pipe]])\"}[$__rate_interval])",
+          "legendFormat": "{{instance}} . {{state}}",
+          "range": true,
+          "refId": "A"
+        }
+      ],
+      "title": "Peer Exchange request rates",
+      "type": "timeseries"
+    },
+    {
+      "datasource": {
+        "type": "prometheus",
+        "uid": "P6693426190CB2316"
+      },
+      "description": "",
+      "fieldConfig": {
+        "defaults": {
+          "color": {
+            "mode": "palette-classic"
+          },
+          "custom": {
+            "axisCenteredZero": false,
+            "axisColorMode": "text",
+            "axisLabel": "",
+            "axisPlacement": "auto",
+            "barAlignment": 0,
+            "drawStyle": "line",
+            "fillOpacity": 0,
+            "gradientMode": "none",
+            "hideFrom": {
+              "legend": false,
+              "tooltip": false,
+              "viz": false
+            },
+            "lineInterpolation": "linear",
+            "lineWidth": 1,
+            "pointSize": 5,
+            "scaleDistribution": {
+              "type": "linear"
+            },
+            "showPoints": "auto",
+            "spanNulls": false,
+            "stacking": {
+              "group": "A",
+              "mode": "none"
+            },
+            "thresholdsStyle": {
+              "mode": "off"
+            }
+          },
+          "mappings": [],
+          "thresholds": {
+            "mode": "absolute",
+            "steps": [
+              {
+                "color": "green",
+                "value": null
+              },
+              {
+                "color": "red",
+                "value": 80
+              }
+            ]
+          },
+          "unit": "none"
+        },
+        "overrides": []
+      },
+      "gridPos": {
+        "h": 12,
+        "w": 12,
+        "x": 12,
+        "y": 271
+      },
+      "id": 154,
+      "options": {
+        "legend": {
+          "calcs": [
+            "max",
+            "mean"
+          ],
+          "displayMode": "table",
+          "placement": "bottom",
+          "showLegend": true,
+          "sortBy": "Max",
+          "sortDesc": true
+        },
+        "tooltip": {
+          "mode": "single",
+          "sort": "none"
+        }
+      },
+      "targets": [
+        {
+          "datasource": {
+            "type": "prometheus",
+            "uid": "PBFA97CFB590B2093"
+          },
+          "editorMode": "code",
+          "expr": "rate(waku_px_peers_sent_total{instance=~\"[[host]].([[dc:pipe]]).([[fleet:pipe]])\"}[$__rate_interval])",
+          "legendFormat": "{{instance}}",
+          "range": true,
+          "refId": "A"
+        }
+      ],
+      "title": "Peer Exchange number of sent peers",
+      "type": "timeseries"
+    },
+    {
+      "datasource": {
+        "type": "prometheus",
+        "uid": "P6693426190CB2316"
+      },
+      "description": "",
+      "fieldConfig": {
+        "defaults": {
+          "color": {
+            "mode": "thresholds"
+          },
+          "mappings": [],
+          "thresholds": {
+            "mode": "absolute",
+            "steps": [
+              {
+                "color": "green",
+                "value": null
+              },
+              {
+                "color": "red",
+                "value": 80
+              }
+            ]
+          },
+          "unit": "none"
+        },
+        "overrides": []
+      },
+      "gridPos": {
+        "h": 12,
+        "w": 12,
+        "x": 0,
+        "y": 283
+      },
+      "id": 156,
+      "options": {
+        "displayMode": "basic",
+        "minVizHeight": 10,
+        "minVizWidth": 0,
+        "orientation": "horizontal",
+        "reduceOptions": {
+          "calcs": [
+            "lastNotNull"
+          ],
+          "fields": "",
+          "values": false
+        },
+        "showUnfilled": true
+      },
+      "pluginVersion": "9.2.5",
+      "targets": [
+        {
+          "datasource": {
+            "type": "prometheus",
+            "uid": "PBFA97CFB590B2093"
+          },
+          "editorMode": "builder",
+          "expr": "sum by(instance, type) (waku_px_errors_total{instance=~\"[[host]].([[dc:pipe]]).([[fleet:pipe]])\"})",
+          "legendFormat": "{{instance}} - {{type}}",
+          "range": true,
+          "refId": "A"
+        }
+      ],
+      "title": "Peer Exchange errors total",
+      "type": "bargauge"
+    },
+    {
+      "datasource": {
+        "type": "prometheus",
+        "uid": "P6693426190CB2316"
+      },
+      "description": "",
+      "fieldConfig": {
+        "defaults": {
+          "color": {
+            "mode": "palette-classic"
+          },
+          "custom": {
+            "axisCenteredZero": false,
+            "axisColorMode": "text",
+            "axisLabel": "",
+            "axisPlacement": "auto",
+            "barAlignment": 0,
+            "drawStyle": "line",
+            "fillOpacity": 0,
+            "gradientMode": "none",
+            "hideFrom": {
+              "legend": false,
+              "tooltip": false,
+              "viz": false
+            },
+            "lineInterpolation": "linear",
+            "lineWidth": 1,
+            "pointSize": 5,
+            "scaleDistribution": {
+              "type": "linear"
+            },
+            "showPoints": "auto",
+            "spanNulls": false,
+            "stacking": {
+              "group": "A",
+              "mode": "none"
+            },
+            "thresholdsStyle": {
+              "mode": "off"
+            }
+          },
+          "mappings": [],
+          "thresholds": {
+            "mode": "absolute",
+            "steps": [
+              {
+                "color": "green",
+                "value": null
+              },
+              {
+                "color": "red",
+                "value": 80
+              }
+            ]
+          },
+          "unit": "none"
+        },
+        "overrides": []
+      },
+      "gridPos": {
+        "h": 12,
+        "w": 12,
+        "x": 12,
+        "y": 283
+      },
+      "id": 155,
+      "options": {
+        "legend": {
+          "calcs": [
+            "max",
+            "mean"
+          ],
+          "displayMode": "table",
+          "placement": "bottom",
+          "showLegend": true,
+          "sortBy": "Max",
+          "sortDesc": true
+        },
+        "tooltip": {
+          "mode": "single",
+          "sort": "none"
+        }
+      },
+      "targets": [
+        {
+          "datasource": {
+            "type": "prometheus",
+            "uid": "PBFA97CFB590B2093"
+          },
+          "editorMode": "code",
+          "expr": "rate(waku_px_errors_total{instance=~\"[[host]].([[dc:pipe]]).([[fleet:pipe]])\"}[$__rate_interval])",
+          "legendFormat": "{{instance}} - {{type}}",
+          "range": true,
+          "refId": "A"
+        }
+      ],
+      "title": "Peer Exchange errors",
+      "type": "timeseries"
+    },
+    {
+      "collapsed": true,
+      "datasource": {
+        "type": "prometheus",
+        "uid": "P6693426190CB2316"
+      },
+      "gridPos": {
+        "h": 1,
+        "w": 24,
+        "x": 0,
+        "y": 295
+      },
+      "id": 15,
+      "panels": [
+        {
+          "aliasColors": {},
+          "bars": false,
+          "dashLength": 10,
+          "dashes": false,
+          "datasource": {
+            "type": "prometheus",
+            "uid": "P6693426190CB2316"
+          },
+          "description": "number of swap peers",
+          "fill": 1,
+          "fillGradient": 0,
+          "gridPos": {
+            "h": 7,
+            "w": 8,
+            "x": 0,
+            "y": 83
+          },
+          "hiddenSeries": false,
+          "id": 13,
+          "legend": {
+            "avg": false,
+            "current": false,
+            "max": false,
+            "min": false,
+            "show": true,
+            "total": false,
+            "values": false
+          },
+          "lines": true,
+          "linewidth": 1,
+          "nullPointMode": "null",
+          "options": {
+            "alertThreshold": true
+          },
+          "percentage": false,
+          "pluginVersion": "9.2.5",
+          "pointradius": 2,
+          "points": false,
+          "renderer": "flot",
+          "seriesOverrides": [],
+          "spaceLength": 10,
+          "stack": false,
+          "steppedLine": false,
+          "targets": [
+            {
+              "datasource": {
+                "type": "prometheus",
+                "uid": "P6693426190CB2316"
+              },
+              "exemplar": true,
+              "expr": "waku_swap_peers_count{instance=~\"[[host]].([[dc:pipe]]).*.([[fleet:pipe]])\"}",
+              "interval": "",
+              "legendFormat": "{{instance}}",
+              "refId": "A"
+            }
+          ],
+          "thresholds": [],
+          "timeRegions": [],
+          "title": "Waku Swap Peers",
+          "tooltip": {
+            "shared": true,
+            "sort": 0,
+            "value_type": "individual"
+          },
+          "type": "graph",
+          "xaxis": {
+            "mode": "time",
+            "show": true,
+            "values": []
+          },
+          "yaxes": [
+            {
+              "$$hashKey": "object:139",
+              "format": "short",
+              "logBase": 1,
+              "show": true
+            },
+            {
+              "$$hashKey": "object:140",
+              "format": "short",
+              "logBase": 1,
+              "show": true
+            }
+          ],
+          "yaxis": {
+            "align": false
+          }
+        },
+        {
+          "aliasColors": {},
+          "bars": false,
+          "dashLength": 10,
+          "dashes": false,
+          "datasource": {
+            "type": "prometheus",
+            "uid": "P6693426190CB2316"
+          },
+          "description": "swap account state for each peer",
+          "fill": 1,
+          "fillGradient": 0,
+          "gridPos": {
+            "h": 7,
+            "w": 8,
+            "x": 8,
+            "y": 83
+          },
+          "hiddenSeries": false,
+          "id": 18,
+          "legend": {
+            "alignAsTable": false,
+            "avg": false,
+            "current": false,
+            "max": false,
+            "min": false,
+            "rightSide": false,
+            "show": true,
+            "sideWidth": 150,
+            "total": false,
+            "values": false
+          },
+          "lines": true,
+          "linewidth": 1,
+          "nullPointMode": "null",
+          "options": {
+            "alertThreshold": true
+          },
+          "percentage": false,
+          "pluginVersion": "9.2.5",
+          "pointradius": 2,
+          "points": false,
+          "renderer": "flot",
+          "seriesOverrides": [],
+          "spaceLength": 10,
+          "stack": false,
+          "steppedLine": false,
+          "targets": [
+            {
+              "datasource": {
+                "type": "prometheus",
+                "uid": "P6693426190CB2316"
+              },
+              "expr": "sum(waku_peer_swap_account_balance_bucket{le=\"250.0\", instance=~\"[[host]].([[dc:pipe]]).*.([[fleet:pipe]])\"} - ignoring(le) waku_peer_swap_account_balance_bucket{le=\"200.0\", instance=~\"[[host]].([[dc:pipe]]).*.([[fleet:pipe]])\"})",
+              "interval": "",
+              "legendFormat": "250",
+              "refId": "A"
+            },
+            {
+              "datasource": {
+                "type": "prometheus",
+                "uid": "P6693426190CB2316"
+              },
+              "expr": "sum(waku_peer_swap_account_balance_bucket{le=\"200.0\", instance=~\"[[host]].([[dc:pipe]]).*.([[fleet:pipe]])\"} - ignoring(le) waku_peer_swap_account_balance_bucket{le=\"150.0\", instance=~\"[[host]].([[dc:pipe]]).*.([[fleet:pipe]])\"})",
+              "interval": "",
+              "legendFormat": "200",
+              "refId": "B"
+            },
+            {
+              "datasource": {
+                "type": "prometheus",
+                "uid": "P6693426190CB2316"
+              },
+              "expr": "sum(waku_peer_swap_account_balance_bucket{le=\"150.0\", instance=~\"[[host]].([[dc:pipe]]).*.([[fleet:pipe]])\"} - ignoring(le) waku_peer_swap_account_balance_bucket{le=\"100.0\", instance=~\"[[host]].([[dc:pipe]]).*.([[fleet:pipe]])\"})",
+              "interval": "",
+              "legendFormat": "150",
+              "refId": "C"
+            },
+            {
+              "datasource": {
+                "type": "prometheus",
+                "uid": "P6693426190CB2316"
+              },
+              "expr": "sum(waku_peer_swap_account_balance_bucket{le=\"100.0\", instance=~\"[[host]].([[dc:pipe]]).*.([[fleet:pipe]])\"} - ignoring(le) waku_peer_swap_account_balance_bucket{le=\"50.0\", instance=~\"[[host]].([[dc:pipe]]).*.([[fleet:pipe]])\"})",
+              "interval": "",
+              "legendFormat": "100",
+              "refId": "D"
+            },
+            {
+              "datasource": {
+                "type": "prometheus",
+                "uid": "P6693426190CB2316"
+              },
+              "expr": "sum(waku_peer_swap_account_balance_bucket{le=\"50.0\", instance=~\"[[host]].([[dc:pipe]]).*.([[fleet:pipe]])\"} - ignoring(le) waku_peer_swap_account_balance_bucket{le=\"0.0\", instance=~\"[[host]].([[dc:pipe]]).*.([[fleet:pipe]])\"})",
+              "interval": "",
+              "legendFormat": "50",
+              "refId": "E"
+            },
+            {
+              "datasource": {
+                "type": "prometheus",
+                "uid": "P6693426190CB2316"
+              },
+              "expr": "sum(waku_peer_swap_account_balance_bucket{le=\"0.0\", instance=~\"[[host]].([[dc:pipe]]).*.([[fleet:pipe]])\"} - ignoring(le) waku_peer_swap_account_balance_bucket{le=\"-50.0\", instance=~\"[[host]].([[dc:pipe]]).*.([[fleet:pipe]])\"})",
+              "interval": "",
+              "legendFormat": "0",
+              "refId": "F"
+            },
+            {
+              "datasource": {
+                "type": "prometheus",
+                "uid": "P6693426190CB2316"
+              },
+              "expr": "sum(waku_peer_swap_account_balance_bucket{le=\"-50.0\", instance=~\"[[host]].([[dc:pipe]]).*.([[fleet:pipe]])\"} - ignoring(le) waku_peer_swap_account_balance_bucket{le=\"-100.0\", instance=~\"[[host]].([[dc:pipe]]).*.([[fleet:pipe]])\"})",
+              "interval": "",
+              "legendFormat": "-50",
+              "refId": "G"
+            },
+            {
+              "datasource": {
+                "type": "prometheus",
+                "uid": "P6693426190CB2316"
+              },
+              "expr": "sum(waku_peer_swap_account_balance_bucket{le=\"-100.0\", instance=~\"[[host]].([[dc:pipe]]).*.([[fleet:pipe]])\"} - ignoring(le) waku_peer_swap_account_balance_bucket{le=\"-150.0\", instance=~\"[[host]].([[dc:pipe]]).*.([[fleet:pipe]])\"})",
+              "interval": "",
+              "legendFormat": "-100",
+              "refId": "H"
+            },
+            {
+              "datasource": {
+                "type": "prometheus",
+                "uid": "P6693426190CB2316"
+              },
+              "expr": "sum(waku_peer_swap_account_balance_bucket{le=\"-150.0\", instance=~\"[[host]].([[dc:pipe]]).*.([[fleet:pipe]])\"} - ignoring(le) waku_peer_swap_account_balance_bucket{le=\"-200.0\", instance=~\"[[host]].([[dc:pipe]]).*.([[fleet:pipe]])\"})",
+              "interval": "",
+              "legendFormat": "-150",
+              "refId": "I"
+            }
+          ],
+          "thresholds": [],
+          "timeRegions": [],
+          "title": "Waku Swap Account State",
+          "tooltip": {
+            "shared": true,
+            "sort": 0,
+            "value_type": "individual"
+          },
+          "type": "graph",
+          "xaxis": {
+            "mode": "time",
+            "show": true,
+            "values": []
+          },
+          "yaxes": [
+            {
+              "$$hashKey": "object:139",
+              "format": "short",
+              "logBase": 1,
+              "show": true
+            },
+            {
+              "$$hashKey": "object:140",
+              "format": "short",
+              "logBase": 1,
+              "show": true
+            }
+          ],
+          "yaxis": {
+            "align": false
+          }
+        },
+        {
+          "datasource": {
+            "type": "prometheus",
+            "uid": "P6693426190CB2316"
+          },
           "fieldConfig": {
             "defaults": {
               "color": {
@@ -1539,102 +7227,45 @@
             "overrides": []
           },
           "gridPos": {
-            "h": 6,
-            "w": 12,
-            "x": 0,
-            "y": 66
-=======
-          "refId": "A"
-        }
-      ],
-      "title": "General",
-      "type": "row"
-    },
-    {
-      "datasource": {
-        "type": "prometheus",
-        "uid": "P6693426190CB2316"
-      },
-      "description": "",
-      "fieldConfig": {
-        "defaults": {
-          "color": {
-            "mode": "palette-classic"
->>>>>>> 9e96e191
-          },
-          "custom": {
-            "axisCenteredZero": false,
-            "axisColorMode": "text",
-            "axisLabel": "",
-            "axisPlacement": "auto",
-            "barAlignment": 0,
-            "drawStyle": "line",
-            "fillOpacity": 0,
-            "gradientMode": "none",
-            "hideFrom": {
-              "legend": false,
-              "tooltip": false,
-              "viz": false
-            },
-            "lineInterpolation": "linear",
-            "lineWidth": 1,
-            "pointSize": 5,
-            "scaleDistribution": {
-              "type": "linear"
-            },
-            "showPoints": "auto",
-            "spanNulls": false,
-            "stacking": {
-              "group": "A",
-              "mode": "none"
-            },
-            "thresholdsStyle": {
-              "mode": "off"
+            "h": 7,
+            "w": 8,
+            "x": 16,
+            "y": 83
+          },
+          "id": 42,
+          "options": {
+            "legend": {
+              "calcs": [],
+              "displayMode": "list",
+              "placement": "bottom",
+              "showLegend": true
+            },
+            "tooltip": {
+              "mode": "single",
+              "sort": "none"
             }
           },
-          "mappings": [],
-          "thresholds": {
-            "mode": "absolute",
-            "steps": [
-              {
-                "color": "green",
-                "value": null
-              },
-              {
-                "color": "red",
-                "value": 80
-              }
-            ]
-          }
-        },
-        "overrides": []
-      },
-      "gridPos": {
-        "h": 6,
-        "w": 12,
-        "x": 0,
-        "y": 66
-      },
-      "id": 48,
-      "options": {
-        "legend": {
-          "calcs": [],
-          "displayMode": "list",
-          "placement": "bottom",
-          "showLegend": true
-        },
-        "tooltip": {
-          "mode": "single",
-          "sort": "none"
-        }
-      },
-      "targets": [
-        {
-          "datasource": {
-            "type": "prometheus",
-            "uid": "P6693426190CB2316"
-          },
-<<<<<<< HEAD
+          "targets": [
+            {
+              "datasource": {
+                "type": "prometheus",
+                "uid": "P6693426190CB2316"
+              },
+              "exemplar": true,
+              "expr": "waku_swap_errors{instance=~\"[[host]].([[dc:pipe]]).*.([[fleet:pipe]])\"}",
+              "interval": "",
+              "legendFormat": "{{type}}: {{instance}}",
+              "refId": "A"
+            }
+          ],
+          "title": "Waku Swap Errors",
+          "type": "timeseries"
+        },
+        {
+          "datasource": {
+            "type": "prometheus",
+            "uid": "P6693426190CB2316"
+          },
           "fieldConfig": {
             "defaults": {
               "color": {
@@ -1676,116 +7307,57 @@
                 "steps": [
                   {
                     "color": "green"
-                  },
-                  {
-                    "color": "red",
-                    "value": 80
                   }
                 ]
-              }
+              },
+              "unit": "none"
             },
             "overrides": []
           },
           "gridPos": {
-            "h": 6,
+            "h": 8,
             "w": 12,
-            "x": 12,
-            "y": 66
-=======
-          "exemplar": true,
-          "expr": "waku_node_filters{instance=~\"[[host]].([[dc:pipe]]).*.([[fleet:pipe]])\"}",
-          "interval": "",
-          "legendFormat": "{{instance}}",
-          "refId": "A"
-        }
-      ],
-      "title": "Waku Node Filters",
-      "type": "timeseries"
-    },
-    {
-      "datasource": {
-        "type": "prometheus",
-        "uid": "P6693426190CB2316"
-      },
-      "fieldConfig": {
-        "defaults": {
-          "color": {
-            "mode": "palette-classic"
->>>>>>> 9e96e191
-          },
-          "custom": {
-            "axisCenteredZero": false,
-            "axisColorMode": "text",
-            "axisLabel": "",
-            "axisPlacement": "auto",
-            "barAlignment": 0,
-            "drawStyle": "line",
-            "fillOpacity": 0,
-            "gradientMode": "none",
-            "hideFrom": {
-              "legend": false,
-              "tooltip": false,
-              "viz": false
-            },
-            "lineInterpolation": "linear",
-            "lineWidth": 1,
-            "pointSize": 5,
-            "scaleDistribution": {
-              "type": "linear"
-            },
-            "showPoints": "auto",
-            "spanNulls": false,
-            "stacking": {
-              "group": "A",
-              "mode": "none"
-            },
-            "thresholdsStyle": {
-              "mode": "off"
+            "x": 0,
+            "y": 90
+          },
+          "id": 103,
+          "options": {
+            "legend": {
+              "calcs": [],
+              "displayMode": "list",
+              "placement": "right",
+              "showLegend": true
+            },
+            "tooltip": {
+              "mode": "single",
+              "sort": "none"
             }
           },
-          "mappings": [],
-          "thresholds": {
-            "mode": "absolute",
-            "steps": [
-              {
-                "color": "green",
-                "value": null
-              },
-              {
-                "color": "red",
-                "value": 80
-              }
-            ]
-          }
-        },
-        "overrides": []
-      },
-      "gridPos": {
-        "h": 6,
-        "w": 12,
-        "x": 12,
-        "y": 66
-      },
-      "id": 50,
-      "options": {
-        "legend": {
-          "calcs": [],
-          "displayMode": "list",
-          "placement": "bottom",
-          "showLegend": true
-        },
-        "tooltip": {
-          "mode": "single",
-          "sort": "none"
-        }
-      },
-      "targets": [
-        {
-          "datasource": {
-            "type": "prometheus",
-            "uid": "P6693426190CB2316"
-          },
-<<<<<<< HEAD
+          "pluginVersion": "9.2.5",
+          "targets": [
+            {
+              "datasource": {
+                "type": "prometheus",
+                "uid": "P6693426190CB2316"
+              },
+              "editorMode": "code",
+              "exemplar": false,
+              "expr": "(increase(waku_node_messages_total{instance=~\"[[host]].([[dc:pipe]]).([[fleet:pipe]])\"}[1m]))/60",
+              "format": "heatmap",
+              "instant": false,
+              "legendFormat": "{{fleet}}_{{datacenter}}",
+              "range": true,
+              "refId": "A"
+            }
+          ],
+          "title": "Messages/second",
+          "type": "timeseries"
+        },
+        {
+          "datasource": {
+            "type": "prometheus",
+            "uid": "P6693426190CB2316"
+          },
           "fieldConfig": {
             "defaults": {
               "color": {
@@ -1827,389 +7399,95 @@
                 "steps": [
                   {
                     "color": "green"
-                  },
-                  {
-                    "color": "red",
-                    "value": 80
                   }
                 ]
-              }
+              },
+              "unit": "deckbytes"
             },
             "overrides": []
           },
           "gridPos": {
-            "h": 6,
-            "w": 12,
-            "x": 0,
-            "y": 72
-=======
-          "exemplar": true,
-          "expr": "waku_node_errors{instance=~\"[[host]].([[dc:pipe]]).*.([[fleet:pipe]])\"}",
-          "interval": "",
-          "legendFormat": "{{type}}: {{instance}}",
-          "refId": "A"
-        }
-      ],
-      "title": "Waku Node Errors",
-      "type": "timeseries"
-    },
-    {
-      "datasource": {
-        "type": "prometheus",
-        "uid": "P6693426190CB2316"
-      },
-      "fieldConfig": {
-        "defaults": {
-          "color": {
-            "mode": "palette-classic"
->>>>>>> 9e96e191
-          },
-          "custom": {
-            "axisCenteredZero": false,
-            "axisColorMode": "text",
-            "axisLabel": "",
-            "axisPlacement": "auto",
-            "barAlignment": 0,
-            "drawStyle": "line",
-            "fillOpacity": 0,
-            "gradientMode": "none",
-            "hideFrom": {
-              "legend": false,
-              "tooltip": false,
-              "viz": false
-            },
-            "lineInterpolation": "linear",
-            "lineWidth": 1,
-            "pointSize": 5,
-            "scaleDistribution": {
-              "type": "linear"
-            },
-            "showPoints": "auto",
-            "spanNulls": false,
-            "stacking": {
-              "group": "A",
-              "mode": "none"
-            },
-            "thresholdsStyle": {
-              "mode": "off"
-            }
-          },
-          "mappings": [],
-          "thresholds": {
-            "mode": "absolute",
-            "steps": [
-              {
-                "color": "green",
-                "value": null
-              },
-              {
-                "color": "red",
-                "value": 80
-              }
-            ]
-          }
-        },
-        "overrides": []
-      },
-      "gridPos": {
-        "h": 6,
-        "w": 12,
-        "x": 0,
-        "y": 72
-      },
-      "id": 60,
-      "options": {
-        "legend": {
-          "calcs": [],
-          "displayMode": "list",
-          "placement": "bottom",
-          "showLegend": true
-        },
-        "tooltip": {
-          "mode": "single",
-          "sort": "none"
-        }
-      },
-      "targets": [
-        {
-          "datasource": {
-            "type": "prometheus",
-            "uid": "P6693426190CB2316"
-          },
-<<<<<<< HEAD
-          "fieldConfig": {
-            "defaults": {
-              "links": []
-            },
-            "overrides": []
-          },
-          "fill": 5,
-          "fillGradient": 0,
-          "gridPos": {
-            "h": 6,
+            "h": 8,
             "w": 12,
             "x": 12,
-            "y": 72
-          },
-          "hiddenSeries": false,
-          "id": 8,
-          "legend": {
-            "alignAsTable": false,
-            "avg": true,
-            "current": false,
-            "max": false,
-            "min": false,
-            "rightSide": false,
-            "show": true,
-            "total": false,
-            "values": true
-          },
-          "lines": true,
-          "linewidth": 1,
-          "nullPointMode": "null",
+            "y": 90
+          },
+          "id": 102,
           "options": {
-            "alertThreshold": true
-          },
-          "percentage": false,
+            "legend": {
+              "calcs": [],
+              "displayMode": "list",
+              "placement": "right",
+              "showLegend": true
+            },
+            "tooltip": {
+              "mode": "single",
+              "sort": "none"
+            }
+          },
           "pluginVersion": "9.2.5",
-          "pointradius": 2,
-          "points": false,
-          "renderer": "flot",
-          "seriesOverrides": [],
-          "spaceLength": 10,
-          "stack": true,
-          "steppedLine": false,
           "targets": [
             {
               "datasource": {
                 "type": "prometheus",
                 "uid": "P6693426190CB2316"
               },
-              "expr": "sum by (instance)(libp2p_pubsub_peers{instance=~\"[[host]].([[dc:pipe]]).*.([[fleet:pipe]])\"})",
-              "interval": "",
-              "legendFormat": "{{instance}}",
+              "editorMode": "code",
+              "exemplar": false,
+              "expr": "waku_histogram_message_size_sum{instance=~\"[[host]].([[dc:pipe]]).([[fleet:pipe]])\"}/waku_histogram_message_size_count{instance=~\"[[host]].([[dc:pipe]]).([[fleet:pipe]])\"}",
+              "format": "heatmap",
+              "instant": false,
+              "legendFormat": "{{fleet}}_{{datacenter}}",
+              "range": true,
               "refId": "A"
             }
           ],
-          "thresholds": [],
-          "timeRegions": [],
-          "title": "LibP2P PubSub Peers",
-          "tooltip": {
-            "shared": true,
-            "sort": 2,
-            "value_type": "individual"
-          },
-          "type": "graph",
-          "xaxis": {
-            "mode": "time",
-            "show": true,
-            "values": []
-          },
-          "yaxes": [
-            {
-              "$$hashKey": "object:1232",
-              "format": "short",
-              "logBase": 1,
-              "show": true
-            },
-            {
-              "$$hashKey": "object:1233",
-              "format": "short",
-              "logBase": 1,
-              "show": true
-            }
-          ],
-          "yaxis": {
-            "align": false
-          }
-=======
-          "exemplar": true,
-          "expr": "libp2p_pubsub_topics {instance=~\"[[host]].([[dc:pipe]]).([[fleet:pipe]])\"}",
-          "interval": "",
-          "legendFormat": "Topics: {{instance}}",
-          "refId": "A"
->>>>>>> 9e96e191
-        },
-        {
-          "datasource": {
-            "type": "prometheus",
-            "uid": "P6693426190CB2316"
-          },
-<<<<<<< HEAD
-          "fieldConfig": {
-            "defaults": {
-              "links": []
-            },
-            "overrides": []
-          },
-          "fill": 5,
-          "fillGradient": 0,
-          "gridPos": {
-            "h": 6,
-            "w": 12,
-            "x": 0,
-            "y": 78
-          },
-          "hiddenSeries": false,
-          "id": 2,
-          "legend": {
-            "alignAsTable": false,
-            "avg": true,
-            "current": false,
-            "max": false,
-            "min": false,
-            "rightSide": false,
-            "show": true,
-            "total": false,
-            "values": true
-          },
-          "lines": true,
-          "linewidth": 1,
-          "nullPointMode": "null",
-          "options": {
-            "alertThreshold": true
-          },
-          "percentage": false,
-          "pluginVersion": "9.2.5",
-          "pointradius": 2,
-          "points": false,
-          "renderer": "flot",
-          "seriesOverrides": [],
-          "spaceLength": 10,
-          "stack": true,
-          "steppedLine": false,
-          "targets": [
-            {
-              "datasource": {
-                "type": "prometheus",
-                "uid": "P6693426190CB2316"
-              },
-              "expr": "sum by (instance)(libp2p_peers{instance=~\"[[host]].([[dc:pipe]]).*.([[fleet:pipe]])\"})",
-              "interval": "",
-              "legendFormat": "{{instance}}",
-              "refId": "A"
-            }
-          ],
-          "thresholds": [],
-          "timeRegions": [],
-          "title": "LibP2P Peers",
-          "tooltip": {
-            "shared": true,
-            "sort": 2,
-            "value_type": "individual"
-          },
-          "type": "graph",
-          "xaxis": {
-            "mode": "time",
-            "show": true,
-            "values": []
-          },
-          "yaxes": [
-            {
-              "$$hashKey": "object:1306",
-              "format": "short",
-              "logBase": 1,
-              "show": true
-            },
-            {
-              "$$hashKey": "object:1307",
-              "format": "short",
-              "logBase": 1,
-              "show": true
-            }
-          ],
-          "yaxis": {
-            "align": false
-          }
-=======
-          "exemplar": true,
-          "expr": "libp2p_pubsub_subscriptions_total {instance=~\"[[host]].([[dc:pipe]]).([[fleet:pipe]])\"}",
-          "hide": false,
-          "interval": "",
-          "legendFormat": "Subscriptions: {{instance}}",
-          "refId": "B"
->>>>>>> 9e96e191
-        },
-        {
-          "datasource": {
-            "type": "prometheus",
-            "uid": "P6693426190CB2316"
-          },
-<<<<<<< HEAD
+          "title": "Average msg size (kBytes)",
+          "type": "timeseries"
+        },
+        {
+          "datasource": {
+            "type": "prometheus",
+            "uid": "P6693426190CB2316"
+          },
           "fieldConfig": {
             "defaults": {
               "color": {
-                "mode": "palette-classic"
-              },
-              "custom": {
-                "axisCenteredZero": false,
-                "axisColorMode": "text",
-                "axisLabel": "",
-                "axisPlacement": "auto",
-                "barAlignment": 0,
-                "drawStyle": "line",
-                "fillOpacity": 3,
-                "gradientMode": "none",
-                "hideFrom": {
-                  "legend": false,
-                  "tooltip": false,
-                  "viz": false
-                },
-                "lineInterpolation": "linear",
-                "lineStyle": {
-                  "fill": "solid"
-                },
-                "lineWidth": 1,
-                "pointSize": 5,
-                "scaleDistribution": {
-                  "type": "linear"
-                },
-                "showPoints": "never",
-                "spanNulls": false,
-                "stacking": {
-                  "group": "A",
-                  "mode": "none"
-                },
-                "thresholdsStyle": {
-                  "mode": "off"
-                }
-              },
-              "links": [],
+                "mode": "thresholds"
+              },
               "mappings": [],
               "thresholds": {
                 "mode": "absolute",
                 "steps": [
                   {
                     "color": "green"
-                  },
-                  {
-                    "color": "red",
-                    "value": 80
                   }
                 ]
               },
-              "unit": "short"
+              "unit": "percent"
             },
             "overrides": []
           },
           "gridPos": {
-            "h": 6,
-            "w": 12,
-            "x": 12,
-            "y": 78
-          },
-          "id": 83,
+            "h": 8,
+            "w": 24,
+            "x": 0,
+            "y": 98
+          },
+          "id": 101,
           "options": {
-            "legend": {
-              "calcs": [],
-              "displayMode": "list",
-              "placement": "bottom",
-              "showLegend": true
-            },
-            "tooltip": {
-              "mode": "multi",
-              "sort": "desc"
-            }
+            "displayMode": "gradient",
+            "minVizHeight": 10,
+            "minVizWidth": 0,
+            "orientation": "auto",
+            "reduceOptions": {
+              "calcs": [
+                "lastNotNull"
+              ],
+              "fields": "",
+              "values": false
+            },
+            "showUnfilled": true
           },
           "pluginVersion": "9.2.5",
           "targets": [
@@ -2219,1966 +7497,28 @@
                 "uid": "P6693426190CB2316"
               },
               "editorMode": "code",
-              "expr": "waku_peer_store_size{instance=~\"[[host]].([[dc:pipe]]).*.([[fleet:pipe]])\"}",
-              "interval": "",
-              "legendFormat": "{{instance}}",
+              "exemplar": false,
+              "expr": "rate(waku_histogram_message_size_bucket{instance=~\"[[host]].([[dc:pipe]]).([[fleet:pipe]])\"}[1h])/scalar(rate(waku_histogram_message_size_count{instance=~\"[[host]].([[dc:pipe]]).([[fleet:pipe]])\"}[1h]))*100",
+              "format": "heatmap",
+              "instant": false,
+              "legendFormat": "{{le}}",
               "range": true,
               "refId": "A"
             }
           ],
-          "title": "Peer Store Size",
-          "type": "timeseries"
-=======
-          "exemplar": true,
-          "expr": "libp2p_pubsub_unsubscriptions_total {instance=~\"[[host]].([[dc:pipe]]).([[fleet:pipe]])\"}",
-          "hide": false,
-          "interval": "",
-          "legendFormat": "Unsubscriptions: {{instance}}",
-          "refId": "C"
-        }
-      ],
-      "title": "Pubsub Topics",
-      "type": "timeseries"
-    },
-    {
-      "aliasColors": {},
-      "bars": false,
-      "dashLength": 10,
-      "dashes": false,
-      "datasource": {
-        "type": "prometheus",
-        "uid": "P6693426190CB2316"
-      },
-      "fieldConfig": {
-        "defaults": {
-          "links": []
->>>>>>> 9e96e191
-        },
-        "overrides": []
-      },
-      "fill": 5,
-      "fillGradient": 0,
-      "gridPos": {
-        "h": 6,
-        "w": 12,
-        "x": 12,
-        "y": 72
-      },
-      "hiddenSeries": false,
-      "id": 8,
-      "legend": {
-        "alignAsTable": false,
-        "avg": true,
-        "current": false,
-        "max": false,
-        "min": false,
-        "rightSide": false,
-        "show": true,
-        "total": false,
-        "values": true
-      },
-      "lines": true,
-      "linewidth": 1,
-      "nullPointMode": "null",
-      "options": {
-        "alertThreshold": true
-      },
-      "percentage": false,
-      "pluginVersion": "9.2.5",
-      "pointradius": 2,
-      "points": false,
-      "renderer": "flot",
-      "seriesOverrides": [],
-      "spaceLength": 10,
-      "stack": true,
-      "steppedLine": false,
-      "targets": [
-        {
-          "datasource": {
-            "type": "prometheus",
-            "uid": "P6693426190CB2316"
-          },
-          "expr": "sum by (instance)(libp2p_pubsub_peers{instance=~\"[[host]].([[dc:pipe]]).*.([[fleet:pipe]])\"})",
-          "interval": "",
-          "legendFormat": "{{instance}}",
-          "refId": "A"
-        }
-      ],
-      "thresholds": [],
-      "timeRegions": [],
-      "title": "LibP2P PubSub Peers",
-      "tooltip": {
-        "shared": true,
-        "sort": 2,
-        "value_type": "individual"
-      },
-      "type": "graph",
-      "xaxis": {
-        "mode": "time",
-        "show": true,
-        "values": []
-      },
-      "yaxes": [
-        {
-          "$$hashKey": "object:1232",
-          "format": "short",
-          "logBase": 1,
-          "show": true
-        },
-        {
-          "$$hashKey": "object:1233",
-          "format": "short",
-          "logBase": 1,
-          "show": true
-        }
-      ],
-      "yaxis": {
-        "align": false
-      }
-    },
-    {
-      "aliasColors": {},
-      "bars": false,
-      "dashLength": 10,
-      "dashes": false,
-      "datasource": {
-        "type": "prometheus",
-        "uid": "P6693426190CB2316"
-      },
-      "fieldConfig": {
-        "defaults": {
-          "links": []
-        },
-        "overrides": []
-      },
-      "fill": 5,
-      "fillGradient": 0,
-      "gridPos": {
-        "h": 6,
-        "w": 12,
-        "x": 0,
-        "y": 78
-      },
-      "hiddenSeries": false,
-      "id": 2,
-      "legend": {
-        "alignAsTable": false,
-        "avg": true,
-        "current": false,
-        "max": false,
-        "min": false,
-        "rightSide": false,
-        "show": true,
-        "total": false,
-        "values": true
-      },
-      "lines": true,
-      "linewidth": 1,
-      "nullPointMode": "null",
-      "options": {
-        "alertThreshold": true
-      },
-      "percentage": false,
-      "pluginVersion": "9.2.5",
-      "pointradius": 2,
-      "points": false,
-      "renderer": "flot",
-      "seriesOverrides": [],
-      "spaceLength": 10,
-      "stack": true,
-      "steppedLine": false,
-      "targets": [
-        {
-          "datasource": {
-            "type": "prometheus",
-            "uid": "P6693426190CB2316"
-          },
-          "expr": "sum by (instance)(libp2p_peers{instance=~\"[[host]].([[dc:pipe]]).*.([[fleet:pipe]])\"})",
-          "interval": "",
-          "legendFormat": "{{instance}}",
-          "refId": "A"
-        }
-      ],
-      "thresholds": [],
-      "timeRegions": [],
-      "title": "LibP2P Peers",
-      "tooltip": {
-        "shared": true,
-        "sort": 2,
-        "value_type": "individual"
-      },
-      "type": "graph",
-      "xaxis": {
-        "mode": "time",
-        "show": true,
-        "values": []
-      },
-      "yaxes": [
-        {
-          "$$hashKey": "object:1306",
-          "format": "short",
-          "logBase": 1,
-          "show": true
-        },
-        {
-          "$$hashKey": "object:1307",
-          "format": "short",
-          "logBase": 1,
-          "show": true
-        }
-      ],
-      "yaxis": {
-        "align": false
-      }
-    },
-    {
-      "datasource": {
-        "type": "prometheus",
-        "uid": "P6693426190CB2316"
-      },
-      "fieldConfig": {
-        "defaults": {
-          "color": {
-            "mode": "palette-classic"
-          },
-          "custom": {
-            "axisCenteredZero": false,
-            "axisColorMode": "text",
-            "axisLabel": "",
-            "axisPlacement": "auto",
-            "barAlignment": 0,
-            "drawStyle": "line",
-            "fillOpacity": 3,
-            "gradientMode": "none",
-            "hideFrom": {
-              "legend": false,
-              "tooltip": false,
-              "viz": false
-            },
-            "lineInterpolation": "linear",
-            "lineStyle": {
-              "fill": "solid"
-            },
-            "lineWidth": 1,
-            "pointSize": 5,
-            "scaleDistribution": {
-              "type": "linear"
-            },
-            "showPoints": "never",
-            "spanNulls": false,
-            "stacking": {
-              "group": "A",
-              "mode": "none"
-            },
-            "thresholdsStyle": {
-              "mode": "off"
-            }
-          },
-          "links": [],
-          "mappings": [],
-          "thresholds": {
-            "mode": "absolute",
-            "steps": [
-              {
-                "color": "green",
-                "value": null
-              },
-              {
-                "color": "red",
-                "value": 80
-              }
-            ]
-          },
-          "unit": "short"
-        },
-        "overrides": []
-      },
-      "gridPos": {
-        "h": 6,
-        "w": 12,
-        "x": 12,
-        "y": 78
-      },
-      "id": 83,
-      "options": {
-        "legend": {
-          "calcs": [],
-          "displayMode": "list",
-          "placement": "bottom",
-          "showLegend": true
-        },
-        "tooltip": {
-          "mode": "multi",
-          "sort": "desc"
-        }
-      },
-      "pluginVersion": "9.2.5",
-      "targets": [
-        {
-          "datasource": {
-            "type": "prometheus",
-            "uid": "P6693426190CB2316"
-          },
-          "editorMode": "code",
-          "expr": "waku_peer_store_size{instance=~\"[[host]].([[dc:pipe]]).*.([[fleet:pipe]])\"}",
-          "interval": "",
-          "legendFormat": "{{instance}}",
-          "range": true,
-          "refId": "A"
-        }
-      ],
-      "title": "Peer Store Size",
-      "type": "timeseries"
-    },
-    {
-      "aliasColors": {},
-      "bars": false,
-      "dashLength": 10,
-      "dashes": false,
-      "datasource": {
-        "type": "prometheus",
-        "uid": "P6693426190CB2316"
-      },
-      "fieldConfig": {
-        "defaults": {
-          "links": []
-        },
-        "overrides": []
-      },
-      "fill": 1,
-      "fillGradient": 0,
-      "gridPos": {
-        "h": 6,
-        "w": 12,
-        "x": 0,
-        "y": 84
-      },
-      "hiddenSeries": false,
-      "id": 3,
-      "legend": {
-        "alignAsTable": false,
-        "avg": true,
-        "current": false,
-        "max": false,
-        "min": false,
-        "rightSide": true,
-        "show": true,
-        "total": false,
-        "values": true
-      },
-      "lines": true,
-      "linewidth": 1,
-      "nullPointMode": "null",
-      "options": {
-        "alertThreshold": true
-      },
-      "percentage": false,
-      "pluginVersion": "9.2.5",
-      "pointradius": 2,
-      "points": false,
-      "renderer": "flot",
-      "seriesOverrides": [],
-      "spaceLength": 10,
-      "stack": false,
-      "steppedLine": false,
-      "targets": [
-        {
-          "datasource": {
-            "type": "prometheus",
-            "uid": "P6693426190CB2316"
-          },
-          "expr": "sum by (type)(libp2p_open_streams{instance=~\"[[host]].([[dc:pipe]]).([[fleet:pipe]])\"})",
-          "interval": "",
-          "legendFormat": "{{type}}",
-          "refId": "A"
-        }
-      ],
-      "thresholds": [],
-      "timeRegions": [],
-      "title": "LibP2P Open Streams",
-      "tooltip": {
-        "shared": true,
-        "sort": 2,
-        "value_type": "individual"
-      },
-      "type": "graph",
-      "xaxis": {
-        "mode": "time",
-        "show": true,
-        "values": []
-      },
-      "yaxes": [
-        {
-          "$$hashKey": "object:115",
-          "format": "short",
-          "logBase": 1,
-          "show": true
-        },
-        {
-          "$$hashKey": "object:116",
-          "format": "short",
-          "logBase": 1,
-          "show": true
-        }
-      ],
-      "yaxis": {
-        "align": false
-      }
-    },
-    {
-      "aliasColors": {},
-      "bars": false,
-      "dashLength": 10,
-      "dashes": false,
-      "datasource": {
-        "type": "prometheus",
-        "uid": "P6693426190CB2316"
-      },
-      "fieldConfig": {
-        "defaults": {
-          "links": []
-        },
-        "overrides": []
-      },
-      "fill": 1,
-      "fillGradient": 0,
-      "gridPos": {
-        "h": 6,
-        "w": 12,
-        "x": 12,
-        "y": 84
-      },
-      "hiddenSeries": false,
-      "id": 9,
-      "legend": {
-        "alignAsTable": true,
-        "avg": true,
-        "current": false,
-        "max": false,
-        "min": false,
-        "rightSide": true,
-        "show": true,
-        "total": false,
-        "values": true
-      },
-      "lines": true,
-      "linewidth": 1,
-      "nullPointMode": "null",
-      "options": {
-        "alertThreshold": true
-      },
-      "percentage": false,
-      "pluginVersion": "9.2.5",
-      "pointradius": 2,
-      "points": false,
-      "renderer": "flot",
-      "seriesOverrides": [],
-      "spaceLength": 10,
-      "stack": false,
-      "steppedLine": false,
-      "targets": [
-        {
-          "datasource": {
-            "type": "prometheus",
-            "uid": "P6693426190CB2316"
-          },
-          "exemplar": true,
-          "expr": "libp2p_pubsub_validation_success_total{instance=~\"[[host]].([[dc:pipe]]).([[fleet:pipe]])\"}",
-          "hide": false,
-          "interval": "",
-          "legendFormat": "success {{instance}}",
-          "refId": "A"
-        },
-        {
-          "datasource": {
-            "type": "prometheus",
-            "uid": "P6693426190CB2316"
-          },
-          "exemplar": true,
-          "expr": "libp2p_pubsub_validation_failure_total{instance=~\"[[host]].([[dc:pipe]]).([[fleet:pipe]])\"}",
-          "hide": false,
-          "interval": "",
-          "legendFormat": "failure {{instance}}",
-          "refId": "B"
-        },
-        {
-          "datasource": {
-            "type": "prometheus",
-            "uid": "P6693426190CB2316"
-          },
-          "exemplar": true,
-          "expr": "libp2p_pubsub_validation_ignore_total{instance=~\"[[host]].([[dc:pipe]]).([[fleet:pipe]])\"}",
-          "hide": false,
-          "interval": "",
-          "legendFormat": "ignore {{instance}}",
-          "refId": "C"
-        }
-      ],
-      "thresholds": [],
-      "timeRegions": [],
-      "title": "LibP2P Validations",
-      "tooltip": {
-        "shared": true,
-        "sort": 2,
-        "value_type": "individual"
-      },
-      "type": "graph",
-      "xaxis": {
-        "mode": "time",
-        "show": true,
-        "values": []
-      },
-      "yaxes": [
-        {
-          "$$hashKey": "object:189",
-          "format": "short",
-          "logBase": 1,
-          "show": true
-        },
-        {
-          "$$hashKey": "object:190",
-          "format": "short",
-          "logBase": 1,
-          "show": true
-        }
-      ],
-      "yaxis": {
-        "align": false
-      }
-    },
-    {
-      "aliasColors": {},
-      "bars": false,
-      "dashLength": 10,
-      "dashes": false,
-      "datasource": {
-        "type": "prometheus",
-        "uid": "P6693426190CB2316"
-      },
-      "fieldConfig": {
-        "defaults": {
-          "links": []
-        },
-        "overrides": []
-      },
-      "fill": 1,
-      "fillGradient": 0,
-      "gridPos": {
-        "h": 6,
-        "w": 12,
-        "x": 0,
-        "y": 90
-      },
-      "hiddenSeries": false,
-      "id": 6,
-      "legend": {
-        "alignAsTable": false,
-        "avg": true,
-        "current": false,
-        "max": false,
-        "min": false,
-        "rightSide": false,
-        "show": true,
-        "total": false,
-        "values": true
-      },
-      "lines": true,
-      "linewidth": 1,
-      "nullPointMode": "null",
-      "options": {
-        "alertThreshold": true
-      },
-      "percentage": false,
-      "pluginVersion": "9.2.5",
-      "pointradius": 2,
-      "points": false,
-      "renderer": "flot",
-      "seriesOverrides": [],
-      "spaceLength": 10,
-      "stack": false,
-      "steppedLine": false,
-      "targets": [
-        {
-          "datasource": {
-            "type": "prometheus",
-            "uid": "P6693426190CB2316"
-          },
-          "expr": "sum by (instance)(process_open_fds{instance=~\"[[host]].([[dc:pipe]]).([[fleet:pipe]])\"})",
-          "interval": "",
-          "legendFormat": "{{instance}}",
-          "refId": "A"
-        }
-      ],
-      "thresholds": [],
-      "timeRegions": [],
-      "title": "Open File Descriptors",
-      "tooltip": {
-        "shared": true,
-        "sort": 2,
-        "value_type": "individual"
-      },
-      "type": "graph",
-      "xaxis": {
-        "mode": "time",
-        "show": true,
-        "values": []
-      },
-      "yaxes": [
-        {
-          "$$hashKey": "object:511",
-          "format": "short",
-          "logBase": 1,
-          "show": true
-        },
-        {
-          "$$hashKey": "object:512",
-          "format": "short",
-          "logBase": 1,
-          "show": true
-        }
-      ],
-      "yaxis": {
-        "align": false
-      }
-    },
-    {
-      "aliasColors": {},
-      "bars": false,
-      "dashLength": 10,
-      "dashes": false,
-      "datasource": {
-        "type": "prometheus",
-        "uid": "P6693426190CB2316"
-      },
-      "fieldConfig": {
-        "defaults": {
-          "links": []
-        },
-        "overrides": []
-      },
-      "fill": 1,
-      "fillGradient": 0,
-      "gridPos": {
-        "h": 6,
-        "w": 12,
-        "x": 12,
-        "y": 90
-      },
-      "hiddenSeries": false,
-      "id": 7,
-      "legend": {
-        "alignAsTable": false,
-        "avg": true,
-        "current": false,
-        "max": false,
-        "min": false,
-        "rightSide": false,
-        "show": true,
-        "total": false,
-        "values": true
-      },
-      "lines": true,
-      "linewidth": 1,
-      "nullPointMode": "null",
-      "options": {
-        "alertThreshold": true
-      },
-      "percentage": false,
-      "pluginVersion": "9.2.5",
-      "pointradius": 2,
-      "points": false,
-      "renderer": "flot",
-      "seriesOverrides": [],
-      "spaceLength": 10,
-      "stack": false,
-      "steppedLine": false,
-      "targets": [
-        {
-          "datasource": {
-            "type": "prometheus",
-            "uid": "P6693426190CB2316"
-          },
-          "exemplar": true,
-          "expr": "libp2p_total_dial_attempts_total{instance=~\"[[host]].([[dc:pipe]]).([[fleet:pipe]])\"}",
-          "format": "time_series",
-          "hide": false,
-          "interval": "",
-          "legendFormat": "Attempts: {{instance}}",
-          "refId": "A"
-        },
-        {
-          "datasource": {
-            "type": "prometheus",
-            "uid": "P6693426190CB2316"
-          },
-          "exemplar": true,
-          "expr": "libp2p_failed_dials_total{instance=~\"[[host]].([[dc:pipe]]).([[fleet:pipe]])\"}",
-          "hide": false,
-          "interval": "",
-          "legendFormat": "Failed: {{instance}}",
-          "refId": "B"
-        },
-        {
-          "datasource": {
-            "type": "prometheus",
-            "uid": "P6693426190CB2316"
-          },
-          "exemplar": true,
-          "expr": "libp2p_successful_dials_total{instance=~\"[[host]].([[dc:pipe]]).([[fleet:pipe]])\"}",
-          "hide": false,
-          "interval": "",
-          "legendFormat": "Successful: {{instance}}",
-          "refId": "C"
-        }
-      ],
-      "thresholds": [],
-      "timeRegions": [],
-      "title": "LibP2P Dials",
-      "tooltip": {
-        "shared": true,
-        "sort": 2,
-        "value_type": "individual"
-      },
-      "type": "graph",
-      "xaxis": {
-        "mode": "time",
-        "show": true,
-        "values": []
-      },
-      "yaxes": [
-        {
-          "$$hashKey": "object:189",
-          "format": "short",
-          "logBase": 1,
-          "show": true
-        },
-        {
-          "$$hashKey": "object:190",
-          "format": "short",
-          "logBase": 1,
-          "show": true
-        }
-      ],
-      "yaxis": {
-        "align": false
-      }
-    },
-    {
-      "datasource": {
-        "type": "prometheus",
-        "uid": "P6693426190CB2316"
-      },
-      "description": "",
-      "fieldConfig": {
-        "defaults": {
-          "color": {
-            "mode": "palette-classic"
-          },
-          "custom": {
-            "axisCenteredZero": false,
-            "axisColorMode": "text",
-            "axisLabel": "",
-            "axisPlacement": "auto",
-            "barAlignment": 0,
-            "drawStyle": "line",
-            "fillOpacity": 4,
-            "gradientMode": "none",
-            "hideFrom": {
-              "legend": false,
-              "tooltip": false,
-              "viz": false
-            },
-            "lineInterpolation": "linear",
-            "lineWidth": 1,
-            "pointSize": 5,
-            "scaleDistribution": {
-              "type": "linear"
-            },
-            "showPoints": "auto",
-            "spanNulls": false,
-            "stacking": {
-              "group": "A",
-              "mode": "none"
-            },
-            "thresholdsStyle": {
-              "mode": "off"
-            }
-          },
-          "mappings": [],
-          "thresholds": {
-            "mode": "absolute",
-            "steps": [
-              {
-                "color": "green",
-                "value": null
-              },
-              {
-                "color": "red",
-                "value": 80
-              }
-            ]
-          },
-          "unit": "decbytes"
-        },
-        "overrides": []
-      },
-      "gridPos": {
-        "h": 8,
-        "w": 12,
-        "x": 0,
-        "y": 96
-      },
-      "id": 44,
-      "options": {
-        "legend": {
-          "calcs": [],
-          "displayMode": "list",
-          "placement": "bottom",
-          "showLegend": true
-        },
-        "tooltip": {
-          "mode": "single",
-          "sort": "none"
-        }
-      },
-      "targets": [
-        {
-          "datasource": {
-            "type": "prometheus",
-            "uid": "P6693426190CB2316"
-          },
-          "exemplar": true,
-          "expr": "nim_gc_mem_bytes{instance=~\"[[host]].([[dc:pipe]]).*.([[fleet:pipe]])\"}",
-          "interval": "",
-          "legendFormat": "Nim total memory: {{instance}}",
-          "refId": "A"
-        },
-        {
-          "datasource": {
-            "type": "prometheus",
-            "uid": "P6693426190CB2316"
-          },
-          "exemplar": true,
-          "expr": "nim_gc_mem_occupied_bytes{instance=~\"[[host]].([[dc:pipe]]).*.([[fleet:pipe]])\"}",
-          "hide": false,
-          "interval": "",
-          "legendFormat": "Nim occupied memory: {{instance}}",
-          "refId": "B"
-        },
-        {
-          "datasource": {
-            "type": "prometheus",
-            "uid": "P6693426190CB2316"
-          },
-          "exemplar": true,
-          "expr": "nim_gc_heap_instance_occupied_summed_bytes{instance=~\"[[host]].([[dc:pipe]]).*.([[fleet:pipe]])\"}",
-          "hide": false,
-          "interval": "",
-          "legendFormat": "Nim total heap: {{instance}}",
-          "refId": "C"
-        }
-      ],
-      "title": "Nim Memory Usage",
-      "type": "timeseries"
-    },
-    {
-      "aliasColors": {},
-      "bars": false,
-      "dashLength": 10,
-      "dashes": false,
-      "datasource": {
-        "type": "prometheus",
-        "uid": "P6693426190CB2316"
-      },
-      "fieldConfig": {
-        "defaults": {
-          "links": [],
-          "unit": "percent"
-        },
-        "overrides": []
-      },
-      "fill": 1,
-      "fillGradient": 0,
-      "gridPos": {
-        "h": 6,
-        "w": 12,
-        "x": 12,
-        "y": 96
-      },
-      "hiddenSeries": false,
-      "id": 10,
-      "legend": {
-        "alignAsTable": false,
-        "avg": false,
-        "current": false,
-        "max": true,
-        "min": false,
-        "rightSide": false,
-        "show": true,
-        "total": false,
-        "values": true
-      },
-      "lines": true,
-      "linewidth": 1,
-      "nullPointMode": "null",
-      "options": {
-        "alertThreshold": true
-      },
-      "percentage": false,
-      "pluginVersion": "9.2.5",
-      "pointradius": 2,
-      "points": false,
-      "renderer": "flot",
-      "seriesOverrides": [],
-      "spaceLength": 10,
-      "stack": false,
-      "steppedLine": false,
-      "targets": [
-        {
-          "datasource": {
-            "type": "prometheus",
-            "uid": "P6693426190CB2316"
-          },
-          "exemplar": true,
-          "expr": "avg by (instance)(netdata_cpu_cpu_percentage_average{dimension=\"user\", instance=~\"[[host]].([[dc:pipe]]).([[fleet:pipe]])\"})",
-          "hide": false,
-          "interval": "",
-          "legendFormat": "{{instance}}",
-          "refId": "A"
-        }
-      ],
-      "thresholds": [],
-      "timeRegions": [],
-      "title": "CPU Usage",
-      "tooltip": {
-        "shared": true,
-        "sort": 2,
-        "value_type": "individual"
-      },
-      "type": "graph",
-      "xaxis": {
-        "mode": "time",
-        "show": true,
-        "values": []
-      },
-      "yaxes": [
-        {
-          "$$hashKey": "object:189",
-          "format": "percent",
-          "logBase": 1,
-          "show": true
-        },
-        {
-          "$$hashKey": "object:190",
-          "format": "short",
-          "logBase": 1,
-          "show": true
-        }
-      ],
-      "yaxis": {
-        "align": false
-      }
-    },
-    {
-      "datasource": {
-        "type": "prometheus",
-        "uid": "P6693426190CB2316"
-      },
-      "fieldConfig": {
-        "defaults": {
-          "color": {
-            "mode": "palette-classic"
-          },
-          "custom": {
-            "axisCenteredZero": false,
-            "axisColorMode": "text",
-            "axisLabel": "",
-            "axisPlacement": "auto",
-            "barAlignment": 0,
-            "drawStyle": "line",
-            "fillOpacity": 0,
-            "gradientMode": "none",
-            "hideFrom": {
-              "legend": false,
-              "tooltip": false,
-              "viz": false
-            },
-            "lineInterpolation": "linear",
-            "lineWidth": 1,
-            "pointSize": 5,
-            "scaleDistribution": {
-              "type": "linear"
-            },
-            "showPoints": "auto",
-            "spanNulls": false,
-            "stacking": {
-              "group": "A",
-              "mode": "none"
-            },
-            "thresholdsStyle": {
-              "mode": "off"
-            }
-          },
-          "mappings": [],
-          "thresholds": {
-            "mode": "absolute",
-            "steps": [
-              {
-                "color": "green",
-                "value": null
-              },
-              {
-                "color": "red",
-                "value": 80
-              }
-            ]
-          },
-          "unit": "decbytes"
-        },
-        "overrides": []
-      },
-      "gridPos": {
-        "h": 8,
-        "w": 12,
-        "x": 12,
-        "y": 102
-      },
-      "id": 64,
-      "options": {
-        "legend": {
-          "calcs": [],
-          "displayMode": "list",
-          "placement": "bottom",
-          "showLegend": true
-        },
-        "tooltip": {
-          "mode": "single",
-          "sort": "none"
-        }
-      },
-      "targets": [
-        {
-          "datasource": {
-            "type": "prometheus",
-            "uid": "P6693426190CB2316"
-          },
-<<<<<<< HEAD
-          "fill": 1,
-          "fillGradient": 0,
-          "gridPos": {
-            "h": 6,
-            "w": 12,
-            "x": 0,
-            "y": 84
-=======
-          "exemplar": true,
-          "expr": "nim_gc_heap_instance_occupied_bytes{instance=~\"[[host]].([[dc:pipe]]).*.([[fleet:pipe]])\"}",
-          "interval": "",
-          "legendFormat": "{{instance}}  {{type_name}}",
-          "refId": "A"
-        }
-      ],
-      "title": "Heap allocation",
-      "type": "timeseries"
-    },
-    {
-      "aliasColors": {},
-      "bars": false,
-      "dashLength": 10,
-      "dashes": false,
-      "datasource": {
-        "type": "prometheus",
-        "uid": "P6693426190CB2316"
-      },
-      "fieldConfig": {
-        "defaults": {
-          "links": []
-        },
-        "overrides": []
-      },
-      "fill": 1,
-      "fillGradient": 0,
-      "gridPos": {
-        "h": 6,
-        "w": 12,
-        "x": 0,
-        "y": 104
-      },
-      "hiddenSeries": false,
-      "id": 4,
-      "legend": {
-        "alignAsTable": false,
-        "avg": true,
-        "current": false,
-        "max": false,
-        "min": false,
-        "rightSide": false,
-        "show": true,
-        "total": false,
-        "values": true
-      },
-      "lines": true,
-      "linewidth": 1,
-      "nullPointMode": "null",
-      "options": {
-        "alertThreshold": true
-      },
-      "percentage": false,
-      "pluginVersion": "9.2.5",
-      "pointradius": 2,
-      "points": false,
-      "renderer": "flot",
-      "seriesOverrides": [],
-      "spaceLength": 10,
-      "stack": false,
-      "steppedLine": false,
-      "targets": [
-        {
-          "datasource": {
-            "type": "prometheus",
-            "uid": "P6693426190CB2316"
->>>>>>> 9e96e191
-          },
-          "expr": "sum by (instance)(process_virtual_memory_bytes{instance=~\"[[host]].([[dc:pipe]]).([[fleet:pipe]])\"})",
-          "interval": "",
-          "legendFormat": "{{instance}}",
-          "refId": "A"
-        }
-      ],
-      "thresholds": [],
-      "timeRegions": [],
-      "title": "Virtual Memory",
-      "tooltip": {
-        "shared": true,
-        "sort": 2,
-        "value_type": "individual"
-      },
-      "type": "graph",
-      "xaxis": {
-        "mode": "time",
-        "show": true,
-        "values": []
-      },
-      "yaxes": [
-        {
-          "$$hashKey": "object:263",
-          "format": "decbytes",
-          "logBase": 1,
-          "show": true
-        },
-        {
-          "$$hashKey": "object:264",
-          "format": "short",
-          "logBase": 1,
-          "show": true
-        }
-      ],
-      "yaxis": {
-        "align": false
-      }
-    },
-    {
-      "aliasColors": {},
-      "bars": false,
-      "dashLength": 10,
-      "dashes": false,
-      "datasource": {
-        "type": "prometheus",
-        "uid": "P6693426190CB2316"
-      },
-      "fieldConfig": {
-        "defaults": {
-          "links": []
-        },
-        "overrides": []
-      },
-      "fill": 1,
-      "fillGradient": 0,
-      "gridPos": {
-        "h": 6,
-        "w": 12,
-        "x": 12,
-        "y": 110
-      },
-      "hiddenSeries": false,
-      "id": 5,
-      "legend": {
-        "alignAsTable": false,
-        "avg": true,
-        "current": false,
-        "max": false,
-        "min": false,
-        "rightSide": false,
-        "show": true,
-        "total": false,
-        "values": true
-      },
-      "lines": true,
-      "linewidth": 1,
-      "nullPointMode": "null",
-      "options": {
-        "alertThreshold": true
-      },
-      "percentage": false,
-      "pluginVersion": "9.2.5",
-      "pointradius": 2,
-      "points": false,
-      "renderer": "flot",
-      "seriesOverrides": [],
-      "spaceLength": 10,
-      "stack": false,
-      "steppedLine": false,
-      "targets": [
-        {
-          "datasource": {
-            "type": "prometheus",
-            "uid": "P6693426190CB2316"
-          },
-          "expr": "sum by (instance)(process_resident_memory_bytes{instance=~\"[[host]].([[dc:pipe]]).([[fleet:pipe]])\"})",
-          "interval": "",
-          "legendFormat": "{{instance}}",
-          "refId": "A"
-        }
-      ],
-      "thresholds": [],
-      "timeRegions": [],
-      "title": "Resident Memory",
-      "tooltip": {
-        "shared": true,
-        "sort": 2,
-        "value_type": "individual"
-      },
-      "type": "graph",
-      "xaxis": {
-        "mode": "time",
-        "show": true,
-        "values": []
-      },
-      "yaxes": [
-        {
-          "$$hashKey": "object:437",
-          "format": "decbytes",
-          "logBase": 1,
-          "show": true
-        },
-        {
-          "$$hashKey": "object:438",
-          "format": "short",
-          "logBase": 1,
-          "show": true
-        }
-      ],
-      "yaxis": {
-        "align": false
-      }
-    },
-    {
-      "collapsed": false,
-      "gridPos": {
-        "h": 1,
-        "w": 24,
-        "x": 0,
-        "y": 116
-      },
-      "id": 111,
-      "panels": [],
-      "title": "RLN",
-      "type": "row"
-    },
-    {
-      "datasource": {
-        "type": "prometheus",
-        "uid": "P6693426190CB2316"
-      },
-      "fieldConfig": {
-        "defaults": {
-          "color": {
-            "mode": "palette-classic"
-          },
-          "custom": {
-            "axisCenteredZero": false,
-            "axisColorMode": "text",
-            "axisLabel": "",
-            "axisPlacement": "auto",
-            "barAlignment": 0,
-            "drawStyle": "line",
-            "fillOpacity": 0,
-            "gradientMode": "none",
-            "hideFrom": {
-              "legend": false,
-              "tooltip": false,
-              "viz": false
-            },
-            "lineInterpolation": "linear",
-            "lineWidth": 1,
-            "pointSize": 5,
-            "scaleDistribution": {
-              "type": "linear"
-            },
-            "showPoints": "auto",
-            "spanNulls": false,
-            "stacking": {
-              "group": "A",
-              "mode": "none"
-            },
-            "thresholdsStyle": {
-              "mode": "off"
-            }
-          },
-          "mappings": [],
-          "thresholds": {
-            "mode": "absolute",
-            "steps": [
-              {
-                "color": "green",
-                "value": null
-              },
-              {
-                "color": "red",
-                "value": 80
-              }
-            ]
-          }
-        },
-        "overrides": []
-      },
-      "gridPos": {
-        "h": 8,
-        "w": 8,
-        "x": 0,
-        "y": 117
-      },
-      "id": 113,
-      "options": {
-        "legend": {
-          "calcs": [],
-          "displayMode": "list",
-          "placement": "bottom",
-          "showLegend": true
-        },
-        "tooltip": {
-          "mode": "single",
-          "sort": "none"
-        }
-      },
-      "targets": [
-        {
-          "datasource": {
-            "type": "prometheus",
-            "uid": "P6693426190CB2316"
-          },
-          "editorMode": "code",
-          "expr": "changes(waku_rln_proof_generation_duration_seconds{instance=~\"[[host]].([[dc:pipe]]).([[fleet:pipe]])\"}[1m])",
-          "hide": false,
-          "legendFormat": "Proofs generated: {{instance}}",
-          "range": true,
-          "refId": "B"
-        }
-      ],
-      "title": "RLN proofs generated (1m rate)",
-      "type": "timeseries"
-    },
-    {
-      "datasource": {
-        "type": "prometheus",
-        "uid": "P6693426190CB2316"
-      },
-      "fieldConfig": {
-        "defaults": {
-          "color": {
-            "mode": "palette-classic"
-          },
-          "custom": {
-            "axisCenteredZero": false,
-            "axisColorMode": "text",
-            "axisLabel": "",
-            "axisPlacement": "auto",
-            "barAlignment": 0,
-            "drawStyle": "line",
-            "fillOpacity": 0,
-            "gradientMode": "none",
-            "hideFrom": {
-              "legend": false,
-              "tooltip": false,
-              "viz": false
-            },
-            "lineInterpolation": "linear",
-            "lineWidth": 1,
-            "pointSize": 5,
-            "scaleDistribution": {
-              "type": "linear"
-            },
-            "showPoints": "auto",
-            "spanNulls": false,
-            "stacking": {
-              "group": "A",
-              "mode": "none"
-            },
-            "thresholdsStyle": {
-              "mode": "off"
-            }
-          },
-          "mappings": [],
-          "thresholds": {
-            "mode": "absolute",
-            "steps": [
-              {
-                "color": "green",
-                "value": null
-              },
-              {
-                "color": "red",
-                "value": 80
-              }
-            ]
-          }
-        },
-        "overrides": []
-      },
-      "gridPos": {
-        "h": 8,
-        "w": 8,
-        "x": 8,
-        "y": 117
-      },
-      "id": 115,
-      "options": {
-        "legend": {
-          "calcs": [],
-          "displayMode": "list",
-          "placement": "bottom",
-          "showLegend": true
-        },
-        "tooltip": {
-          "mode": "single",
-          "sort": "none"
-        }
-      },
-      "targets": [
-        {
-          "datasource": {
-            "type": "prometheus",
-            "uid": "P6693426190CB2316"
-          },
-<<<<<<< HEAD
-          "fieldConfig": {
-            "defaults": {
-              "links": []
-            },
-            "overrides": []
-          },
-          "fill": 1,
-          "fillGradient": 0,
-          "gridPos": {
-            "h": 6,
-            "w": 12,
-            "x": 12,
-            "y": 84
-          },
-          "hiddenSeries": false,
-          "id": 9,
-          "legend": {
-            "alignAsTable": true,
-            "avg": true,
-            "current": false,
-            "max": false,
-            "min": false,
-            "rightSide": true,
-            "show": true,
-            "total": false,
-            "values": true
-          },
-          "lines": true,
-          "linewidth": 1,
-          "nullPointMode": "null",
-          "options": {
-            "alertThreshold": true
-          },
-          "percentage": false,
-          "pluginVersion": "9.2.5",
-          "pointradius": 2,
-          "points": false,
-          "renderer": "flot",
-          "seriesOverrides": [],
-          "spaceLength": 10,
-          "stack": false,
-          "steppedLine": false,
-          "targets": [
-            {
-              "datasource": {
-                "type": "prometheus",
-                "uid": "P6693426190CB2316"
-              },
-              "exemplar": true,
-              "expr": "libp2p_pubsub_validation_success_total{instance=~\"[[host]].([[dc:pipe]]).([[fleet:pipe]])\"}",
-              "hide": false,
-              "interval": "",
-              "legendFormat": "success {{instance}}",
-              "refId": "A"
-            },
-            {
-              "datasource": {
-                "type": "prometheus",
-                "uid": "P6693426190CB2316"
-              },
-              "exemplar": true,
-              "expr": "libp2p_pubsub_validation_failure_total{instance=~\"[[host]].([[dc:pipe]]).([[fleet:pipe]])\"}",
-              "hide": false,
-              "interval": "",
-              "legendFormat": "failure {{instance}}",
-              "refId": "B"
-            },
-            {
-              "datasource": {
-                "type": "prometheus",
-                "uid": "P6693426190CB2316"
-              },
-              "exemplar": true,
-              "expr": "libp2p_pubsub_validation_ignore_total{instance=~\"[[host]].([[dc:pipe]]).([[fleet:pipe]])\"}",
-              "hide": false,
-              "interval": "",
-              "legendFormat": "ignore {{instance}}",
-              "refId": "C"
-            }
-          ],
-          "thresholds": [],
-          "timeRegions": [],
-          "title": "LibP2P Validations",
-          "tooltip": {
-            "shared": true,
-            "sort": 2,
-            "value_type": "individual"
-          },
-          "type": "graph",
-          "xaxis": {
-            "mode": "time",
-            "show": true,
-            "values": []
-          },
-          "yaxes": [
-            {
-              "$$hashKey": "object:189",
-              "format": "short",
-              "logBase": 1,
-              "show": true
-            },
-            {
-              "$$hashKey": "object:190",
-              "format": "short",
-              "logBase": 1,
-              "show": true
-            }
-          ],
-          "yaxis": {
-            "align": false
-          }
-=======
-          "editorMode": "code",
-          "expr": "waku_rln_invalid_messages_total_total{instance=~\"[[host]].([[dc:pipe]]).*.([[fleet:pipe]])\"}",
-          "legendFormat": "{{type}} : {{instance}}",
-          "range": true,
-          "refId": "A"
->>>>>>> 9e96e191
-        },
-        {
-          "datasource": {
-            "type": "prometheus",
-            "uid": "P6693426190CB2316"
-          },
-<<<<<<< HEAD
-          "fieldConfig": {
-            "defaults": {
-              "links": []
-            },
-            "overrides": []
-          },
-          "fill": 1,
-          "fillGradient": 0,
-          "gridPos": {
-            "h": 6,
-            "w": 12,
-            "x": 0,
-            "y": 90
-          },
-          "hiddenSeries": false,
-          "id": 6,
-          "legend": {
-            "alignAsTable": false,
-            "avg": true,
-            "current": false,
-            "max": false,
-            "min": false,
-            "rightSide": false,
-            "show": true,
-            "total": false,
-            "values": true
-          },
-          "lines": true,
-          "linewidth": 1,
-          "nullPointMode": "null",
-          "options": {
-            "alertThreshold": true
-          },
-          "percentage": false,
-          "pluginVersion": "9.2.5",
-          "pointradius": 2,
-          "points": false,
-          "renderer": "flot",
-          "seriesOverrides": [],
-          "spaceLength": 10,
-          "stack": false,
-          "steppedLine": false,
-          "targets": [
-            {
-              "datasource": {
-                "type": "prometheus",
-                "uid": "P6693426190CB2316"
-              },
-              "expr": "sum by (instance)(process_open_fds{instance=~\"[[host]].([[dc:pipe]]).([[fleet:pipe]])\"})",
-              "interval": "",
-              "legendFormat": "{{instance}}",
-              "refId": "A"
-            }
-          ],
-          "thresholds": [],
-          "timeRegions": [],
-          "title": "Open File Descriptors",
-          "tooltip": {
-            "shared": true,
-            "sort": 2,
-            "value_type": "individual"
-          },
-          "type": "graph",
-          "xaxis": {
-            "mode": "time",
-            "show": true,
-            "values": []
-=======
-          "editorMode": "code",
-          "expr": "waku_rln_spam_messages_total_total{instance=~\"[[host]].([[dc:pipe]]).*.([[fleet:pipe]])\"}",
-          "hide": false,
-          "legendFormat": "spam : {{instance}}",
-          "range": true,
-          "refId": "C"
-        }
-      ],
-      "title": "RLN message counter",
-      "type": "timeseries"
-    },
-    {
-      "datasource": {
-        "type": "prometheus",
-        "uid": "P6693426190CB2316"
-      },
-      "fieldConfig": {
-        "defaults": {
-          "color": {
-            "mode": "palette-classic"
->>>>>>> 9e96e191
-          },
-          "custom": {
-            "axisCenteredZero": false,
-            "axisColorMode": "text",
-            "axisLabel": "",
-            "axisPlacement": "auto",
-            "barAlignment": 0,
-            "drawStyle": "line",
-            "fillOpacity": 0,
-            "gradientMode": "none",
-            "hideFrom": {
-              "legend": false,
-              "tooltip": false,
-              "viz": false
-            },
-            "lineInterpolation": "linear",
-            "lineWidth": 1,
-            "pointSize": 5,
-            "scaleDistribution": {
-              "type": "linear"
-            },
-            "showPoints": "auto",
-            "spanNulls": false,
-            "stacking": {
-              "group": "A",
-              "mode": "none"
-            },
-            "thresholdsStyle": {
-              "mode": "off"
-            }
-          },
-          "mappings": [],
-          "thresholds": {
-            "mode": "absolute",
-            "steps": [
-              {
-                "color": "green",
-                "value": null
-              },
-              {
-                "color": "red",
-                "value": 80
-              }
-            ]
-          }
-        },
-        "overrides": []
-      },
-      "gridPos": {
-        "h": 8,
-        "w": 8,
-        "x": 16,
-        "y": 117
-      },
-      "id": 117,
-      "options": {
-        "legend": {
-          "calcs": [],
-          "displayMode": "list",
-          "placement": "bottom",
-          "showLegend": true
-        },
-        "tooltip": {
-          "mode": "single",
-          "sort": "none"
-        }
-      },
-      "targets": [
-        {
-          "datasource": {
-            "type": "prometheus",
-            "uid": "P6693426190CB2316"
-          },
-          "editorMode": "code",
-          "expr": "waku_rln_proof_verification_total_total{instance=~\"[[host]].([[dc:pipe]]).*.([[fleet:pipe]])\"}",
-          "legendFormat": "{{instance}}",
-          "range": true,
-          "refId": "A"
-        }
-      ],
-      "title": "RLN proofs verified",
-      "type": "timeseries"
-    },
-    {
-      "datasource": {
-        "type": "prometheus",
-        "uid": "P6693426190CB2316"
-      },
-      "fieldConfig": {
-        "defaults": {
-          "color": {
-            "mode": "palette-classic"
-          },
-          "custom": {
-            "axisCenteredZero": false,
-            "axisColorMode": "text",
-            "axisLabel": "",
-            "axisPlacement": "auto",
-            "barAlignment": 0,
-            "drawStyle": "points",
-            "fillOpacity": 0,
-            "gradientMode": "none",
-            "hideFrom": {
-              "legend": false,
-              "tooltip": false,
-              "viz": false
-            },
-            "lineInterpolation": "linear",
-            "lineWidth": 1,
-            "pointSize": 3,
-            "scaleDistribution": {
-              "type": "linear"
-            },
-            "showPoints": "auto",
-            "spanNulls": false,
-            "stacking": {
-              "group": "A",
-              "mode": "none"
-            },
-            "thresholdsStyle": {
-              "mode": "off"
-            }
-          },
-<<<<<<< HEAD
-          "fill": 1,
-          "fillGradient": 0,
-          "gridPos": {
-            "h": 6,
-            "w": 12,
-            "x": 12,
-            "y": 90
-=======
-          "mappings": [],
-          "thresholds": {
-            "mode": "absolute",
-            "steps": [
-              {
-                "color": "green",
-                "value": null
-              },
-              {
-                "color": "red",
-                "value": 80
-              }
-            ]
->>>>>>> 9e96e191
-          },
-          "unit": "s"
-        },
-        "overrides": []
-      },
-      "gridPos": {
-        "h": 8,
-        "w": 12,
-        "x": 0,
-        "y": 125
-      },
-      "id": 119,
-      "options": {
-        "legend": {
-          "calcs": [],
-          "displayMode": "list",
-          "placement": "bottom",
-          "showLegend": true
-        },
-        "tooltip": {
-          "mode": "single",
-          "sort": "none"
-        }
-      },
-      "targets": [
-        {
-          "datasource": {
-            "type": "prometheus",
-            "uid": "P6693426190CB2316"
-          },
-          "editorMode": "code",
-          "expr": "waku_rln_proof_generation_duration_seconds{instance=~\"[[host]].([[dc:pipe]]).([[fleet:pipe]])\"}",
-          "legendFormat": "{{instance}}",
-          "range": true,
-          "refId": "A"
-        }
-      ],
-      "title": "RLN proof generation duration (seconds)",
-      "type": "timeseries"
-    },
-    {
-      "datasource": {
-        "type": "prometheus",
-        "uid": "P6693426190CB2316"
-      },
-      "fieldConfig": {
-        "defaults": {
-          "color": {
-            "mode": "palette-classic"
-          },
-          "custom": {
-            "axisCenteredZero": false,
-            "axisColorMode": "text",
-            "axisLabel": "",
-            "axisPlacement": "auto",
-            "barAlignment": 0,
-            "drawStyle": "points",
-            "fillOpacity": 0,
-            "gradientMode": "none",
-            "hideFrom": {
-              "legend": false,
-              "tooltip": false,
-              "viz": false
-            },
-            "lineInterpolation": "linear",
-            "lineWidth": 1,
-            "pointSize": 3,
-            "scaleDistribution": {
-              "type": "linear"
-            },
-            "showPoints": "auto",
-            "spanNulls": false,
-            "stacking": {
-              "group": "A",
-              "mode": "none"
-            },
-            "thresholdsStyle": {
-              "mode": "off"
-            }
-          },
-          "mappings": [],
-          "thresholds": {
-            "mode": "absolute",
-            "steps": [
-              {
-                "color": "green",
-                "value": null
-              },
-              {
-                "color": "red",
-                "value": 80
-              }
-            ]
-          }
-        },
-        "overrides": []
-      },
-      "gridPos": {
-        "h": 8,
-        "w": 12,
-        "x": 12,
-        "y": 125
-      },
-      "id": 121,
-      "options": {
-        "legend": {
-          "calcs": [],
-          "displayMode": "list",
-          "placement": "bottom",
-          "showLegend": true
-        },
-        "tooltip": {
-          "mode": "single",
-          "sort": "none"
-        }
-      },
-      "targets": [
-        {
-          "datasource": {
-            "type": "prometheus",
-            "uid": "P6693426190CB2316"
-          },
-<<<<<<< HEAD
-          "description": "",
+          "title": "Message distrubution %/kBytes (Last Hour)",
+          "transformations": [],
+          "type": "bargauge"
+        },
+        {
+          "datasource": {
+            "type": "prometheus",
+            "uid": "P6693426190CB2316"
+          },
           "fieldConfig": {
             "defaults": {
               "color": {
-                "mode": "palette-classic"
-              },
-              "custom": {
-                "axisCenteredZero": false,
-                "axisColorMode": "text",
-                "axisLabel": "",
-                "axisPlacement": "auto",
-                "barAlignment": 0,
-                "drawStyle": "line",
-                "fillOpacity": 4,
-                "gradientMode": "none",
-                "hideFrom": {
-                  "legend": false,
-                  "tooltip": false,
-                  "viz": false
-                },
-                "lineInterpolation": "linear",
-                "lineWidth": 1,
-                "pointSize": 5,
-                "scaleDistribution": {
-                  "type": "linear"
-                },
-                "showPoints": "auto",
-                "spanNulls": false,
-                "stacking": {
-                  "group": "A",
-                  "mode": "none"
-                },
-                "thresholdsStyle": {
-                  "mode": "off"
-                }
+                "mode": "thresholds"
               },
               "mappings": [],
               "thresholds": {
@@ -4186,14 +7526,10 @@
                 "steps": [
                   {
                     "color": "green"
-                  },
-                  {
-                    "color": "red",
-                    "value": 80
                   }
                 ]
               },
-              "unit": "decbytes"
+              "unit": "none"
             },
             "overrides": []
           },
@@ -4201,325 +7537,143 @@
             "h": 8,
             "w": 12,
             "x": 0,
-            "y": 96
-=======
-          "editorMode": "code",
-          "expr": "waku_rln_proof_verification_duration_seconds{instance=~\"[[host]].([[dc:pipe]]).([[fleet:pipe]])\"}",
-          "legendFormat": "{{instance}}",
-          "range": true,
-          "refId": "A"
-        }
-      ],
-      "title": "RLN proof verification duration (seconds)",
-      "type": "timeseries"
-    },
-    {
-      "collapsed": false,
-      "datasource": {
-        "type": "prometheus",
-        "uid": "P6693426190CB2316"
-      },
-      "gridPos": {
-        "h": 1,
-        "w": 24,
-        "x": 0,
-        "y": 133
-      },
-      "id": 34,
-      "panels": [],
-      "targets": [
-        {
-          "datasource": {
-            "type": "prometheus",
-            "uid": "P6693426190CB2316"
-          },
-          "refId": "A"
-        }
-      ],
-      "title": "Store/Archive",
-      "type": "row"
-    },
-    {
-      "datasource": {
-        "type": "prometheus",
-        "uid": "P6693426190CB2316"
-      },
-      "fieldConfig": {
-        "defaults": {
-          "color": {
-            "mode": "palette-classic"
->>>>>>> 9e96e191
-          },
-          "custom": {
-            "axisCenteredZero": false,
-            "axisColorMode": "text",
-            "axisLabel": "",
-            "axisPlacement": "auto",
-            "barAlignment": 0,
-            "drawStyle": "line",
-            "fillOpacity": 0,
-            "gradientMode": "none",
-            "hideFrom": {
-              "legend": false,
-              "tooltip": false,
-              "viz": false
-            },
-            "lineInterpolation": "linear",
-            "lineWidth": 1,
-            "pointSize": 5,
-            "scaleDistribution": {
-              "type": "linear"
-            },
-            "showPoints": "auto",
-            "spanNulls": false,
-            "stacking": {
-              "group": "A",
-              "mode": "none"
-            },
-            "thresholdsStyle": {
-              "mode": "off"
-            }
-          },
-          "mappings": [],
-          "thresholds": {
-            "mode": "absolute",
-            "steps": [
-              {
-                "color": "green",
-                "value": null
-              },
-              {
-                "color": "red",
-                "value": 80
-              }
-            ]
-          }
-        },
-        "overrides": []
-      },
-      "gridPos": {
-        "h": 6,
-        "w": 12,
-        "x": 0,
-        "y": 134
-      },
-      "id": 36,
-      "options": {
-        "legend": {
-          "calcs": [],
-          "displayMode": "list",
-          "placement": "bottom",
-          "showLegend": true
-        },
-        "tooltip": {
-          "mode": "single",
-          "sort": "none"
-        }
-      },
-      "targets": [
-        {
-          "datasource": {
-            "type": "prometheus",
-            "uid": "P6693426190CB2316"
-          },
-          "exemplar": true,
-          "expr": "waku_store_peers{instance=~\"[[host]].([[dc:pipe]]).*.([[fleet:pipe]])\"}",
-          "interval": "",
-          "legendFormat": "{{instance}}",
-          "refId": "A"
-        }
-      ],
-      "title": "Waku Store Peers",
-      "type": "timeseries"
-    },
-    {
-      "datasource": {
-        "type": "prometheus",
-        "uid": "P6693426190CB2316"
-      },
-      "fieldConfig": {
-        "defaults": {
-          "color": {
-            "mode": "palette-classic"
-          },
-          "custom": {
-            "axisCenteredZero": false,
-            "axisColorMode": "text",
-            "axisLabel": "",
-            "axisPlacement": "auto",
-            "barAlignment": 0,
-            "drawStyle": "line",
-            "fillOpacity": 2,
-            "gradientMode": "none",
-            "hideFrom": {
-              "legend": false,
-              "tooltip": false,
-              "viz": false
-            },
-            "lineInterpolation": "linear",
-            "lineWidth": 1,
-            "pointSize": 5,
-            "scaleDistribution": {
-              "type": "linear"
-            },
-            "showPoints": "auto",
-            "spanNulls": false,
-            "stacking": {
-              "group": "A",
-              "mode": "none"
-            },
-            "thresholdsStyle": {
-              "mode": "off"
-            }
-          },
-          "mappings": [],
-          "thresholds": {
-            "mode": "absolute",
-            "steps": [
-              {
-                "color": "green",
-                "value": null
-              },
-              {
-                "color": "red",
-                "value": 80
-              }
-            ]
-          }
-        },
-        "overrides": []
-      },
-      "gridPos": {
-        "h": 6,
-        "w": 12,
-        "x": 12,
-        "y": 134
-      },
-      "id": 38,
-      "options": {
-        "legend": {
-          "calcs": [],
-          "displayMode": "list",
-          "placement": "bottom",
-          "showLegend": false
-        },
-        "tooltip": {
-          "mode": "multi",
-          "sort": "none"
-        }
-      },
-      "targets": [
-        {
-          "datasource": {
-            "type": "prometheus",
-            "uid": "P6693426190CB2316"
-          },
-<<<<<<< HEAD
-          "fieldConfig": {
-            "defaults": {
-              "links": [],
-              "unit": "percent"
-            },
-            "overrides": []
-          },
-          "fill": 1,
-          "fillGradient": 0,
-          "gridPos": {
-            "h": 6,
-            "w": 12,
-            "x": 12,
-            "y": 96
-          },
-          "hiddenSeries": false,
-          "id": 10,
-          "legend": {
-            "alignAsTable": false,
-            "avg": false,
-            "current": false,
-            "max": true,
-            "min": false,
-            "rightSide": false,
-            "show": true,
-            "total": false,
-            "values": true
-          },
-          "lines": true,
-          "linewidth": 1,
-          "nullPointMode": "null",
+            "y": 106
+          },
+          "id": 105,
           "options": {
-            "alertThreshold": true
-          },
-          "percentage": false,
+            "colorMode": "value",
+            "graphMode": "none",
+            "justifyMode": "auto",
+            "orientation": "horizontal",
+            "reduceOptions": {
+              "calcs": [
+                "lastNotNull"
+              ],
+              "fields": "",
+              "values": false
+            },
+            "text": {
+              "titleSize": 15,
+              "valueSize": 15
+            },
+            "textMode": "auto"
+          },
           "pluginVersion": "9.2.5",
-          "pointradius": 2,
-          "points": false,
-          "renderer": "flot",
-          "seriesOverrides": [],
-          "spaceLength": 10,
-          "stack": false,
-          "steppedLine": false,
           "targets": [
             {
               "datasource": {
                 "type": "prometheus",
                 "uid": "P6693426190CB2316"
               },
-              "exemplar": true,
-              "expr": "avg by (instance)(netdata_cpu_cpu_percentage_average{dimension=\"user\", instance=~\"[[host]].([[dc:pipe]]).([[fleet:pipe]])\"})",
-              "hide": false,
-              "interval": "",
-              "legendFormat": "{{instance}}",
+              "editorMode": "code",
+              "exemplar": false,
+              "expr": "waku_connected_peers{instance=~\"[[host]].([[dc:pipe]]).([[fleet:pipe]])\"}",
+              "format": "heatmap",
+              "instant": false,
+              "legendFormat": "Direction:{{direction}} {{protocol}}",
+              "range": true,
               "refId": "A"
             }
           ],
-          "thresholds": [],
-          "timeRegions": [],
-          "title": "CPU Usage",
-          "tooltip": {
-            "shared": true,
-            "sort": 2,
-            "value_type": "individual"
-          },
-          "type": "graph",
-          "xaxis": {
-            "mode": "time",
-            "show": true,
-            "values": []
-          },
-          "yaxes": [
+          "title": "Connected Peers per Protocol",
+          "type": "stat"
+        },
+        {
+          "datasource": {
+            "type": "prometheus",
+            "uid": "P6693426190CB2316"
+          },
+          "fieldConfig": {
+            "defaults": {
+              "color": {
+                "mode": "thresholds"
+              },
+              "mappings": [],
+              "thresholds": {
+                "mode": "absolute",
+                "steps": [
+                  {
+                    "color": "green"
+                  }
+                ]
+              },
+              "unit": "none"
+            },
+            "overrides": []
+          },
+          "gridPos": {
+            "h": 8,
+            "w": 12,
+            "x": 12,
+            "y": 106
+          },
+          "id": 104,
+          "options": {
+            "colorMode": "value",
+            "graphMode": "none",
+            "justifyMode": "auto",
+            "orientation": "horizontal",
+            "reduceOptions": {
+              "calcs": [
+                "lastNotNull"
+              ],
+              "fields": "",
+              "values": false
+            },
+            "text": {
+              "titleSize": 15,
+              "valueSize": 15
+            },
+            "textMode": "auto"
+          },
+          "pluginVersion": "9.2.5",
+          "targets": [
             {
-              "$$hashKey": "object:189",
-              "format": "percent",
-              "logBase": 1,
-              "show": true
-            },
-            {
-              "$$hashKey": "object:190",
-              "format": "short",
-              "logBase": 1,
-              "show": true
+              "datasource": {
+                "type": "prometheus",
+                "uid": "P6693426190CB2316"
+              },
+              "editorMode": "code",
+              "exemplar": false,
+              "expr": "waku_streams_peers{instance=~\"[[host]].([[dc:pipe]]).([[fleet:pipe]])\"}",
+              "format": "heatmap",
+              "instant": false,
+              "legendFormat": "Direction:{{direction}} {{protocol}}",
+              "range": true,
+              "refId": "A"
             }
           ],
-          "yaxis": {
-            "align": false
-          }
-=======
-          "editorMode": "code",
-          "exemplar": true,
-          "expr": "waku_store_messages{instance=~\"[[host]].([[dc:pipe]]).*.([[fleet:pipe]])\"}",
-          "hide": false,
-          "interval": "",
-          "legendFormat": "{{type}}: {{instance}}",
-          "range": true,
+          "title": "Connected Streams per Protocol",
+          "type": "stat"
+        }
+      ],
+      "targets": [
+        {
+          "datasource": {
+            "type": "prometheus",
+            "uid": "P6693426190CB2316"
+          },
           "refId": "A"
->>>>>>> 9e96e191
-        },
-        {
-          "datasource": {
-            "type": "prometheus",
-            "uid": "P6693426190CB2316"
-          },
-<<<<<<< HEAD
+        }
+      ],
+      "title": "Swap",
+      "type": "row"
+    },
+    {
+      "collapsed": true,
+      "gridPos": {
+        "h": 1,
+        "w": 24,
+        "x": 0,
+        "y": 296
+      },
+      "id": 107,
+      "panels": [
+        {
+          "datasource": {
+            "type": "prometheus",
+            "uid": "P6693426190CB2316"
+          },
           "fieldConfig": {
             "defaults": {
               "color": {
@@ -4568,6708 +7722,6 @@
                   }
                 ]
               },
-              "unit": "decbytes"
-=======
-          "editorMode": "code",
-          "expr": "waku_archive_messages{instance=~\"[[host]].([[dc:pipe]]).*.([[fleet:pipe]])\"}",
-          "hide": false,
-          "legendFormat": "{{type}}: {{instance}}",
-          "range": true,
-          "refId": "B"
-        }
-      ],
-      "title": "Waku Archive Messages",
-      "type": "timeseries"
-    },
-    {
-      "datasource": {
-        "type": "prometheus",
-        "uid": "P6693426190CB2316"
-      },
-      "fieldConfig": {
-        "defaults": {
-          "color": {
-            "mode": "palette-classic"
-          },
-          "custom": {
-            "axisCenteredZero": false,
-            "axisColorMode": "text",
-            "axisLabel": "",
-            "axisPlacement": "auto",
-            "barAlignment": 0,
-            "drawStyle": "line",
-            "fillOpacity": 3,
-            "gradientMode": "none",
-            "hideFrom": {
-              "legend": false,
-              "tooltip": false,
-              "viz": false
->>>>>>> 9e96e191
-            },
-            "lineInterpolation": "linear",
-            "lineWidth": 1,
-            "pointSize": 5,
-            "scaleDistribution": {
-              "type": "linear"
-            },
-            "showPoints": "auto",
-            "spanNulls": false,
-            "stacking": {
-              "group": "A",
-              "mode": "none"
-            },
-            "thresholdsStyle": {
-              "mode": "off"
-            }
-          },
-          "mappings": [],
-          "thresholds": {
-            "mode": "absolute",
-            "steps": [
-              {
-                "color": "green",
-                "value": null
-              },
-              {
-                "color": "red",
-                "value": 80
-              }
-            ]
-          }
-        },
-        "overrides": []
-      },
-      "gridPos": {
-        "h": 6,
-        "w": 12,
-        "x": 0,
-        "y": 140
-      },
-      "id": 62,
-      "options": {
-        "legend": {
-          "calcs": [],
-          "displayMode": "list",
-          "placement": "bottom",
-          "showLegend": true
-        },
-        "tooltip": {
-          "mode": "single",
-          "sort": "none"
-        }
-      },
-      "targets": [
-        {
-          "datasource": {
-            "type": "prometheus",
-            "uid": "P6693426190CB2316"
-          },
-<<<<<<< HEAD
-          "gridPos": {
-            "h": 8,
-            "w": 12,
-            "x": 12,
-            "y": 102
-=======
-          "editorMode": "code",
-          "exemplar": true,
-          "expr": "increase(waku_store_queries{instance=~\"[[host]].([[dc:pipe]]).([[fleet:pipe]])\"}[1m])",
-          "interval": "",
-          "legendFormat": "{{instance}}",
-          "range": true,
-          "refId": "A"
-        }
-      ],
-      "title": "Waku Store Queries (1m rate)",
-      "type": "timeseries"
-    },
-    {
-      "datasource": {
-        "type": "prometheus",
-        "uid": "P6693426190CB2316"
-      },
-      "fieldConfig": {
-        "defaults": {
-          "color": {
-            "mode": "palette-classic"
->>>>>>> 9e96e191
-          },
-          "custom": {
-            "axisCenteredZero": false,
-            "axisColorMode": "text",
-            "axisLabel": "",
-            "axisPlacement": "auto",
-            "barAlignment": 0,
-            "drawStyle": "line",
-            "fillOpacity": 0,
-            "gradientMode": "none",
-            "hideFrom": {
-              "legend": false,
-              "tooltip": false,
-              "viz": false
-            },
-            "lineInterpolation": "linear",
-            "lineWidth": 1,
-            "pointSize": 5,
-            "scaleDistribution": {
-              "type": "linear"
-            },
-            "showPoints": "auto",
-            "spanNulls": false,
-            "stacking": {
-              "group": "A",
-              "mode": "none"
-            },
-            "thresholdsStyle": {
-              "mode": "off"
-            }
-          },
-          "mappings": [],
-          "thresholds": {
-            "mode": "absolute",
-            "steps": [
-              {
-                "color": "green",
-                "value": null
-              },
-              {
-                "color": "red",
-                "value": 80
-              }
-            ]
-          }
-        },
-        "overrides": []
-      },
-      "gridPos": {
-        "h": 6,
-        "w": 12,
-        "x": 12,
-        "y": 140
-      },
-      "id": 40,
-      "options": {
-        "legend": {
-          "calcs": [],
-          "displayMode": "list",
-          "placement": "bottom",
-          "showLegend": true
-        },
-        "tooltip": {
-          "mode": "single",
-          "sort": "none"
-        }
-      },
-      "targets": [
-        {
-          "datasource": {
-            "type": "prometheus",
-            "uid": "P6693426190CB2316"
-          },
-<<<<<<< HEAD
-          "fieldConfig": {
-            "defaults": {
-              "links": []
-            },
-            "overrides": []
-          },
-          "fill": 1,
-          "fillGradient": 0,
-          "gridPos": {
-            "h": 6,
-            "w": 12,
-            "x": 0,
-            "y": 104
-          },
-          "hiddenSeries": false,
-          "id": 4,
-          "legend": {
-            "alignAsTable": false,
-            "avg": true,
-            "current": false,
-            "max": false,
-            "min": false,
-            "rightSide": false,
-            "show": true,
-            "total": false,
-            "values": true
-=======
-          "editorMode": "code",
-          "exemplar": true,
-          "expr": "sum by (type)(increase(waku_archive_errors{instance=~\"[[host]].([[dc:pipe]]).*.([[fleet:pipe]])\"}[1m]))",
-          "hide": false,
-          "interval": "",
-          "legendFormat": "{{type}}",
-          "range": true,
-          "refId": "A"
-        },
-        {
-          "datasource": {
-            "type": "prometheus",
-            "uid": "P6693426190CB2316"
->>>>>>> 9e96e191
-          },
-          "editorMode": "code",
-          "exemplar": true,
-          "expr": "sum by (type)(increase(waku_store_errors{instance=~\"[[host]].([[dc:pipe]]).*.([[fleet:pipe]])\"}[1m]))",
-          "hide": false,
-          "interval": "",
-          "legendFormat": "{{type}}",
-          "range": true,
-          "refId": "B"
-        }
-      ],
-      "title": "Waku Archive Errors (1m rate)",
-      "type": "timeseries"
-    },
-    {
-      "datasource": {
-        "type": "prometheus",
-        "uid": "P6693426190CB2316"
-      },
-      "description": "",
-      "fieldConfig": {
-        "defaults": {
-          "color": {
-            "mode": "palette-classic"
-          },
-          "custom": {
-            "axisCenteredZero": false,
-            "axisColorMode": "text",
-            "axisLabel": "",
-            "axisPlacement": "auto",
-            "barAlignment": 0,
-            "drawStyle": "points",
-            "fillOpacity": 3,
-            "gradientMode": "none",
-            "hideFrom": {
-              "legend": false,
-              "tooltip": false,
-              "viz": false
-            },
-            "lineInterpolation": "linear",
-            "lineWidth": 2,
-            "pointSize": 10,
-            "scaleDistribution": {
-              "log": 10,
-              "type": "log"
-            },
-            "showPoints": "auto",
-            "spanNulls": false,
-            "stacking": {
-              "group": "A",
-              "mode": "none"
-            },
-            "thresholdsStyle": {
-              "mode": "off"
-            }
-          },
-          "decimals": 1,
-          "mappings": [],
-          "thresholds": {
-            "mode": "absolute",
-            "steps": [
-              {
-                "color": "green",
-                "value": null
-              }
-            ]
-          },
-          "unit": "s"
-        },
-        "overrides": [
-          {
-            "__systemRef": "hideSeriesFrom",
-            "matcher": {
-              "id": "byNames",
-              "options": {
-                "mode": "exclude",
-                "names": [
-                  "query_tag_ANALYZEmessages"
-                ],
-                "prefix": "All except:",
-                "readOnly": true
-              }
-            },
-            "properties": [
-              {
-                "id": "custom.hideFrom",
-                "value": {
-                  "legend": false,
-                  "tooltip": false,
-                  "viz": true
-                }
-              }
-            ]
-          }
-        ]
-      },
-      "gridPos": {
-        "h": 11,
-        "w": 12,
-        "x": 0,
-        "y": 146
-      },
-      "id": 144,
-      "options": {
-        "legend": {
-          "calcs": [
-            "mean",
-            "max",
-            "min",
-            "stdDev"
-          ],
-          "displayMode": "table",
-          "placement": "bottom",
-          "showLegend": true,
-          "sortBy": "Mean",
-          "sortDesc": true
-        },
-        "tooltip": {
-          "mode": "single",
-          "sort": "none"
-        }
-      },
-      "targets": [
-        {
-          "datasource": {
-            "type": "prometheus",
-            "uid": "P6693426190CB2316"
-          },
-<<<<<<< HEAD
-          "fieldConfig": {
-            "defaults": {
-              "links": []
-            },
-            "overrides": []
-          },
-          "fill": 1,
-          "fillGradient": 0,
-          "gridPos": {
-            "h": 6,
-            "w": 12,
-            "x": 12,
-            "y": 110
-          },
-          "hiddenSeries": false,
-          "id": 5,
-          "legend": {
-            "alignAsTable": false,
-            "avg": true,
-            "current": false,
-            "max": false,
-            "min": false,
-            "rightSide": false,
-            "show": true,
-            "total": false,
-            "values": true
-          },
-          "lines": true,
-          "linewidth": 1,
-          "nullPointMode": "null",
-          "options": {
-            "alertThreshold": true
-=======
-          "editorMode": "code",
-          "exemplar": true,
-          "expr": "query_time_secs{instance=~\"[[host]].([[dc:pipe]]).([[fleet:pipe]])\", phase=\"sendQuery\"} and deriv(query_time_secs{instance=~\"[[host]].([[dc:pipe]]).([[fleet:pipe]])\", phase=\"sendQuery\"}[1m]) != 0",
-          "interval": "",
-          "legendFormat": "{{query}}",
-          "range": true,
-          "refId": "A"
-        }
-      ],
-      "title": "Time Send Query To DB (sec)",
-      "type": "timeseries"
-    },
-    {
-      "datasource": {
-        "type": "prometheus",
-        "uid": "P6693426190CB2316"
-      },
-      "description": "Shows the time spent while waiting for feedback from the database. That time includes the database query time plus the time spent waiting for the response from the database.",
-      "fieldConfig": {
-        "defaults": {
-          "color": {
-            "mode": "palette-classic"
->>>>>>> 9e96e191
-          },
-          "custom": {
-            "axisCenteredZero": false,
-            "axisColorMode": "text",
-            "axisLabel": "",
-            "axisPlacement": "auto",
-            "barAlignment": 0,
-            "drawStyle": "points",
-            "fillOpacity": 3,
-            "gradientMode": "none",
-            "hideFrom": {
-              "legend": false,
-              "tooltip": false,
-              "viz": false
-            },
-            "lineInterpolation": "linear",
-            "lineWidth": 2,
-            "pointSize": 10,
-            "scaleDistribution": {
-              "log": 10,
-              "type": "log"
-            },
-            "showPoints": "auto",
-            "spanNulls": false,
-            "stacking": {
-              "group": "A",
-              "mode": "none"
-            },
-            "thresholdsStyle": {
-              "mode": "off"
-            }
-          },
-          "mappings": [],
-          "thresholds": {
-            "mode": "absolute",
-            "steps": [
-              {
-                "color": "green",
-                "value": null
-              }
-            ]
-          },
-          "unit": "s"
-        },
-        "overrides": []
-      },
-      "gridPos": {
-        "h": 11,
-        "w": 12,
-        "x": 12,
-        "y": 146
-      },
-      "id": 145,
-      "options": {
-        "legend": {
-          "calcs": [
-            "mean",
-            "max",
-            "min",
-            "stdDev"
-          ],
-          "displayMode": "table",
-          "placement": "bottom",
-          "showLegend": true,
-          "sortBy": "Mean",
-          "sortDesc": true
-        },
-        "tooltip": {
-          "mode": "single",
-          "sort": "none"
-        }
-      },
-      "targets": [
-        {
-          "datasource": {
-            "type": "prometheus",
-            "uid": "P6693426190CB2316"
-          },
-          "editorMode": "code",
-          "exemplar": true,
-          "expr": "query_time_secs{instance=~\"[[host]].([[dc:pipe]]).([[fleet:pipe]])\", phase=\"waitFinish\"} and deriv(query_time_secs{instance=~\"[[host]].([[dc:pipe]]).([[fleet:pipe]])\", phase=\"waitFinish\"}[45s]) != 0",
-          "hide": false,
-          "interval": "",
-          "legendFormat": "{{query}}",
-          "range": true,
-          "refId": "A"
-        }
-      ],
-      "title": "Wait Queries To Finish (sec)",
-      "type": "timeseries"
-    },
-    {
-      "datasource": {
-        "type": "prometheus",
-        "uid": "P6693426190CB2316"
-      },
-      "description": "",
-      "fieldConfig": {
-        "defaults": {
-          "color": {
-            "mode": "palette-classic"
-          },
-<<<<<<< HEAD
-          "fieldConfig": {
-            "defaults": {
-              "color": {
-                "mode": "palette-classic"
-              },
-              "custom": {
-                "axisCenteredZero": false,
-                "axisColorMode": "text",
-                "axisLabel": "",
-                "axisPlacement": "auto",
-                "barAlignment": 0,
-                "drawStyle": "line",
-                "fillOpacity": 0,
-                "gradientMode": "none",
-                "hideFrom": {
-                  "legend": false,
-                  "tooltip": false,
-                  "viz": false
-                },
-                "lineInterpolation": "linear",
-                "lineWidth": 1,
-                "pointSize": 5,
-                "scaleDistribution": {
-                  "type": "linear"
-                },
-                "showPoints": "auto",
-                "spanNulls": false,
-                "stacking": {
-                  "group": "A",
-                  "mode": "none"
-                },
-                "thresholdsStyle": {
-                  "mode": "off"
-                }
-              },
-              "mappings": [],
-              "thresholds": {
-                "mode": "absolute",
-                "steps": [
-                  {
-                    "color": "green"
-                  },
-                  {
-                    "color": "red",
-                    "value": 80
-                  }
-                ]
-              }
-=======
-          "custom": {
-            "axisCenteredZero": false,
-            "axisColorMode": "text",
-            "axisLabel": "",
-            "axisPlacement": "auto",
-            "barAlignment": 0,
-            "drawStyle": "points",
-            "fillOpacity": 3,
-            "gradientMode": "none",
-            "hideFrom": {
-              "legend": false,
-              "tooltip": false,
-              "viz": false
->>>>>>> 9e96e191
-            },
-            "lineInterpolation": "linear",
-            "lineWidth": 2,
-            "pointSize": 10,
-            "scaleDistribution": {
-              "log": 10,
-              "type": "log"
-            },
-            "showPoints": "auto",
-            "spanNulls": false,
-            "stacking": {
-              "group": "A",
-              "mode": "none"
-            },
-            "thresholdsStyle": {
-              "mode": "off"
-            }
-          },
-          "mappings": [],
-          "thresholds": {
-            "mode": "absolute",
-            "steps": [
-              {
-                "color": "green",
-                "value": null
-              }
-            ]
-          },
-          "unit": "s"
-        },
-        "overrides": []
-      },
-      "gridPos": {
-        "h": 8,
-        "w": 12,
-        "x": 0,
-        "y": 157
-      },
-      "id": 146,
-      "options": {
-        "legend": {
-          "calcs": [
-            "mean",
-            "max",
-            "min",
-            "stdDev"
-          ],
-          "displayMode": "table",
-          "placement": "bottom",
-          "showLegend": true,
-          "sortBy": "Mean",
-          "sortDesc": true
-        },
-        "tooltip": {
-          "mode": "single",
-          "sort": "none"
-        }
-      },
-      "targets": [
-        {
-          "datasource": {
-            "type": "prometheus",
-            "uid": "P6693426190CB2316"
-          },
-<<<<<<< HEAD
-          "fieldConfig": {
-            "defaults": {
-              "color": {
-                "mode": "palette-classic"
-              },
-              "custom": {
-                "axisCenteredZero": false,
-                "axisColorMode": "text",
-                "axisLabel": "",
-                "axisPlacement": "auto",
-                "barAlignment": 0,
-                "drawStyle": "line",
-                "fillOpacity": 0,
-                "gradientMode": "none",
-                "hideFrom": {
-                  "legend": false,
-                  "tooltip": false,
-                  "viz": false
-                },
-                "lineInterpolation": "linear",
-                "lineWidth": 1,
-                "pointSize": 5,
-                "scaleDistribution": {
-                  "type": "linear"
-                },
-                "showPoints": "auto",
-                "spanNulls": false,
-                "stacking": {
-                  "group": "A",
-                  "mode": "none"
-                },
-                "thresholdsStyle": {
-                  "mode": "off"
-                }
-              },
-              "mappings": [],
-              "thresholds": {
-                "mode": "absolute",
-                "steps": [
-                  {
-                    "color": "green"
-                  },
-                  {
-                    "color": "red",
-                    "value": 80
-                  }
-                ]
-              }
-            },
-            "overrides": []
-          },
-          "gridPos": {
-            "h": 8,
-            "w": 8,
-            "x": 8,
-            "y": 129
-=======
-          "editorMode": "code",
-          "exemplar": true,
-          "expr": "waku_legacy_store_time_seconds{instance=~\"[[host]].([[dc:pipe]]).([[fleet:pipe]])\"} and deriv(waku_legacy_store_time_seconds{instance=~\"[[host]].([[dc:pipe]]).([[fleet:pipe]])\"}[45s]) != 0",
-          "interval": "",
-          "legendFormat": "{{phase}}",
-          "range": true,
-          "refId": "A"
-        }
-      ],
-      "title": "Store V2 Times (sec)",
-      "type": "timeseries"
-    },
-    {
-      "datasource": {
-        "type": "prometheus",
-        "uid": "P6693426190CB2316"
-      },
-      "description": "",
-      "fieldConfig": {
-        "defaults": {
-          "color": {
-            "mode": "palette-classic"
->>>>>>> 9e96e191
-          },
-          "custom": {
-            "axisCenteredZero": false,
-            "axisColorMode": "text",
-            "axisLabel": "",
-            "axisPlacement": "auto",
-            "barAlignment": 0,
-            "drawStyle": "points",
-            "fillOpacity": 3,
-            "gradientMode": "none",
-            "hideFrom": {
-              "legend": false,
-              "tooltip": false,
-              "viz": false
-            },
-            "lineInterpolation": "linear",
-            "lineWidth": 2,
-            "pointSize": 10,
-            "scaleDistribution": {
-              "log": 10,
-              "type": "log"
-            },
-            "showPoints": "auto",
-            "spanNulls": false,
-            "stacking": {
-              "group": "A",
-              "mode": "none"
-            },
-            "thresholdsStyle": {
-              "mode": "off"
-            }
-          },
-<<<<<<< HEAD
-          "fieldConfig": {
-            "defaults": {
-              "color": {
-                "mode": "palette-classic"
-              },
-              "custom": {
-                "axisCenteredZero": false,
-                "axisColorMode": "text",
-                "axisLabel": "",
-                "axisPlacement": "auto",
-                "barAlignment": 0,
-                "drawStyle": "line",
-                "fillOpacity": 0,
-                "gradientMode": "none",
-                "hideFrom": {
-                  "legend": false,
-                  "tooltip": false,
-                  "viz": false
-                },
-                "lineInterpolation": "linear",
-                "lineWidth": 1,
-                "pointSize": 5,
-                "scaleDistribution": {
-                  "type": "linear"
-                },
-                "showPoints": "auto",
-                "spanNulls": false,
-                "stacking": {
-                  "group": "A",
-                  "mode": "none"
-                },
-                "thresholdsStyle": {
-                  "mode": "off"
-                }
-              },
-              "mappings": [],
-              "thresholds": {
-                "mode": "absolute",
-                "steps": [
-                  {
-                    "color": "green"
-                  },
-                  {
-                    "color": "red",
-                    "value": 80
-                  }
-                ]
-=======
-          "mappings": [],
-          "thresholds": {
-            "mode": "absolute",
-            "steps": [
-              {
-                "color": "green",
-                "value": null
->>>>>>> 9e96e191
-              }
-            ]
-          },
-          "unit": "s"
-        },
-        "overrides": []
-      },
-      "gridPos": {
-        "h": 8,
-        "w": 12,
-        "x": 12,
-        "y": 157
-      },
-      "id": 148,
-      "options": {
-        "legend": {
-          "calcs": [
-            "mean",
-            "max",
-            "min",
-            "stdDev"
-          ],
-          "displayMode": "table",
-          "placement": "bottom",
-          "showLegend": true,
-          "sortBy": "Mean",
-          "sortDesc": true
-        },
-        "tooltip": {
-          "mode": "single",
-          "sort": "none"
-        }
-      },
-      "targets": [
-        {
-          "datasource": {
-            "type": "prometheus",
-            "uid": "P6693426190CB2316"
-          },
-          "editorMode": "code",
-          "exemplar": true,
-          "expr": "waku_store_time_seconds{instance=~\"[[host]].([[dc:pipe]]).([[fleet:pipe]])\"} and deriv(waku_store_time_seconds{instance=~\"[[host]].([[dc:pipe]]).([[fleet:pipe]])\"}[45s]) != 0",
-          "interval": "",
-          "legendFormat": "{{phase}}",
-          "range": true,
-          "refId": "A"
-        }
-      ],
-      "title": "Store V3 Times (sec)",
-      "type": "timeseries"
-    },
-    {
-      "datasource": {
-        "type": "prometheus",
-        "uid": "P6693426190CB2316"
-      },
-      "description": "",
-      "fieldConfig": {
-        "defaults": {
-          "color": {
-            "mode": "palette-classic"
-          },
-          "custom": {
-            "axisCenteredZero": false,
-            "axisColorMode": "text",
-            "axisLabel": "",
-            "axisPlacement": "auto",
-            "barAlignment": 0,
-            "drawStyle": "points",
-            "fillOpacity": 3,
-            "gradientMode": "none",
-            "hideFrom": {
-              "legend": false,
-              "tooltip": false,
-              "viz": false
-            },
-            "lineInterpolation": "linear",
-            "lineWidth": 2,
-            "pointSize": 8,
-            "scaleDistribution": {
-              "type": "linear"
-            },
-            "showPoints": "auto",
-            "spanNulls": false,
-            "stacking": {
-              "group": "A",
-              "mode": "none"
-            },
-            "thresholdsStyle": {
-              "mode": "off"
-            }
-          },
-          "mappings": [],
-          "thresholds": {
-            "mode": "absolute",
-            "steps": [
-              {
-                "color": "green",
-                "value": null
-              }
-            ]
-          },
-          "unit": "none"
-        },
-        "overrides": []
-      },
-      "gridPos": {
-        "h": 8,
-        "w": 12,
-        "x": 0,
-        "y": 165
-      },
-      "id": 149,
-      "options": {
-        "legend": {
-          "calcs": [
-            "max"
-          ],
-          "displayMode": "table",
-          "placement": "bottom",
-          "showLegend": true
-        },
-        "tooltip": {
-          "mode": "single",
-          "sort": "none"
-        }
-      },
-      "targets": [
-        {
-          "datasource": {
-            "type": "prometheus",
-            "uid": "P6693426190CB2316"
-          },
-<<<<<<< HEAD
-          "fieldConfig": {
-            "defaults": {
-              "color": {
-                "mode": "palette-classic"
-              },
-              "custom": {
-                "axisCenteredZero": false,
-                "axisColorMode": "text",
-                "axisLabel": "",
-                "axisPlacement": "auto",
-                "barAlignment": 0,
-                "drawStyle": "points",
-                "fillOpacity": 0,
-                "gradientMode": "none",
-                "hideFrom": {
-                  "legend": false,
-                  "tooltip": false,
-                  "viz": false
-                },
-                "lineInterpolation": "linear",
-                "lineWidth": 1,
-                "pointSize": 3,
-                "scaleDistribution": {
-                  "type": "linear"
-                },
-                "showPoints": "auto",
-                "spanNulls": false,
-                "stacking": {
-                  "group": "A",
-                  "mode": "none"
-                },
-                "thresholdsStyle": {
-                  "mode": "off"
-                }
-              },
-              "mappings": [],
-              "thresholds": {
-                "mode": "absolute",
-                "steps": [
-                  {
-                    "color": "green"
-                  },
-                  {
-                    "color": "red",
-                    "value": 80
-                  }
-                ]
-              },
-              "unit": "s"
-            },
-            "overrides": []
-          },
-          "gridPos": {
-            "h": 8,
-            "w": 12,
-            "x": 0,
-            "y": 137
-=======
-          "editorMode": "code",
-          "exemplar": true,
-          "expr": "rate(query_count_total{instance=~\"[[host]].([[dc:pipe]]).([[fleet:pipe]])\", query!=\"InsertRow\"}[1m]) and rate(query_count_total{instance=~\"[[host]].([[dc:pipe]]).([[fleet:pipe]])\", query!=\"InsertRowMessagesLookup\"}[1m]) ",
-          "interval": "",
-          "legendFormat": "{{query}}",
-          "range": true,
-          "refId": "A"
-        }
-      ],
-      "title": "Not-Insert Queries Rate (query/sec)",
-      "type": "timeseries"
-    },
-    {
-      "datasource": {
-        "type": "prometheus",
-        "uid": "P6693426190CB2316"
-      },
-      "description": "",
-      "fieldConfig": {
-        "defaults": {
-          "color": {
-            "mode": "palette-classic"
->>>>>>> 9e96e191
-          },
-          "custom": {
-            "axisCenteredZero": false,
-            "axisColorMode": "text",
-            "axisLabel": "",
-            "axisPlacement": "auto",
-            "barAlignment": 0,
-            "drawStyle": "points",
-            "fillOpacity": 3,
-            "gradientMode": "none",
-            "hideFrom": {
-              "legend": false,
-              "tooltip": false,
-              "viz": false
-            },
-            "lineInterpolation": "linear",
-            "lineWidth": 2,
-            "pointSize": 8,
-            "scaleDistribution": {
-              "type": "linear"
-            },
-            "showPoints": "auto",
-            "spanNulls": false,
-            "stacking": {
-              "group": "A",
-              "mode": "none"
-            },
-            "thresholdsStyle": {
-              "mode": "off"
-            }
-          },
-          "mappings": [],
-          "thresholds": {
-            "mode": "absolute",
-            "steps": [
-              {
-                "color": "green",
-                "value": null
-              }
-            ]
-          },
-          "unit": "none"
-        },
-        "overrides": [
-          {
-            "__systemRef": "hideSeriesFrom",
-            "matcher": {
-              "id": "byNames",
-              "options": {
-                "mode": "exclude",
-                "names": [
-                  "InsertRow"
-                ],
-                "prefix": "All except:",
-                "readOnly": true
-              }
-            },
-            "properties": [
-              {
-                "id": "custom.hideFrom",
-                "value": {
-                  "legend": false,
-                  "tooltip": false,
-                  "viz": true
-                }
-              }
-            ]
-          }
-        ]
-      },
-      "gridPos": {
-        "h": 8,
-        "w": 12,
-        "x": 12,
-        "y": 165
-      },
-      "id": 147,
-      "options": {
-        "legend": {
-          "calcs": [
-            "max"
-          ],
-          "displayMode": "table",
-          "placement": "bottom",
-          "showLegend": true
-        },
-        "tooltip": {
-          "mode": "single",
-          "sort": "none"
-        }
-      },
-      "targets": [
-        {
-          "datasource": {
-            "type": "prometheus",
-            "uid": "P6693426190CB2316"
-          },
-<<<<<<< HEAD
-          "fieldConfig": {
-            "defaults": {
-              "color": {
-                "mode": "palette-classic"
-              },
-              "custom": {
-                "axisCenteredZero": false,
-                "axisColorMode": "text",
-                "axisLabel": "",
-                "axisPlacement": "auto",
-                "barAlignment": 0,
-                "drawStyle": "points",
-                "fillOpacity": 0,
-                "gradientMode": "none",
-                "hideFrom": {
-                  "legend": false,
-                  "tooltip": false,
-                  "viz": false
-                },
-                "lineInterpolation": "linear",
-                "lineWidth": 1,
-                "pointSize": 3,
-                "scaleDistribution": {
-                  "type": "linear"
-                },
-                "showPoints": "auto",
-                "spanNulls": false,
-                "stacking": {
-                  "group": "A",
-                  "mode": "none"
-                },
-                "thresholdsStyle": {
-                  "mode": "off"
-                }
-              },
-              "mappings": [],
-              "thresholds": {
-                "mode": "absolute",
-                "steps": [
-                  {
-                    "color": "green"
-                  },
-                  {
-                    "color": "red",
-                    "value": 80
-                  }
-                ]
-              }
-            },
-            "overrides": []
-          },
-          "gridPos": {
-            "h": 8,
-            "w": 12,
-            "x": 12,
-            "y": 137
-          },
-          "id": 121,
-          "options": {
-            "legend": {
-              "calcs": [],
-              "displayMode": "list",
-              "placement": "bottom",
-              "showLegend": true
-            },
-            "tooltip": {
-              "mode": "single",
-              "sort": "none"
-            }
-          },
-          "targets": [
-            {
-              "datasource": {
-                "type": "prometheus",
-                "uid": "P6693426190CB2316"
-              },
-              "editorMode": "code",
-              "expr": "waku_rln_proof_verification_duration_seconds{instance=~\"[[host]].([[dc:pipe]]).([[fleet:pipe]])\"}",
-              "legendFormat": "{{instance}}",
-              "range": true,
-              "refId": "A"
-            }
-          ],
-          "title": "RLN proof verification duration (seconds)",
-          "type": "timeseries"
-=======
-          "editorMode": "code",
-          "exemplar": true,
-          "expr": "rate(query_count_total{instance=~\"[[host]].([[dc:pipe]]).([[fleet:pipe]])\", query=\"InsertRow\"}[5m])",
-          "interval": "",
-          "legendFormat": "{{query}}",
-          "range": true,
-          "refId": "A"
->>>>>>> 9e96e191
-        }
-      ],
-      "title": "Insert Queries Rate (insert/sec)",
-      "type": "timeseries"
-    },
-    {
-<<<<<<< HEAD
-      "collapsed": false,
-=======
-      "cards": {},
-      "color": {
-        "cardColor": "#b4ff00",
-        "colorScale": "sqrt",
-        "colorScheme": "interpolateRdYlGn",
-        "exponent": 0.5,
-        "mode": "spectrum"
-      },
-      "dataFormat": "tsbuckets",
->>>>>>> 9e96e191
-      "datasource": {
-        "type": "prometheus",
-        "uid": "P6693426190CB2316"
-      },
-      "description": "",
-      "fieldConfig": {
-        "defaults": {
-          "custom": {
-            "hideFrom": {
-              "legend": false,
-              "tooltip": false,
-              "viz": false
-            },
-            "scaleDistribution": {
-              "type": "linear"
-            }
-          }
-        },
-        "overrides": []
-      },
-      "gridPos": {
-        "h": 7,
-        "w": 12,
-        "x": 0,
-        "y": 173
-      },
-<<<<<<< HEAD
-      "id": 34,
-      "panels": [],
-=======
-      "heatmap": {},
-      "hideZeroBuckets": true,
-      "highlightCards": true,
-      "id": 77,
-      "legend": {
-        "show": false
-      },
-      "maxDataPoints": 60,
-      "options": {
-        "calculate": false,
-        "calculation": {},
-        "cellGap": 2,
-        "cellValues": {},
-        "color": {
-          "exponent": 0.5,
-          "fill": "#b4ff00",
-          "mode": "scheme",
-          "reverse": false,
-          "scale": "exponential",
-          "scheme": "Turbo",
-          "steps": 128
-        },
-        "exemplars": {
-          "color": "rgba(255,0,255,0.7)"
-        },
-        "filterValues": {
-          "le": 1e-9
-        },
-        "legend": {
-          "show": false
-        },
-        "rowsFrame": {
-          "layout": "auto"
-        },
-        "showValue": "never",
-        "tooltip": {
-          "show": true,
-          "yHistogram": true
-        },
-        "yAxis": {
-          "axisPlacement": "left",
-          "decimals": 0,
-          "reverse": false,
-          "unit": "s"
-        }
-      },
-      "pluginVersion": "9.2.5",
-      "reverseYBuckets": false,
->>>>>>> 9e96e191
-      "targets": [
-        {
-          "datasource": {
-            "type": "prometheus",
-            "uid": "P6693426190CB2316"
-          },
-<<<<<<< HEAD
-          "refId": "A"
-        }
-      ],
-      "title": "Store/Archive",
-      "type": "row"
-    },
-    {
-      "datasource": {
-        "type": "prometheus",
-        "uid": "P6693426190CB2316"
-      },
-      "fieldConfig": {
-        "defaults": {
-          "color": {
-            "mode": "palette-classic"
-          },
-          "custom": {
-            "axisCenteredZero": false,
-            "axisColorMode": "text",
-            "axisLabel": "",
-            "axisPlacement": "auto",
-            "barAlignment": 0,
-            "drawStyle": "line",
-            "fillOpacity": 0,
-            "gradientMode": "none",
-=======
-          "editorMode": "code",
-          "expr": "sum(increase(waku_archive_query_duration_seconds_bucket{instance=~\"[[host]].([[dc:pipe]]).*.([[fleet:pipe]])\"}[$__rate_interval])) by (le)",
-          "format": "heatmap",
-          "hide": false,
-          "legendFormat": "{{le}}",
-          "range": true,
-          "refId": "B"
-        },
-        {
-          "datasource": {
-            "type": "prometheus",
-            "uid": "P6693426190CB2316"
-          },
-          "editorMode": "code",
-          "expr": "sum(increase(waku_store_query_duration_seconds_bucket{instance=~\"[[host]].([[dc:pipe]]).*.([[fleet:pipe]])\"}[$__rate_interval])) by (le)",
-          "format": "heatmap",
-          "hide": true,
-          "legendFormat": "{{le}}",
-          "range": true,
-          "refId": "A"
-        }
-      ],
-      "title": "Waku Archive Query Duration",
-      "tooltip": {
-        "show": true,
-        "showHistogram": true
-      },
-      "type": "heatmap",
-      "xAxis": {
-        "show": true
-      },
-      "yAxis": {
-        "decimals": 0,
-        "format": "s",
-        "logBase": 1,
-        "show": true
-      },
-      "yBucketBound": "auto"
-    },
-    {
-      "cards": {},
-      "color": {
-        "cardColor": "#b4ff00",
-        "colorScale": "sqrt",
-        "colorScheme": "interpolateRdYlGn",
-        "exponent": 0.5,
-        "mode": "spectrum"
-      },
-      "dataFormat": "tsbuckets",
-      "datasource": {
-        "type": "prometheus",
-        "uid": "P6693426190CB2316"
-      },
-      "fieldConfig": {
-        "defaults": {
-          "custom": {
->>>>>>> 9e96e191
-            "hideFrom": {
-              "legend": false,
-              "tooltip": false,
-              "viz": false
-            },
-<<<<<<< HEAD
-            "lineInterpolation": "linear",
-            "lineWidth": 1,
-            "pointSize": 5,
-            "scaleDistribution": {
-              "type": "linear"
-            },
-            "showPoints": "auto",
-            "spanNulls": false,
-            "stacking": {
-              "group": "A",
-              "mode": "none"
-            },
-            "thresholdsStyle": {
-              "mode": "off"
-            }
-          },
-          "mappings": [],
-          "thresholds": {
-            "mode": "absolute",
-            "steps": [
-              {
-                "color": "green",
-                "value": null
-              },
-              {
-                "color": "red",
-                "value": 80
-              }
-            ]
-=======
-            "scaleDistribution": {
-              "type": "linear"
-            }
->>>>>>> 9e96e191
-          }
-        },
-        "overrides": []
-      },
-      "gridPos": {
-<<<<<<< HEAD
-        "h": 6,
-        "w": 12,
-        "x": 0,
-        "y": 68
-      },
-      "id": 36,
-      "options": {
-        "legend": {
-          "calcs": [],
-          "displayMode": "list",
-          "placement": "bottom",
-          "showLegend": true
-        },
-        "tooltip": {
-          "mode": "single",
-          "sort": "none"
-        }
-      },
-=======
-        "h": 7,
-        "w": 12,
-        "x": 12,
-        "y": 173
-      },
-      "heatmap": {},
-      "hideZeroBuckets": true,
-      "highlightCards": true,
-      "id": 75,
-      "legend": {
-        "show": false
-      },
-      "maxDataPoints": 60,
-      "options": {
-        "calculate": false,
-        "calculation": {},
-        "cellGap": 2,
-        "cellValues": {},
-        "color": {
-          "exponent": 0.5,
-          "fill": "#b4ff00",
-          "mode": "scheme",
-          "reverse": false,
-          "scale": "exponential",
-          "scheme": "Turbo",
-          "steps": 128
-        },
-        "exemplars": {
-          "color": "rgba(255,0,255,0.7)"
-        },
-        "filterValues": {
-          "le": 1e-9
-        },
-        "legend": {
-          "show": false
-        },
-        "rowsFrame": {
-          "layout": "auto"
-        },
-        "showValue": "never",
-        "tooltip": {
-          "show": true,
-          "yHistogram": true
-        },
-        "yAxis": {
-          "axisPlacement": "left",
-          "decimals": 0,
-          "reverse": false,
-          "unit": "s"
-        }
-      },
-      "pluginVersion": "9.2.5",
-      "reverseYBuckets": false,
->>>>>>> 9e96e191
-      "targets": [
-        {
-          "datasource": {
-            "type": "prometheus",
-            "uid": "P6693426190CB2316"
-          },
-<<<<<<< HEAD
-          "exemplar": true,
-          "expr": "waku_store_peers{instance=~\"[[host]].([[dc:pipe]]).*.([[fleet:pipe]])\"}",
-          "interval": "",
-          "legendFormat": "{{instance}}",
-          "refId": "A"
-        }
-      ],
-      "title": "Waku Store Peers",
-      "type": "timeseries"
-    },
-    {
-      "datasource": {
-        "type": "prometheus",
-        "uid": "P6693426190CB2316"
-      },
-      "fieldConfig": {
-        "defaults": {
-          "color": {
-            "mode": "palette-classic"
-          },
-          "custom": {
-            "axisCenteredZero": false,
-            "axisColorMode": "text",
-            "axisLabel": "",
-            "axisPlacement": "auto",
-            "barAlignment": 0,
-            "drawStyle": "line",
-            "fillOpacity": 2,
-            "gradientMode": "none",
-            "hideFrom": {
-              "legend": false,
-              "tooltip": false,
-              "viz": false
-            },
-            "lineInterpolation": "linear",
-            "lineWidth": 1,
-            "pointSize": 5,
-            "scaleDistribution": {
-              "type": "linear"
-            },
-            "showPoints": "auto",
-            "spanNulls": false,
-            "stacking": {
-              "group": "A",
-              "mode": "none"
-            },
-            "thresholdsStyle": {
-              "mode": "off"
-            }
-          },
-          "mappings": [],
-          "thresholds": {
-            "mode": "absolute",
-            "steps": [
-              {
-                "color": "green",
-                "value": null
-              },
-              {
-                "color": "red",
-                "value": 80
-              }
-            ]
-          }
-        },
-        "overrides": []
-      },
-      "gridPos": {
-        "h": 6,
-        "w": 12,
-        "x": 12,
-        "y": 68
-      },
-      "id": 38,
-      "options": {
-        "legend": {
-          "calcs": [],
-          "displayMode": "list",
-          "placement": "bottom",
-          "showLegend": false
-=======
-          "editorMode": "code",
-          "exemplar": true,
-          "expr": "sum(increase(waku_archive_insert_duration_seconds_bucket{instance=~\"[[host]].([[dc:pipe]]).*.([[fleet:pipe]])\"}[$__rate_interval])) by (le)",
-          "format": "heatmap",
-          "hide": false,
-          "instant": false,
-          "interval": "",
-          "intervalFactor": 1,
-          "legendFormat": "{{le}}",
-          "refId": "B"
-        },
-        {
-          "datasource": {
-            "type": "prometheus",
-            "uid": "P6693426190CB2316"
-          },
-          "editorMode": "code",
-          "exemplar": true,
-          "expr": "sum(increase(waku_store_insert_duration_seconds_bucket{instance=~\"[[host]].([[dc:pipe]]).*.([[fleet:pipe]])\"}[$__rate_interval])) by (le)",
-          "format": "heatmap",
-          "hide": true,
-          "instant": false,
-          "interval": "",
-          "intervalFactor": 1,
-          "legendFormat": "{{le}}",
-          "refId": "A"
->>>>>>> 9e96e191
-        },
-        "tooltip": {
-          "mode": "multi",
-          "sort": "none"
-        }
-      },
-      "targets": [
-        {
-          "datasource": {
-            "type": "prometheus",
-            "uid": "P6693426190CB2316"
-          },
-          "editorMode": "code",
-          "exemplar": true,
-<<<<<<< HEAD
-          "expr": "waku_store_messages{instance=~\"[[host]].([[dc:pipe]]).*.([[fleet:pipe]])\"}",
-          "hide": false,
-          "interval": "",
-          "legendFormat": "{{type}}: {{instance}}",
-          "range": true,
-          "refId": "A"
-        },
-        {
-          "datasource": {
-            "type": "prometheus",
-            "uid": "P6693426190CB2316"
-          },
-          "editorMode": "code",
-          "expr": "waku_archive_messages{instance=~\"[[host]].([[dc:pipe]]).*.([[fleet:pipe]])\"}",
-          "hide": false,
-          "legendFormat": "{{type}}: {{instance}}",
-          "range": true,
-          "refId": "B"
-        }
-      ],
-      "title": "Waku Archive Messages",
-=======
-          "expr": "sum(increase(waku_legacy_archive_insert_duration_seconds_bucket{instance=~\"[[host]].([[dc:pipe]]).*.([[fleet:pipe]])\"}[$__rate_interval])) by (le)",
-          "format": "heatmap",
-          "hide": false,
-          "instant": false,
-          "interval": "",
-          "intervalFactor": 1,
-          "legendFormat": "{{le}}",
-          "refId": "C"
-        }
-      ],
-      "title": "Waku Archive Insert Duration",
-      "tooltip": {
-        "show": true,
-        "showHistogram": true
-      },
-      "type": "heatmap",
-      "xAxis": {
-        "show": true
-      },
-      "yAxis": {
-        "decimals": 0,
-        "format": "s",
-        "logBase": 1,
-        "show": true
-      },
-      "yBucketBound": "auto"
-    },
-    {
-      "datasource": {
-        "type": "prometheus",
-        "uid": "P6693426190CB2316"
-      },
-      "description": "",
-      "fieldConfig": {
-        "defaults": {
-          "color": {
-            "mode": "palette-classic"
-          },
-          "custom": {
-            "axisCenteredZero": false,
-            "axisColorMode": "text",
-            "axisLabel": "",
-            "axisPlacement": "auto",
-            "barAlignment": 0,
-            "drawStyle": "line",
-            "fillOpacity": 0,
-            "gradientMode": "none",
-            "hideFrom": {
-              "legend": false,
-              "tooltip": false,
-              "viz": false
-            },
-            "lineInterpolation": "linear",
-            "lineWidth": 1,
-            "pointSize": 5,
-            "scaleDistribution": {
-              "type": "linear"
-            },
-            "showPoints": "auto",
-            "spanNulls": false,
-            "stacking": {
-              "group": "A",
-              "mode": "none"
-            },
-            "thresholdsStyle": {
-              "mode": "off"
-            }
-          },
-          "mappings": [],
-          "thresholds": {
-            "mode": "absolute",
-            "steps": [
-              {
-                "color": "green",
-                "value": null
-              },
-              {
-                "color": "red",
-                "value": 80
-              }
-            ]
-          },
-          "unit": "binBps"
-        },
-        "overrides": []
-      },
-      "gridPos": {
-        "h": 13,
-        "w": 12,
-        "x": 0,
-        "y": 180
-      },
-      "id": 142,
-      "options": {
-        "legend": {
-          "calcs": [
-            "max",
-            "mean"
-          ],
-          "displayMode": "table",
-          "placement": "bottom",
-          "showLegend": true
-        },
-        "tooltip": {
-          "mode": "single",
-          "sort": "none"
-        }
-      },
-      "targets": [
-        {
-          "datasource": {
-            "type": "prometheus",
-            "uid": "PBFA97CFB590B2093"
-          },
-          "editorMode": "code",
-          "expr": "rate(waku_service_network_bytes_total{service=~\"/vac/waku/store/2.*\", direction=\"in\", instance=~\"[[host]].([[dc:pipe]]).([[fleet:pipe]])\"}[$__rate_interval])",
-          "legendFormat": "{{instance}}",
-          "range": true,
-          "refId": "A"
-        }
-      ],
-      "title": "Store v2 protocol traffic (in)",
->>>>>>> 9e96e191
-      "type": "timeseries"
-    },
-    {
-      "datasource": {
-        "type": "prometheus",
-        "uid": "P6693426190CB2316"
-      },
-<<<<<<< HEAD
-=======
-      "description": "",
->>>>>>> 9e96e191
-      "fieldConfig": {
-        "defaults": {
-          "color": {
-            "mode": "palette-classic"
-          },
-          "custom": {
-            "axisCenteredZero": false,
-            "axisColorMode": "text",
-            "axisLabel": "",
-            "axisPlacement": "auto",
-            "barAlignment": 0,
-            "drawStyle": "line",
-<<<<<<< HEAD
-            "fillOpacity": 3,
-=======
-            "fillOpacity": 0,
->>>>>>> 9e96e191
-            "gradientMode": "none",
-            "hideFrom": {
-              "legend": false,
-              "tooltip": false,
-              "viz": false
-            },
-            "lineInterpolation": "linear",
-            "lineWidth": 1,
-            "pointSize": 5,
-            "scaleDistribution": {
-              "type": "linear"
-            },
-            "showPoints": "auto",
-            "spanNulls": false,
-            "stacking": {
-              "group": "A",
-              "mode": "none"
-            },
-            "thresholdsStyle": {
-              "mode": "off"
-            }
-          },
-          "mappings": [],
-          "thresholds": {
-            "mode": "absolute",
-            "steps": [
-              {
-                "color": "green",
-                "value": null
-              },
-              {
-                "color": "red",
-                "value": 80
-              }
-            ]
-<<<<<<< HEAD
-          }
-=======
-          },
-          "unit": "binBps"
->>>>>>> 9e96e191
-        },
-        "overrides": []
-      },
-      "gridPos": {
-<<<<<<< HEAD
-        "h": 6,
-        "w": 12,
-        "x": 0,
-        "y": 74
-      },
-      "id": 62,
-      "options": {
-        "legend": {
-          "calcs": [],
-          "displayMode": "list",
-=======
-        "h": 13,
-        "w": 12,
-        "x": 12,
-        "y": 180
-      },
-      "id": 130,
-      "options": {
-        "legend": {
-          "calcs": [
-            "max",
-            "mean"
-          ],
-          "displayMode": "table",
->>>>>>> 9e96e191
-          "placement": "bottom",
-          "showLegend": true
-        },
-        "tooltip": {
-          "mode": "single",
-          "sort": "none"
-        }
-      },
-      "targets": [
-        {
-          "datasource": {
-            "type": "prometheus",
-<<<<<<< HEAD
-            "uid": "P6693426190CB2316"
-          },
-          "editorMode": "code",
-          "exemplar": true,
-          "expr": "increase(waku_store_queries{instance=~\"[[host]].([[dc:pipe]]).([[fleet:pipe]])\"}[1m])",
-          "interval": "",
-=======
-            "uid": "PBFA97CFB590B2093"
-          },
-          "editorMode": "code",
-          "expr": "rate(waku_service_network_bytes_total{service=\"/vac/waku/store-query/3.0.0\", direction=\"in\", instance=~\"[[host]].([[dc:pipe]]).([[fleet:pipe]])\"}[$__rate_interval])",
->>>>>>> 9e96e191
-          "legendFormat": "{{instance}}",
-          "range": true,
-          "refId": "A"
-        }
-      ],
-<<<<<<< HEAD
-      "title": "Waku Store Queries (1m rate)",
-=======
-      "title": "Store v3 protocol traffic (in)",
->>>>>>> 9e96e191
-      "type": "timeseries"
-    },
-    {
-      "datasource": {
-        "type": "prometheus",
-        "uid": "P6693426190CB2316"
-      },
-<<<<<<< HEAD
-=======
-      "description": "",
->>>>>>> 9e96e191
-      "fieldConfig": {
-        "defaults": {
-          "color": {
-            "mode": "palette-classic"
-          },
-          "custom": {
-            "axisCenteredZero": false,
-            "axisColorMode": "text",
-            "axisLabel": "",
-            "axisPlacement": "auto",
-            "barAlignment": 0,
-            "drawStyle": "line",
-            "fillOpacity": 0,
-            "gradientMode": "none",
-            "hideFrom": {
-              "legend": false,
-              "tooltip": false,
-              "viz": false
-            },
-            "lineInterpolation": "linear",
-            "lineWidth": 1,
-            "pointSize": 5,
-            "scaleDistribution": {
-              "type": "linear"
-            },
-            "showPoints": "auto",
-            "spanNulls": false,
-            "stacking": {
-              "group": "A",
-              "mode": "none"
-            },
-            "thresholdsStyle": {
-              "mode": "off"
-            }
-          },
-          "mappings": [],
-          "thresholds": {
-            "mode": "absolute",
-            "steps": [
-              {
-                "color": "green",
-                "value": null
-              },
-              {
-                "color": "red",
-                "value": 80
-              }
-            ]
-<<<<<<< HEAD
-          }
-=======
-          },
-          "unit": "binBps"
->>>>>>> 9e96e191
-        },
-        "overrides": []
-      },
-      "gridPos": {
-<<<<<<< HEAD
-        "h": 6,
-        "w": 12,
-        "x": 12,
-        "y": 74
-      },
-      "id": 40,
-      "options": {
-        "legend": {
-          "calcs": [],
-          "displayMode": "list",
-          "placement": "bottom",
-          "showLegend": true
-=======
-        "h": 13,
-        "w": 12,
-        "x": 0,
-        "y": 193
-      },
-      "id": 132,
-      "options": {
-        "legend": {
-          "calcs": [
-            "max",
-            "mean"
-          ],
-          "displayMode": "table",
-          "placement": "bottom",
-          "showLegend": true,
-          "sortBy": "Max",
-          "sortDesc": false
->>>>>>> 9e96e191
-        },
-        "tooltip": {
-          "mode": "single",
-          "sort": "none"
-        }
-      },
-      "targets": [
-        {
-          "datasource": {
-            "type": "prometheus",
-<<<<<<< HEAD
-            "uid": "P6693426190CB2316"
-          },
-          "editorMode": "code",
-          "exemplar": true,
-          "expr": "sum by (type)(increase(waku_archive_errors{instance=~\"[[host]].([[dc:pipe]]).*.([[fleet:pipe]])\"}[1m]))",
-          "hide": false,
-          "interval": "",
-          "legendFormat": "{{type}}",
-          "range": true,
-          "refId": "A"
-        },
-        {
-          "datasource": {
-            "type": "prometheus",
-            "uid": "P6693426190CB2316"
-          },
-          "editorMode": "code",
-          "exemplar": true,
-          "expr": "sum by (type)(increase(waku_store_errors{instance=~\"[[host]].([[dc:pipe]]).*.([[fleet:pipe]])\"}[1m]))",
-          "hide": false,
-          "interval": "",
-          "legendFormat": "{{type}}",
-          "range": true,
-          "refId": "B"
-        }
-      ],
-      "title": "Waku Archive Errors (1m rate)",
-=======
-            "uid": "PBFA97CFB590B2093"
-          },
-          "editorMode": "code",
-          "expr": "rate(waku_service_network_bytes_total{service=~\"/vac/waku/store/2.*\", direction=\"out\", instance=~\"[[host]].([[dc:pipe]]).([[fleet:pipe]])\"}[$__rate_interval])",
-          "legendFormat": "{{instance}}",
-          "range": true,
-          "refId": "A"
-        }
-      ],
-      "title": "Store v2 protocol traffic (out)",
->>>>>>> 9e96e191
-      "type": "timeseries"
-    },
-    {
-      "datasource": {
-        "type": "prometheus",
-        "uid": "P6693426190CB2316"
-      },
-      "description": "",
-      "fieldConfig": {
-        "defaults": {
-          "color": {
-            "mode": "palette-classic"
-          },
-          "custom": {
-            "axisCenteredZero": false,
-            "axisColorMode": "text",
-            "axisLabel": "",
-            "axisPlacement": "auto",
-            "barAlignment": 0,
-<<<<<<< HEAD
-            "drawStyle": "points",
-            "fillOpacity": 3,
-=======
-            "drawStyle": "line",
-            "fillOpacity": 0,
->>>>>>> 9e96e191
-            "gradientMode": "none",
-            "hideFrom": {
-              "legend": false,
-              "tooltip": false,
-              "viz": false
-<<<<<<< HEAD
-            },
-            "lineInterpolation": "linear",
-            "lineWidth": 2,
-            "pointSize": 10,
-            "scaleDistribution": {
-              "log": 10,
-              "type": "log"
-            },
-            "showPoints": "auto",
-            "spanNulls": false,
-            "stacking": {
-              "group": "A",
-              "mode": "none"
-            },
-=======
-            },
-            "lineInterpolation": "linear",
-            "lineWidth": 1,
-            "pointSize": 5,
-            "scaleDistribution": {
-              "type": "linear"
-            },
-            "showPoints": "auto",
-            "spanNulls": false,
-            "stacking": {
-              "group": "A",
-              "mode": "none"
-            },
->>>>>>> 9e96e191
-            "thresholdsStyle": {
-              "mode": "off"
-            }
-          },
-<<<<<<< HEAD
-          "decimals": 1,
-=======
->>>>>>> 9e96e191
-          "mappings": [],
-          "thresholds": {
-            "mode": "absolute",
-            "steps": [
-              {
-                "color": "green",
-                "value": null
-<<<<<<< HEAD
-              }
-            ]
-          },
-          "unit": "s"
-        },
-        "overrides": [
-          {
-            "__systemRef": "hideSeriesFrom",
-            "matcher": {
-              "id": "byNames",
-              "options": {
-                "mode": "exclude",
-                "names": [
-                  "query_tag_ANALYZEmessages"
-                ],
-                "prefix": "All except:",
-                "readOnly": true
-              }
-            },
-            "properties": [
-              {
-                "id": "custom.hideFrom",
-                "value": {
-                  "legend": false,
-                  "tooltip": false,
-                  "viz": true
-                }
-              }
-            ]
-          }
-        ]
-      },
-      "gridPos": {
-        "h": 11,
-        "w": 12,
-        "x": 0,
-        "y": 80
-      },
-      "id": 144,
-      "options": {
-        "legend": {
-          "calcs": [
-            "mean",
-            "max",
-            "min",
-            "stdDev"
-=======
-              },
-              {
-                "color": "red",
-                "value": 80
-              }
-            ]
-          },
-          "unit": "binBps"
-        },
-        "overrides": []
-      },
-      "gridPos": {
-        "h": 13,
-        "w": 12,
-        "x": 12,
-        "y": 193
-      },
-      "id": 143,
-      "options": {
-        "legend": {
-          "calcs": [
-            "max",
-            "mean"
->>>>>>> 9e96e191
-          ],
-          "displayMode": "table",
-          "placement": "bottom",
-          "showLegend": true,
-<<<<<<< HEAD
-          "sortBy": "Mean",
-=======
-          "sortBy": "Max",
->>>>>>> 9e96e191
-          "sortDesc": true
-        },
-        "tooltip": {
-          "mode": "single",
-          "sort": "none"
-        }
-      },
-      "targets": [
-        {
-          "datasource": {
-            "type": "prometheus",
-<<<<<<< HEAD
-            "uid": "P6693426190CB2316"
-          },
-          "editorMode": "code",
-          "exemplar": true,
-          "expr": "query_time_secs{instance=~\"[[host]].([[dc:pipe]]).([[fleet:pipe]])\", phase=\"sendQuery\"} and deriv(query_time_secs{instance=~\"[[host]].([[dc:pipe]]).([[fleet:pipe]])\", phase=\"sendQuery\"}[1m]) != 0",
-          "interval": "",
-          "legendFormat": "{{query}}",
-=======
-            "uid": "PBFA97CFB590B2093"
-          },
-          "editorMode": "code",
-          "expr": "rate(waku_service_network_bytes_total{service=\"/vac/waku/store-query/3.0.0\", direction=\"out\", instance=~\"[[host]].([[dc:pipe]]).([[fleet:pipe]])\"}[$__rate_interval])",
-          "legendFormat": "{{instance}}",
->>>>>>> 9e96e191
-          "range": true,
-          "refId": "A"
-        }
-      ],
-<<<<<<< HEAD
-      "title": "Time Send Query To DB (sec)",
-=======
-      "title": "Store v3 protocol traffic (out)",
->>>>>>> 9e96e191
-      "type": "timeseries"
-    },
-    {
-      "datasource": {
-        "type": "prometheus",
-        "uid": "P6693426190CB2316"
-      },
-<<<<<<< HEAD
-      "description": "Shows the time spent while waiting for feedback from the database. That time includes the database query time plus the time spent waiting for the response from the database.",
-=======
-      "description": "",
->>>>>>> 9e96e191
-      "fieldConfig": {
-        "defaults": {
-          "color": {
-            "mode": "palette-classic"
-          },
-          "custom": {
-            "axisCenteredZero": false,
-            "axisColorMode": "text",
-            "axisLabel": "",
-            "axisPlacement": "auto",
-            "barAlignment": 0,
-<<<<<<< HEAD
-            "drawStyle": "points",
-            "fillOpacity": 3,
-=======
-            "drawStyle": "line",
-            "fillOpacity": 0,
->>>>>>> 9e96e191
-            "gradientMode": "none",
-            "hideFrom": {
-              "legend": false,
-              "tooltip": false,
-              "viz": false
-            },
-            "lineInterpolation": "linear",
-<<<<<<< HEAD
-            "lineWidth": 2,
-            "pointSize": 10,
-            "scaleDistribution": {
-              "log": 10,
-              "type": "log"
-=======
-            "lineWidth": 1,
-            "pointSize": 5,
-            "scaleDistribution": {
-              "type": "linear"
->>>>>>> 9e96e191
-            },
-            "showPoints": "auto",
-            "spanNulls": false,
-            "stacking": {
-              "group": "A",
-              "mode": "none"
-            },
-            "thresholdsStyle": {
-              "mode": "off"
-            }
-          },
-          "mappings": [],
-          "thresholds": {
-            "mode": "absolute",
-            "steps": [
-              {
-                "color": "green",
-                "value": null
-<<<<<<< HEAD
-              }
-            ]
-          },
-          "unit": "s"
-=======
-              },
-              {
-                "color": "red",
-                "value": 80
-              }
-            ]
-          },
-          "unit": "reqps"
->>>>>>> 9e96e191
-        },
-        "overrides": []
-      },
-      "gridPos": {
-<<<<<<< HEAD
-        "h": 11,
-        "w": 12,
-        "x": 12,
-        "y": 80
-      },
-      "id": 145,
-      "options": {
-        "legend": {
-          "calcs": [
-            "mean",
-            "max",
-            "min",
-            "stdDev"
-=======
-        "h": 13,
-        "w": 12,
-        "x": 0,
-        "y": 206
-      },
-      "id": 128,
-      "options": {
-        "legend": {
-          "calcs": [
-            "max",
-            "mean"
->>>>>>> 9e96e191
-          ],
-          "displayMode": "table",
-          "placement": "bottom",
-          "showLegend": true,
-<<<<<<< HEAD
-          "sortBy": "Mean",
-=======
-          "sortBy": "Max",
->>>>>>> 9e96e191
-          "sortDesc": true
-        },
-        "tooltip": {
-          "mode": "single",
-          "sort": "none"
-        }
-      },
-      "targets": [
-        {
-          "datasource": {
-            "type": "prometheus",
-<<<<<<< HEAD
-            "uid": "P6693426190CB2316"
-          },
-          "editorMode": "code",
-          "exemplar": true,
-          "expr": "query_time_secs{instance=~\"[[host]].([[dc:pipe]]).([[fleet:pipe]])\", phase=\"waitFinish\"} and deriv(query_time_secs{instance=~\"[[host]].([[dc:pipe]]).([[fleet:pipe]])\", phase=\"waitFinish\"}[45s]) != 0",
-          "hide": false,
-          "interval": "",
-          "legendFormat": "{{query}}",
-=======
-            "uid": "PBFA97CFB590B2093"
-          },
-          "editorMode": "code",
-          "expr": "rate(waku_service_requests_total{service =~\"/vac/waku/store/2.*\", instance=~\"[[host]].([[dc:pipe]]).([[fleet:pipe]])\"}[$__rate_interval])",
-          "legendFormat": "{{instance}} - {{state}}",
->>>>>>> 9e96e191
-          "range": true,
-          "refId": "A"
-        }
-      ],
-<<<<<<< HEAD
-      "title": "Wait Queries To Finish (sec)",
-=======
-      "title": "Store v2 query request rates",
->>>>>>> 9e96e191
-      "type": "timeseries"
-    },
-    {
-      "datasource": {
-        "type": "prometheus",
-        "uid": "P6693426190CB2316"
-      },
-      "description": "",
-      "fieldConfig": {
-        "defaults": {
-          "color": {
-            "mode": "palette-classic"
-          },
-          "custom": {
-            "axisCenteredZero": false,
-            "axisColorMode": "text",
-            "axisLabel": "",
-            "axisPlacement": "auto",
-            "barAlignment": 0,
-<<<<<<< HEAD
-            "drawStyle": "points",
-            "fillOpacity": 3,
-=======
-            "drawStyle": "line",
-            "fillOpacity": 0,
->>>>>>> 9e96e191
-            "gradientMode": "none",
-            "hideFrom": {
-              "legend": false,
-              "tooltip": false,
-              "viz": false
-            },
-            "lineInterpolation": "linear",
-<<<<<<< HEAD
-            "lineWidth": 2,
-            "pointSize": 10,
-            "scaleDistribution": {
-              "log": 10,
-              "type": "log"
-=======
-            "lineWidth": 1,
-            "pointSize": 5,
-            "scaleDistribution": {
-              "type": "linear"
->>>>>>> 9e96e191
-            },
-            "showPoints": "auto",
-            "spanNulls": false,
-            "stacking": {
-              "group": "A",
-              "mode": "none"
-            },
-            "thresholdsStyle": {
-              "mode": "off"
-            }
-<<<<<<< HEAD
-          },
-          "mappings": [],
-          "thresholds": {
-            "mode": "absolute",
-            "steps": [
-              {
-                "color": "green",
-                "value": null
-              }
-            ]
-          },
-          "unit": "s"
-        },
-        "overrides": []
-      },
-      "gridPos": {
-        "h": 8,
-        "w": 12,
-        "x": 0,
-        "y": 91
-      },
-      "id": 146,
-      "options": {
-        "legend": {
-          "calcs": [
-            "mean",
-            "max",
-            "min",
-            "stdDev"
-          ],
-          "displayMode": "table",
-          "placement": "bottom",
-          "showLegend": true,
-          "sortBy": "Mean",
-          "sortDesc": true
-        },
-        "tooltip": {
-          "mode": "single",
-          "sort": "none"
-        }
-      },
-      "targets": [
-        {
-          "datasource": {
-            "type": "prometheus",
-            "uid": "P6693426190CB2316"
-          },
-          "editorMode": "code",
-          "exemplar": true,
-          "expr": "waku_legacy_store_time_seconds{instance=~\"[[host]].([[dc:pipe]]).([[fleet:pipe]])\"} and deriv(waku_legacy_store_time_seconds{instance=~\"[[host]].([[dc:pipe]]).([[fleet:pipe]])\"}[45s]) != 0",
-          "interval": "",
-          "legendFormat": "{{phase}}",
-          "range": true,
-          "refId": "A"
-        }
-      ],
-      "title": "Store V2 Times (sec)",
-      "type": "timeseries"
-    },
-    {
-      "datasource": {
-        "type": "prometheus",
-        "uid": "P6693426190CB2316"
-      },
-      "description": "",
-      "fieldConfig": {
-        "defaults": {
-          "color": {
-            "mode": "palette-classic"
-          },
-=======
-          },
-          "mappings": [],
-          "thresholds": {
-            "mode": "absolute",
-            "steps": [
-              {
-                "color": "green",
-                "value": null
-              },
-              {
-                "color": "red",
-                "value": 80
-              }
-            ]
-          },
-          "unit": "reqps"
-        },
-        "overrides": []
-      },
-      "gridPos": {
-        "h": 13,
-        "w": 12,
-        "x": 12,
-        "y": 206
-      },
-      "id": 141,
-      "options": {
-        "legend": {
-          "calcs": [
-            "max",
-            "mean"
-          ],
-          "displayMode": "table",
-          "placement": "bottom",
-          "showLegend": true,
-          "sortBy": "Mean",
-          "sortDesc": true
-        },
-        "tooltip": {
-          "mode": "single",
-          "sort": "none"
-        }
-      },
-      "targets": [
-        {
-          "datasource": {
-            "type": "prometheus",
-            "uid": "PBFA97CFB590B2093"
-          },
-          "editorMode": "code",
-          "expr": "rate(waku_service_requests_total{service =~\"/vac/waku/store-query/3.*\", instance=~\"[[host]].([[dc:pipe]]).([[fleet:pipe]])\"}[$__rate_interval])",
-          "legendFormat": "{{instance}} - {{state}}",
-          "range": true,
-          "refId": "A"
-        }
-      ],
-      "title": "Store v3 query request rates",
-      "type": "timeseries"
-    },
-    {
-      "collapsed": false,
-      "gridPos": {
-        "h": 1,
-        "w": 24,
-        "x": 0,
-        "y": 219
-      },
-      "id": 87,
-      "panels": [],
-      "title": "Filter",
-      "type": "row"
-    },
-    {
-      "datasource": {
-        "type": "prometheus",
-        "uid": "P6693426190CB2316"
-      },
-      "fieldConfig": {
-        "defaults": {
-          "color": {
-            "mode": "palette-classic"
-          },
->>>>>>> 9e96e191
-          "custom": {
-            "axisCenteredZero": false,
-            "axisColorMode": "text",
-            "axisLabel": "",
-            "axisPlacement": "auto",
-            "barAlignment": 0,
-<<<<<<< HEAD
-            "drawStyle": "points",
-            "fillOpacity": 3,
-=======
-            "drawStyle": "line",
-            "fillOpacity": 0,
->>>>>>> 9e96e191
-            "gradientMode": "none",
-            "hideFrom": {
-              "legend": false,
-              "tooltip": false,
-              "viz": false
-            },
-            "lineInterpolation": "linear",
-<<<<<<< HEAD
-            "lineWidth": 2,
-            "pointSize": 10,
-            "scaleDistribution": {
-              "log": 10,
-              "type": "log"
-=======
-            "lineWidth": 1,
-            "pointSize": 5,
-            "scaleDistribution": {
-              "type": "linear"
->>>>>>> 9e96e191
-            },
-            "showPoints": "auto",
-            "spanNulls": false,
-            "stacking": {
-              "group": "A",
-              "mode": "none"
-            },
-            "thresholdsStyle": {
-              "mode": "off"
-            }
-          },
-          "mappings": [],
-          "thresholds": {
-            "mode": "absolute",
-            "steps": [
-              {
-                "color": "green",
-                "value": null
-<<<<<<< HEAD
-              }
-            ]
-          },
-          "unit": "s"
-=======
-              },
-              {
-                "color": "red",
-                "value": 80
-              }
-            ]
-          }
->>>>>>> 9e96e191
-        },
-        "overrides": []
-      },
-      "gridPos": {
-        "h": 8,
-<<<<<<< HEAD
-        "w": 12,
-        "x": 12,
-        "y": 91
-      },
-      "id": 148,
-      "options": {
-        "legend": {
-          "calcs": [
-            "mean",
-            "max",
-            "min",
-            "stdDev"
-          ],
-          "displayMode": "table",
-          "placement": "bottom",
-          "showLegend": true,
-          "sortBy": "Mean",
-          "sortDesc": true
-=======
-        "w": 8,
-        "x": 0,
-        "y": 220
-      },
-      "id": 93,
-      "options": {
-        "legend": {
-          "calcs": [
-            "max",
-            "mean"
-          ],
-          "displayMode": "table",
-          "placement": "bottom",
-          "showLegend": true
->>>>>>> 9e96e191
-        },
-        "tooltip": {
-          "mode": "single",
-          "sort": "none"
-        }
-      },
-      "targets": [
-        {
-          "datasource": {
-            "type": "prometheus",
-            "uid": "P6693426190CB2316"
-          },
-          "editorMode": "code",
-<<<<<<< HEAD
-          "exemplar": true,
-          "expr": "waku_store_time_seconds{instance=~\"[[host]].([[dc:pipe]]).([[fleet:pipe]])\"} and deriv(waku_store_time_seconds{instance=~\"[[host]].([[dc:pipe]]).([[fleet:pipe]])\"}[45s]) != 0",
-          "interval": "",
-          "legendFormat": "{{phase}}",
-=======
-          "expr": "rate(waku_filter_requests{instance=~\"[[host]].([[dc:pipe]]).*.([[fleet:pipe]])\"}[$__rate_interval])",
-          "legendFormat": "{{type}} : {{instance}}",
->>>>>>> 9e96e191
-          "range": true,
-          "refId": "A"
-        }
-      ],
-<<<<<<< HEAD
-      "title": "Store V3 Times (sec)",
-=======
-      "title": "Waku Filter Requests",
->>>>>>> 9e96e191
-      "type": "timeseries"
-    },
-    {
-      "datasource": {
-        "type": "prometheus",
-        "uid": "P6693426190CB2316"
-      },
-<<<<<<< HEAD
-      "description": "",
-=======
->>>>>>> 9e96e191
-      "fieldConfig": {
-        "defaults": {
-          "color": {
-            "mode": "palette-classic"
-<<<<<<< HEAD
-          },
-          "custom": {
-            "axisCenteredZero": false,
-            "axisColorMode": "text",
-            "axisLabel": "",
-            "axisPlacement": "auto",
-            "barAlignment": 0,
-            "drawStyle": "points",
-            "fillOpacity": 3,
-            "gradientMode": "none",
-            "hideFrom": {
-              "legend": false,
-              "tooltip": false,
-              "viz": false
-            },
-            "lineInterpolation": "linear",
-            "lineWidth": 2,
-            "pointSize": 8,
-            "scaleDistribution": {
-              "type": "linear"
-            },
-            "showPoints": "auto",
-            "spanNulls": false,
-            "stacking": {
-              "group": "A",
-              "mode": "none"
-            },
-            "thresholdsStyle": {
-              "mode": "off"
-            }
-          },
-          "mappings": [],
-          "thresholds": {
-            "mode": "absolute",
-            "steps": [
-              {
-                "color": "green",
-                "value": null
-              }
-            ]
-          },
-          "unit": "none"
-        },
-        "overrides": []
-      },
-      "gridPos": {
-        "h": 8,
-        "w": 12,
-        "x": 0,
-        "y": 99
-      },
-      "id": 149,
-      "options": {
-        "legend": {
-          "calcs": [
-            "max"
-          ],
-          "displayMode": "table",
-          "placement": "bottom",
-          "showLegend": true
-        },
-        "tooltip": {
-          "mode": "single",
-          "sort": "none"
-        }
-      },
-      "targets": [
-        {
-          "datasource": {
-            "type": "prometheus",
-            "uid": "P6693426190CB2316"
-          },
-          "editorMode": "code",
-          "exemplar": true,
-          "expr": "rate(query_count_total{instance=~\"[[host]].([[dc:pipe]]).([[fleet:pipe]])\", query!=\"InsertRow\"}[1m]) and rate(query_count_total{instance=~\"[[host]].([[dc:pipe]]).([[fleet:pipe]])\", query!=\"InsertRowMessagesLookup\"}[1m]) ",
-          "interval": "",
-          "legendFormat": "{{query}}",
-          "range": true,
-          "refId": "A"
-        }
-      ],
-      "title": "Not-Insert Queries Rate (query/sec)",
-      "type": "timeseries"
-    },
-    {
-      "datasource": {
-        "type": "prometheus",
-        "uid": "P6693426190CB2316"
-      },
-      "description": "",
-      "fieldConfig": {
-        "defaults": {
-          "color": {
-            "mode": "palette-classic"
-          },
-=======
-          },
->>>>>>> 9e96e191
-          "custom": {
-            "axisCenteredZero": false,
-            "axisColorMode": "text",
-            "axisLabel": "",
-            "axisPlacement": "auto",
-            "barAlignment": 0,
-<<<<<<< HEAD
-            "drawStyle": "points",
-            "fillOpacity": 3,
-=======
-            "drawStyle": "line",
-            "fillOpacity": 0,
->>>>>>> 9e96e191
-            "gradientMode": "none",
-            "hideFrom": {
-              "legend": false,
-              "tooltip": false,
-              "viz": false
-            },
-            "lineInterpolation": "linear",
-<<<<<<< HEAD
-            "lineWidth": 2,
-            "pointSize": 8,
-=======
-            "lineWidth": 1,
-            "pointSize": 5,
->>>>>>> 9e96e191
-            "scaleDistribution": {
-              "type": "linear"
-            },
-            "showPoints": "auto",
-            "spanNulls": false,
-            "stacking": {
-              "group": "A",
-              "mode": "none"
-            },
-            "thresholdsStyle": {
-              "mode": "off"
-            }
-          },
-          "mappings": [],
-          "thresholds": {
-            "mode": "absolute",
-            "steps": [
-              {
-                "color": "green",
-                "value": null
-<<<<<<< HEAD
-              }
-            ]
-          },
-          "unit": "none"
-        },
-        "overrides": [
-          {
-            "__systemRef": "hideSeriesFrom",
-            "matcher": {
-              "id": "byNames",
-              "options": {
-                "mode": "exclude",
-                "names": [
-                  "InsertRow"
-                ],
-                "prefix": "All except:",
-                "readOnly": true
-              }
-            },
-            "properties": [
-              {
-                "id": "custom.hideFrom",
-                "value": {
-                  "legend": false,
-                  "tooltip": false,
-                  "viz": true
-                }
-              }
-            ]
-          }
-        ]
-      },
-      "gridPos": {
-        "h": 8,
-        "w": 12,
-        "x": 12,
-        "y": 99
-      },
-      "id": 147,
-      "options": {
-        "legend": {
-          "calcs": [
-            "max"
-          ],
-          "displayMode": "table",
-          "placement": "bottom",
-          "showLegend": true
-        },
-        "tooltip": {
-          "mode": "single",
-          "sort": "none"
-        }
-      },
-      "targets": [
-        {
-          "datasource": {
-            "type": "prometheus",
-            "uid": "P6693426190CB2316"
-          },
-          "editorMode": "code",
-          "exemplar": true,
-          "expr": "rate(query_count_total{instance=~\"[[host]].([[dc:pipe]]).([[fleet:pipe]])\", query=\"InsertRow\"}[5m])",
-          "interval": "",
-          "legendFormat": "{{query}}",
-          "range": true,
-          "refId": "A"
-        }
-      ],
-      "title": "Insert Queries Rate (insert/sec)",
-      "type": "timeseries"
-    },
-    {
-      "cards": {},
-      "color": {
-        "cardColor": "#b4ff00",
-        "colorScale": "sqrt",
-        "colorScheme": "interpolateRdYlGn",
-        "exponent": 0.5,
-        "mode": "spectrum"
-      },
-      "dataFormat": "tsbuckets",
-      "datasource": {
-        "type": "prometheus",
-        "uid": "P6693426190CB2316"
-      },
-      "description": "",
-      "fieldConfig": {
-        "defaults": {
-          "custom": {
-            "hideFrom": {
-              "legend": false,
-              "tooltip": false,
-              "viz": false
-            },
-            "scaleDistribution": {
-              "type": "linear"
-            }
-          }
-        },
-        "overrides": []
-      },
-      "gridPos": {
-        "h": 7,
-        "w": 12,
-        "x": 0,
-        "y": 107
-      },
-      "heatmap": {},
-      "hideZeroBuckets": true,
-      "highlightCards": true,
-      "id": 77,
-      "legend": {
-        "show": false
-      },
-      "maxDataPoints": 60,
-      "options": {
-        "calculate": false,
-        "calculation": {},
-        "cellGap": 2,
-        "cellValues": {},
-        "color": {
-          "exponent": 0.5,
-          "fill": "#b4ff00",
-          "mode": "scheme",
-          "reverse": false,
-          "scale": "exponential",
-          "scheme": "Turbo",
-          "steps": 128
-        },
-        "exemplars": {
-          "color": "rgba(255,0,255,0.7)"
-        },
-        "filterValues": {
-          "le": 1e-9
-        },
-        "legend": {
-          "show": false
-        },
-        "rowsFrame": {
-          "layout": "auto"
-        },
-        "showValue": "never",
-        "tooltip": {
-          "show": true,
-          "yHistogram": true
-        },
-        "yAxis": {
-          "axisPlacement": "left",
-          "decimals": 0,
-          "reverse": false,
-          "unit": "s"
-        }
-      },
-      "pluginVersion": "9.2.5",
-      "reverseYBuckets": false,
-      "targets": [
-        {
-          "datasource": {
-            "type": "prometheus",
-            "uid": "P6693426190CB2316"
-          },
-          "editorMode": "code",
-          "expr": "sum(increase(waku_archive_query_duration_seconds_bucket{instance=~\"[[host]].([[dc:pipe]]).*.([[fleet:pipe]])\"}[$__rate_interval])) by (le)",
-          "format": "heatmap",
-          "hide": false,
-          "legendFormat": "{{le}}",
-          "range": true,
-          "refId": "B"
-        },
-        {
-          "datasource": {
-            "type": "prometheus",
-            "uid": "P6693426190CB2316"
-          },
-          "editorMode": "code",
-          "expr": "sum(increase(waku_store_query_duration_seconds_bucket{instance=~\"[[host]].([[dc:pipe]]).*.([[fleet:pipe]])\"}[$__rate_interval])) by (le)",
-          "format": "heatmap",
-          "hide": true,
-          "legendFormat": "{{le}}",
-          "range": true,
-          "refId": "A"
-        }
-      ],
-      "title": "Waku Archive Query Duration",
-      "tooltip": {
-        "show": true,
-        "showHistogram": true
-      },
-      "type": "heatmap",
-      "xAxis": {
-        "show": true
-      },
-      "yAxis": {
-        "decimals": 0,
-        "format": "s",
-        "logBase": 1,
-        "show": true
-      },
-      "yBucketBound": "auto"
-    },
-    {
-      "cards": {},
-      "color": {
-        "cardColor": "#b4ff00",
-        "colorScale": "sqrt",
-        "colorScheme": "interpolateRdYlGn",
-        "exponent": 0.5,
-        "mode": "spectrum"
-      },
-      "dataFormat": "tsbuckets",
-      "datasource": {
-        "type": "prometheus",
-        "uid": "P6693426190CB2316"
-      },
-      "fieldConfig": {
-        "defaults": {
-          "custom": {
-            "hideFrom": {
-              "legend": false,
-              "tooltip": false,
-              "viz": false
-            },
-            "scaleDistribution": {
-              "type": "linear"
-            }
-          }
-        },
-        "overrides": []
-      },
-      "gridPos": {
-        "h": 7,
-        "w": 12,
-        "x": 12,
-        "y": 107
-      },
-      "heatmap": {},
-      "hideZeroBuckets": true,
-      "highlightCards": true,
-      "id": 75,
-      "legend": {
-        "show": false
-      },
-      "maxDataPoints": 60,
-      "options": {
-        "calculate": false,
-        "calculation": {},
-        "cellGap": 2,
-        "cellValues": {},
-        "color": {
-          "exponent": 0.5,
-          "fill": "#b4ff00",
-          "mode": "scheme",
-          "reverse": false,
-          "scale": "exponential",
-          "scheme": "Turbo",
-          "steps": 128
-        },
-        "exemplars": {
-          "color": "rgba(255,0,255,0.7)"
-        },
-        "filterValues": {
-          "le": 1e-9
-        },
-        "legend": {
-          "show": false
-        },
-        "rowsFrame": {
-          "layout": "auto"
-        },
-        "showValue": "never",
-        "tooltip": {
-          "show": true,
-          "yHistogram": true
-        },
-        "yAxis": {
-          "axisPlacement": "left",
-          "decimals": 0,
-          "reverse": false,
-          "unit": "s"
-        }
-      },
-      "pluginVersion": "9.2.5",
-      "reverseYBuckets": false,
-      "targets": [
-        {
-          "datasource": {
-            "type": "prometheus",
-            "uid": "P6693426190CB2316"
-          },
-          "editorMode": "code",
-          "exemplar": true,
-          "expr": "sum(increase(waku_archive_insert_duration_seconds_bucket{instance=~\"[[host]].([[dc:pipe]]).*.([[fleet:pipe]])\"}[$__rate_interval])) by (le)",
-          "format": "heatmap",
-          "hide": false,
-          "instant": false,
-          "interval": "",
-          "intervalFactor": 1,
-          "legendFormat": "{{le}}",
-          "refId": "B"
-        },
-        {
-          "datasource": {
-            "type": "prometheus",
-            "uid": "P6693426190CB2316"
-          },
-          "editorMode": "code",
-          "exemplar": true,
-          "expr": "sum(increase(waku_store_insert_duration_seconds_bucket{instance=~\"[[host]].([[dc:pipe]]).*.([[fleet:pipe]])\"}[$__rate_interval])) by (le)",
-          "format": "heatmap",
-          "hide": true,
-          "instant": false,
-          "interval": "",
-          "intervalFactor": 1,
-          "legendFormat": "{{le}}",
-          "refId": "A"
-        },
-        {
-          "datasource": {
-            "type": "prometheus",
-            "uid": "P6693426190CB2316"
-          },
-          "editorMode": "code",
-          "exemplar": true,
-          "expr": "sum(increase(waku_legacy_archive_insert_duration_seconds_bucket{instance=~\"[[host]].([[dc:pipe]]).*.([[fleet:pipe]])\"}[$__rate_interval])) by (le)",
-          "format": "heatmap",
-          "hide": false,
-          "instant": false,
-          "interval": "",
-          "intervalFactor": 1,
-          "legendFormat": "{{le}}",
-          "refId": "C"
-        }
-      ],
-      "title": "Waku Archive Insert Duration",
-      "tooltip": {
-        "show": true,
-        "showHistogram": true
-      },
-      "type": "heatmap",
-      "xAxis": {
-        "show": true
-      },
-      "yAxis": {
-        "decimals": 0,
-        "format": "s",
-        "logBase": 1,
-        "show": true
-      },
-      "yBucketBound": "auto"
-    },
-    {
-      "datasource": {
-        "type": "prometheus",
-        "uid": "P6693426190CB2316"
-      },
-      "description": "",
-      "fieldConfig": {
-        "defaults": {
-          "color": {
-            "mode": "palette-classic"
-          },
-          "custom": {
-            "axisCenteredZero": false,
-            "axisColorMode": "text",
-            "axisLabel": "",
-            "axisPlacement": "auto",
-            "barAlignment": 0,
-            "drawStyle": "line",
-            "fillOpacity": 0,
-            "gradientMode": "none",
-            "hideFrom": {
-              "legend": false,
-              "tooltip": false,
-              "viz": false
-            },
-            "lineInterpolation": "linear",
-            "lineWidth": 1,
-            "pointSize": 5,
-            "scaleDistribution": {
-              "type": "linear"
-            },
-            "showPoints": "auto",
-            "spanNulls": false,
-            "stacking": {
-              "group": "A",
-              "mode": "none"
-            },
-            "thresholdsStyle": {
-              "mode": "off"
-            }
-          },
-          "mappings": [],
-          "thresholds": {
-            "mode": "absolute",
-            "steps": [
-              {
-                "color": "green",
-                "value": null
-              },
-              {
-                "color": "red",
-                "value": 80
-              }
-            ]
-          },
-          "unit": "binBps"
-        },
-        "overrides": []
-      },
-      "gridPos": {
-        "h": 13,
-        "w": 12,
-        "x": 0,
-        "y": 114
-      },
-      "id": 142,
-      "options": {
-        "legend": {
-          "calcs": [
-            "max",
-            "mean"
-          ],
-          "displayMode": "table",
-          "placement": "bottom",
-          "showLegend": true
-        },
-        "tooltip": {
-          "mode": "single",
-          "sort": "none"
-        }
-      },
-      "targets": [
-        {
-          "datasource": {
-            "type": "prometheus",
-            "uid": "PBFA97CFB590B2093"
-          },
-          "editorMode": "code",
-          "expr": "rate(waku_service_network_bytes_total{service=~\"/vac/waku/store/2.*\", direction=\"in\", instance=~\"[[host]].([[dc:pipe]]).([[fleet:pipe]])\"}[$__rate_interval])",
-          "legendFormat": "{{instance}}",
-          "range": true,
-          "refId": "A"
-        }
-      ],
-      "title": "Store v2 protocol traffic (in)",
-      "type": "timeseries"
-    },
-    {
-      "datasource": {
-        "type": "prometheus",
-        "uid": "P6693426190CB2316"
-      },
-      "description": "",
-      "fieldConfig": {
-        "defaults": {
-          "color": {
-            "mode": "palette-classic"
-          },
-          "custom": {
-            "axisCenteredZero": false,
-            "axisColorMode": "text",
-            "axisLabel": "",
-            "axisPlacement": "auto",
-            "barAlignment": 0,
-            "drawStyle": "line",
-            "fillOpacity": 0,
-            "gradientMode": "none",
-            "hideFrom": {
-              "legend": false,
-              "tooltip": false,
-              "viz": false
-            },
-            "lineInterpolation": "linear",
-            "lineWidth": 1,
-            "pointSize": 5,
-            "scaleDistribution": {
-              "type": "linear"
-            },
-            "showPoints": "auto",
-            "spanNulls": false,
-            "stacking": {
-              "group": "A",
-              "mode": "none"
-            },
-            "thresholdsStyle": {
-              "mode": "off"
-            }
-          },
-          "mappings": [],
-          "thresholds": {
-            "mode": "absolute",
-            "steps": [
-              {
-                "color": "green",
-                "value": null
-              },
-              {
-                "color": "red",
-                "value": 80
-              }
-            ]
-          },
-          "unit": "binBps"
-        },
-        "overrides": []
-      },
-      "gridPos": {
-        "h": 13,
-        "w": 12,
-        "x": 12,
-        "y": 114
-      },
-      "id": 130,
-      "options": {
-        "legend": {
-          "calcs": [
-            "max",
-            "mean"
-          ],
-          "displayMode": "table",
-          "placement": "bottom",
-          "showLegend": true
-        },
-        "tooltip": {
-          "mode": "single",
-          "sort": "none"
-        }
-      },
-      "targets": [
-        {
-          "datasource": {
-            "type": "prometheus",
-            "uid": "PBFA97CFB590B2093"
-          },
-          "editorMode": "code",
-          "expr": "rate(waku_service_network_bytes_total{service=\"/vac/waku/store-query/3.0.0\", direction=\"in\", instance=~\"[[host]].([[dc:pipe]]).([[fleet:pipe]])\"}[$__rate_interval])",
-          "legendFormat": "{{instance}}",
-          "range": true,
-          "refId": "A"
-        }
-      ],
-      "title": "Store v3 protocol traffic (in)",
-      "type": "timeseries"
-    },
-    {
-      "datasource": {
-        "type": "prometheus",
-        "uid": "P6693426190CB2316"
-      },
-      "description": "",
-      "fieldConfig": {
-        "defaults": {
-          "color": {
-            "mode": "palette-classic"
-          },
-          "custom": {
-            "axisCenteredZero": false,
-            "axisColorMode": "text",
-            "axisLabel": "",
-            "axisPlacement": "auto",
-            "barAlignment": 0,
-            "drawStyle": "line",
-            "fillOpacity": 0,
-            "gradientMode": "none",
-            "hideFrom": {
-              "legend": false,
-              "tooltip": false,
-              "viz": false
-            },
-            "lineInterpolation": "linear",
-            "lineWidth": 1,
-            "pointSize": 5,
-            "scaleDistribution": {
-              "type": "linear"
-            },
-            "showPoints": "auto",
-            "spanNulls": false,
-            "stacking": {
-              "group": "A",
-              "mode": "none"
-            },
-            "thresholdsStyle": {
-              "mode": "off"
-            }
-          },
-          "mappings": [],
-          "thresholds": {
-            "mode": "absolute",
-            "steps": [
-              {
-                "color": "green",
-                "value": null
-              },
-              {
-                "color": "red",
-                "value": 80
-              }
-            ]
-          },
-          "unit": "binBps"
-        },
-        "overrides": []
-      },
-      "gridPos": {
-        "h": 13,
-        "w": 12,
-        "x": 0,
-        "y": 127
-      },
-      "id": 132,
-      "options": {
-        "legend": {
-          "calcs": [
-            "max",
-            "mean"
-          ],
-          "displayMode": "table",
-          "placement": "bottom",
-          "showLegend": true,
-          "sortBy": "Max",
-          "sortDesc": false
-        },
-        "tooltip": {
-          "mode": "single",
-          "sort": "none"
-        }
-      },
-      "targets": [
-        {
-          "datasource": {
-            "type": "prometheus",
-            "uid": "PBFA97CFB590B2093"
-          },
-          "editorMode": "code",
-          "expr": "rate(waku_service_network_bytes_total{service=~\"/vac/waku/store/2.*\", direction=\"out\", instance=~\"[[host]].([[dc:pipe]]).([[fleet:pipe]])\"}[$__rate_interval])",
-          "legendFormat": "{{instance}}",
-          "range": true,
-          "refId": "A"
-        }
-      ],
-      "title": "Store v2 protocol traffic (out)",
-      "type": "timeseries"
-    },
-    {
-      "datasource": {
-        "type": "prometheus",
-        "uid": "P6693426190CB2316"
-      },
-      "description": "",
-      "fieldConfig": {
-        "defaults": {
-          "color": {
-            "mode": "palette-classic"
-          },
-          "custom": {
-            "axisCenteredZero": false,
-            "axisColorMode": "text",
-            "axisLabel": "",
-            "axisPlacement": "auto",
-            "barAlignment": 0,
-            "drawStyle": "line",
-            "fillOpacity": 0,
-            "gradientMode": "none",
-            "hideFrom": {
-              "legend": false,
-              "tooltip": false,
-              "viz": false
-            },
-            "lineInterpolation": "linear",
-            "lineWidth": 1,
-            "pointSize": 5,
-            "scaleDistribution": {
-              "type": "linear"
-            },
-            "showPoints": "auto",
-            "spanNulls": false,
-            "stacking": {
-              "group": "A",
-              "mode": "none"
-            },
-            "thresholdsStyle": {
-              "mode": "off"
-            }
-          },
-          "mappings": [],
-          "thresholds": {
-            "mode": "absolute",
-            "steps": [
-              {
-                "color": "green",
-                "value": null
-              },
-              {
-                "color": "red",
-                "value": 80
-              }
-            ]
-          },
-          "unit": "binBps"
-        },
-        "overrides": []
-      },
-      "gridPos": {
-        "h": 13,
-        "w": 12,
-        "x": 12,
-        "y": 127
-      },
-      "id": 143,
-      "options": {
-        "legend": {
-          "calcs": [
-            "max",
-            "mean"
-          ],
-          "displayMode": "table",
-          "placement": "bottom",
-          "showLegend": true,
-          "sortBy": "Max",
-          "sortDesc": true
-        },
-        "tooltip": {
-          "mode": "single",
-          "sort": "none"
-        }
-      },
-      "targets": [
-        {
-          "datasource": {
-            "type": "prometheus",
-            "uid": "PBFA97CFB590B2093"
-          },
-          "editorMode": "code",
-          "expr": "rate(waku_service_network_bytes_total{service=\"/vac/waku/store-query/3.0.0\", direction=\"out\", instance=~\"[[host]].([[dc:pipe]]).([[fleet:pipe]])\"}[$__rate_interval])",
-          "legendFormat": "{{instance}}",
-          "range": true,
-          "refId": "A"
-        }
-      ],
-      "title": "Store v3 protocol traffic (out)",
-      "type": "timeseries"
-    },
-    {
-      "datasource": {
-        "type": "prometheus",
-        "uid": "P6693426190CB2316"
-      },
-      "description": "",
-      "fieldConfig": {
-        "defaults": {
-          "color": {
-            "mode": "palette-classic"
-          },
-          "custom": {
-            "axisCenteredZero": false,
-            "axisColorMode": "text",
-            "axisLabel": "",
-            "axisPlacement": "auto",
-            "barAlignment": 0,
-            "drawStyle": "line",
-            "fillOpacity": 0,
-            "gradientMode": "none",
-            "hideFrom": {
-              "legend": false,
-              "tooltip": false,
-              "viz": false
-            },
-            "lineInterpolation": "linear",
-            "lineWidth": 1,
-            "pointSize": 5,
-            "scaleDistribution": {
-              "type": "linear"
-            },
-            "showPoints": "auto",
-            "spanNulls": false,
-            "stacking": {
-              "group": "A",
-              "mode": "none"
-            },
-            "thresholdsStyle": {
-              "mode": "off"
-            }
-          },
-          "mappings": [],
-          "thresholds": {
-            "mode": "absolute",
-            "steps": [
-              {
-                "color": "green",
-                "value": null
-              },
-              {
-                "color": "red",
-                "value": 80
-              }
-            ]
-          },
-          "unit": "reqps"
-        },
-        "overrides": []
-      },
-      "gridPos": {
-        "h": 13,
-        "w": 12,
-        "x": 0,
-        "y": 140
-      },
-      "id": 128,
-      "options": {
-        "legend": {
-          "calcs": [
-            "max",
-            "mean"
-          ],
-          "displayMode": "table",
-          "placement": "bottom",
-          "showLegend": true,
-          "sortBy": "Max",
-          "sortDesc": true
-        },
-        "tooltip": {
-          "mode": "single",
-          "sort": "none"
-        }
-      },
-      "targets": [
-        {
-          "datasource": {
-            "type": "prometheus",
-            "uid": "PBFA97CFB590B2093"
-          },
-          "editorMode": "code",
-          "expr": "rate(waku_service_requests_total{service =~\"/vac/waku/store/2.*\", instance=~\"[[host]].([[dc:pipe]]).([[fleet:pipe]])\"}[$__rate_interval])",
-          "legendFormat": "{{instance}} - {{state}}",
-          "range": true,
-          "refId": "A"
-        }
-      ],
-      "title": "Store v2 query request rates",
-      "type": "timeseries"
-    },
-    {
-      "datasource": {
-        "type": "prometheus",
-        "uid": "P6693426190CB2316"
-      },
-      "description": "",
-      "fieldConfig": {
-        "defaults": {
-          "color": {
-            "mode": "palette-classic"
-          },
-          "custom": {
-            "axisCenteredZero": false,
-            "axisColorMode": "text",
-            "axisLabel": "",
-            "axisPlacement": "auto",
-            "barAlignment": 0,
-            "drawStyle": "line",
-            "fillOpacity": 0,
-            "gradientMode": "none",
-            "hideFrom": {
-              "legend": false,
-              "tooltip": false,
-              "viz": false
-            },
-            "lineInterpolation": "linear",
-            "lineWidth": 1,
-            "pointSize": 5,
-            "scaleDistribution": {
-              "type": "linear"
-            },
-            "showPoints": "auto",
-            "spanNulls": false,
-            "stacking": {
-              "group": "A",
-              "mode": "none"
-            },
-            "thresholdsStyle": {
-              "mode": "off"
-            }
-          },
-          "mappings": [],
-          "thresholds": {
-            "mode": "absolute",
-            "steps": [
-              {
-                "color": "green",
-                "value": null
-              },
-              {
-                "color": "red",
-                "value": 80
-              }
-            ]
-          },
-          "unit": "reqps"
-        },
-        "overrides": []
-      },
-      "gridPos": {
-        "h": 13,
-        "w": 12,
-        "x": 12,
-        "y": 140
-      },
-      "id": 141,
-      "options": {
-        "legend": {
-          "calcs": [
-            "max",
-            "mean"
-          ],
-          "displayMode": "table",
-          "placement": "bottom",
-          "showLegend": true,
-          "sortBy": "Mean",
-          "sortDesc": true
-        },
-        "tooltip": {
-          "mode": "single",
-          "sort": "none"
-        }
-      },
-      "targets": [
-        {
-          "datasource": {
-            "type": "prometheus",
-            "uid": "PBFA97CFB590B2093"
-          },
-          "editorMode": "code",
-          "expr": "rate(waku_service_requests_total{service =~\"/vac/waku/store-query/3.*\", instance=~\"[[host]].([[dc:pipe]]).([[fleet:pipe]])\"}[$__rate_interval])",
-          "legendFormat": "{{instance}} - {{state}}",
-          "range": true,
-          "refId": "A"
-        }
-      ],
-      "title": "Store v3 query request rates",
-      "type": "timeseries"
-    },
-    {
-      "collapsed": false,
-      "gridPos": {
-        "h": 1,
-        "w": 24,
-        "x": 0,
-        "y": 153
-      },
-      "id": 87,
-      "panels": [],
-      "title": "Filter",
-      "type": "row"
-    },
-    {
-      "datasource": {
-        "type": "prometheus",
-        "uid": "P6693426190CB2316"
-      },
-      "fieldConfig": {
-        "defaults": {
-          "color": {
-            "mode": "palette-classic"
-          },
-          "custom": {
-            "axisCenteredZero": false,
-            "axisColorMode": "text",
-            "axisLabel": "",
-            "axisPlacement": "auto",
-            "barAlignment": 0,
-            "drawStyle": "line",
-            "fillOpacity": 0,
-            "gradientMode": "none",
-            "hideFrom": {
-              "legend": false,
-              "tooltip": false,
-              "viz": false
-            },
-            "lineInterpolation": "linear",
-            "lineWidth": 1,
-            "pointSize": 5,
-            "scaleDistribution": {
-              "type": "linear"
-            },
-            "showPoints": "auto",
-            "spanNulls": false,
-            "stacking": {
-              "group": "A",
-              "mode": "none"
-            },
-            "thresholdsStyle": {
-              "mode": "off"
-            }
-          },
-          "mappings": [],
-          "thresholds": {
-            "mode": "absolute",
-            "steps": [
-              {
-                "color": "green"
-=======
->>>>>>> 9e96e191
-              },
-              {
-                "color": "red",
-                "value": 80
-              }
-            ]
-          }
-        },
-        "overrides": []
-      },
-      "gridPos": {
-        "h": 8,
-        "w": 8,
-<<<<<<< HEAD
-        "x": 0,
-        "y": 154
-      },
-      "id": 93,
-      "options": {
-        "legend": {
-          "calcs": [
-            "max",
-            "mean"
-          ],
-          "displayMode": "table",
-=======
-        "x": 8,
-        "y": 220
-      },
-      "id": 89,
-      "options": {
-        "legend": {
-          "calcs": [],
-          "displayMode": "list",
->>>>>>> 9e96e191
-          "placement": "bottom",
-          "showLegend": true
-        },
-        "tooltip": {
-          "mode": "single",
-          "sort": "none"
-        }
-      },
-      "targets": [
-        {
-          "datasource": {
-            "type": "prometheus",
-            "uid": "P6693426190CB2316"
-          },
-          "editorMode": "code",
-<<<<<<< HEAD
-          "expr": "rate(waku_filter_requests{instance=~\"[[host]].([[dc:pipe]]).*.([[fleet:pipe]])\"}[$__rate_interval])",
-          "legendFormat": "{{type}} : {{instance}}",
-=======
-          "expr": "waku_filter_subscriptions{instance=~\"[[host]].([[dc:pipe]]).*.([[fleet:pipe]])\"}",
-          "legendFormat": "{{instance}}",
->>>>>>> 9e96e191
-          "range": true,
-          "refId": "A"
-        }
-      ],
-<<<<<<< HEAD
-      "title": "Waku Filter Requests",
-=======
-      "title": "Waku Filter Subscriptions",
->>>>>>> 9e96e191
-      "type": "timeseries"
-    },
-    {
-      "datasource": {
-        "type": "prometheus",
-        "uid": "P6693426190CB2316"
-<<<<<<< HEAD
-      },
-      "fieldConfig": {
-        "defaults": {
-          "color": {
-            "mode": "palette-classic"
-          },
-          "custom": {
-            "axisCenteredZero": false,
-            "axisColorMode": "text",
-            "axisLabel": "",
-            "axisPlacement": "auto",
-            "barAlignment": 0,
-            "drawStyle": "line",
-            "fillOpacity": 0,
-            "gradientMode": "none",
-            "hideFrom": {
-              "legend": false,
-              "tooltip": false,
-              "viz": false
-            },
-            "lineInterpolation": "linear",
-            "lineWidth": 1,
-            "pointSize": 5,
-            "scaleDistribution": {
-              "type": "linear"
-            },
-            "showPoints": "auto",
-            "spanNulls": false,
-            "stacking": {
-              "group": "A",
-              "mode": "none"
-            },
-            "thresholdsStyle": {
-              "mode": "off"
-            }
-          },
-          "mappings": [],
-          "thresholds": {
-            "mode": "absolute",
-            "steps": [
-              {
-                "color": "green"
-              },
-              {
-                "color": "red",
-                "value": 80
-              }
-            ]
-          }
-        },
-        "overrides": []
-      },
-      "gridPos": {
-        "h": 8,
-        "w": 8,
-        "x": 8,
-        "y": 154
-      },
-      "id": 89,
-      "options": {
-        "legend": {
-          "calcs": [],
-          "displayMode": "list",
-          "placement": "bottom",
-          "showLegend": true
-        },
-        "tooltip": {
-          "mode": "single",
-          "sort": "none"
-        }
-      },
-      "targets": [
-        {
-          "datasource": {
-            "type": "prometheus",
-            "uid": "P6693426190CB2316"
-          },
-          "editorMode": "code",
-          "expr": "waku_filter_subscriptions{instance=~\"[[host]].([[dc:pipe]]).*.([[fleet:pipe]])\"}",
-          "legendFormat": "{{instance}}",
-          "range": true,
-          "refId": "A"
-        }
-      ],
-      "title": "Waku Filter Subscriptions",
-      "type": "timeseries"
-    },
-    {
-      "datasource": {
-        "type": "prometheus",
-        "uid": "P6693426190CB2316"
-      },
-      "fieldConfig": {
-        "defaults": {
-          "color": {
-            "mode": "palette-classic"
-          },
-=======
-      },
-      "fieldConfig": {
-        "defaults": {
-          "color": {
-            "mode": "palette-classic"
-          },
->>>>>>> 9e96e191
-          "custom": {
-            "axisCenteredZero": false,
-            "axisColorMode": "text",
-            "axisLabel": "",
-            "axisPlacement": "auto",
-            "barAlignment": 0,
-            "drawStyle": "line",
-            "fillOpacity": 0,
-            "gradientMode": "none",
-            "hideFrom": {
-              "legend": false,
-              "tooltip": false,
-              "viz": false
-<<<<<<< HEAD
-            },
-            "lineInterpolation": "linear",
-            "lineWidth": 1,
-            "pointSize": 5,
-            "scaleDistribution": {
-              "type": "linear"
-            },
-=======
-            },
-            "lineInterpolation": "linear",
-            "lineWidth": 1,
-            "pointSize": 5,
-            "scaleDistribution": {
-              "type": "linear"
-            },
->>>>>>> 9e96e191
-            "showPoints": "auto",
-            "spanNulls": false,
-            "stacking": {
-              "group": "A",
-              "mode": "none"
-            },
-            "thresholdsStyle": {
-              "mode": "off"
-            }
-<<<<<<< HEAD
-          },
-          "mappings": [],
-          "thresholds": {
-            "mode": "absolute",
-            "steps": [
-              {
-                "color": "green"
-              },
-              {
-                "color": "red",
-                "value": 80
-              }
-            ]
-          }
-        },
-        "overrides": []
-      },
-      "gridPos": {
-        "h": 8,
-        "w": 8,
-        "x": 16,
-        "y": 154
-      },
-      "id": 91,
-      "options": {
-        "legend": {
-          "calcs": [],
-          "displayMode": "table",
-          "placement": "bottom",
-          "showLegend": true
-        },
-        "tooltip": {
-          "mode": "single",
-          "sort": "none"
-        }
-      },
-      "targets": [
-        {
-          "datasource": {
-            "type": "prometheus",
-            "uid": "P6693426190CB2316"
-          },
-=======
-          },
-          "mappings": [],
-          "thresholds": {
-            "mode": "absolute",
-            "steps": [
-              {
-                "color": "green",
-                "value": null
-              },
-              {
-                "color": "red",
-                "value": 80
-              }
-            ]
-          }
-        },
-        "overrides": []
-      },
-      "gridPos": {
-        "h": 8,
-        "w": 8,
-        "x": 16,
-        "y": 220
-      },
-      "id": 91,
-      "options": {
-        "legend": {
-          "calcs": [],
-          "displayMode": "table",
-          "placement": "bottom",
-          "showLegend": true
-        },
-        "tooltip": {
-          "mode": "single",
-          "sort": "none"
-        }
-      },
-      "targets": [
-        {
-          "datasource": {
-            "type": "prometheus",
-            "uid": "P6693426190CB2316"
-          },
->>>>>>> 9e96e191
-          "editorMode": "code",
-          "expr": "rate(waku_filter_errors{instance=~\"[[host]].([[dc:pipe]]).*.([[fleet:pipe]])\"}[$__rate_interval])",
-          "legendFormat": "{{type}} : {{instance}}",
-          "range": true,
-          "refId": "A"
-        }
-      ],
-      "title": "Waku Filter Errors",
-      "type": "timeseries"
-    },
-    {
-      "datasource": {
-        "type": "prometheus",
-        "uid": "P6693426190CB2316"
-      },
-      "fieldConfig": {
-        "defaults": {
-          "custom": {
-            "hideFrom": {
-              "legend": false,
-              "tooltip": false,
-              "viz": false
-            },
-            "scaleDistribution": {
-              "type": "linear"
-            }
-          }
-        },
-        "overrides": []
-      },
-      "gridPos": {
-        "h": 8,
-        "w": 12,
-        "x": 0,
-<<<<<<< HEAD
-        "y": 162
-=======
-        "y": 228
->>>>>>> 9e96e191
-      },
-      "id": 95,
-      "options": {
-        "calculate": false,
-        "cellGap": 2,
-        "color": {
-          "exponent": 0.5,
-          "fill": "dark-orange",
-          "mode": "scheme",
-          "reverse": false,
-          "scale": "exponential",
-          "scheme": "RdYlGn",
-          "steps": 128
-        },
-        "exemplars": {
-          "color": "rgba(255,0,255,0.7)"
-        },
-        "filterValues": {
-          "le": 1e-9
-        },
-        "legend": {
-          "show": false
-        },
-        "rowsFrame": {
-          "layout": "auto"
-        },
-        "tooltip": {
-          "show": true,
-          "yHistogram": true
-        },
-        "yAxis": {
-          "axisPlacement": "left",
-          "decimals": 0,
-          "reverse": false,
-          "unit": "s"
-        }
-      },
-      "pluginVersion": "9.2.5",
-      "targets": [
-        {
-          "datasource": {
-            "type": "prometheus",
-            "uid": "P6693426190CB2316"
-          },
-          "editorMode": "code",
-          "expr": "sum(increase(waku_filter_request_duration_seconds_bucket{instance=~\"[[host]].([[dc:pipe]]).*.([[fleet:pipe]])\"}[$__rate_interval])) by (le)",
-          "format": "heatmap",
-          "interval": "",
-          "legendFormat": "{{le}}",
-          "range": true,
-          "refId": "A"
-        }
-      ],
-      "title": "Waku Filter Request Duration",
-      "type": "heatmap"
-    },
-    {
-      "datasource": {
-        "type": "prometheus",
-        "uid": "P6693426190CB2316"
-      },
-      "fieldConfig": {
-        "defaults": {
-          "custom": {
-            "hideFrom": {
-              "legend": false,
-              "tooltip": false,
-              "viz": false
-<<<<<<< HEAD
-            },
-            "scaleDistribution": {
-              "type": "linear"
-            }
-          }
-        },
-        "overrides": []
-      },
-      "gridPos": {
-        "h": 8,
-        "w": 12,
-        "x": 12,
-        "y": 162
-      },
-      "id": 97,
-      "options": {
-        "calculate": false,
-        "cellGap": 2,
-        "color": {
-          "exponent": 0.5,
-          "fill": "dark-orange",
-          "mode": "scheme",
-          "reverse": false,
-          "scale": "exponential",
-          "scheme": "RdYlGn",
-          "steps": 128
-        },
-        "exemplars": {
-          "color": "rgba(255,0,255,0.7)"
-        },
-        "filterValues": {
-          "le": 1e-9
-        },
-        "legend": {
-          "show": false
-        },
-        "rowsFrame": {
-          "layout": "auto"
-        },
-        "tooltip": {
-          "show": true,
-          "yHistogram": false
-        },
-        "yAxis": {
-          "axisPlacement": "left",
-          "decimals": 0,
-          "reverse": false,
-          "unit": "s"
-        }
-      },
-      "pluginVersion": "9.2.5",
-=======
-            },
-            "scaleDistribution": {
-              "type": "linear"
-            }
-          }
-        },
-        "overrides": []
-      },
-      "gridPos": {
-        "h": 8,
-        "w": 12,
-        "x": 12,
-        "y": 228
-      },
-      "id": 97,
-      "options": {
-        "calculate": false,
-        "cellGap": 2,
-        "color": {
-          "exponent": 0.5,
-          "fill": "dark-orange",
-          "mode": "scheme",
-          "reverse": false,
-          "scale": "exponential",
-          "scheme": "RdYlGn",
-          "steps": 128
-        },
-        "exemplars": {
-          "color": "rgba(255,0,255,0.7)"
-        },
-        "filterValues": {
-          "le": 1e-9
-        },
-        "legend": {
-          "show": false
-        },
-        "rowsFrame": {
-          "layout": "auto"
-        },
-        "tooltip": {
-          "show": true,
-          "yHistogram": false
-        },
-        "yAxis": {
-          "axisPlacement": "left",
-          "decimals": 0,
-          "reverse": false,
-          "unit": "s"
-        }
-      },
-      "pluginVersion": "9.2.5",
-      "targets": [
-        {
-          "datasource": {
-            "type": "prometheus",
-            "uid": "P6693426190CB2316"
-          },
-          "editorMode": "code",
-          "expr": "sum(increase(waku_filter_handle_message_duration_seconds_bucket{instance=~\"[[host]].([[dc:pipe]]).*.([[fleet:pipe]])\"}[$__rate_interval])) by (le)",
-          "format": "heatmap",
-          "legendFormat": "{{le}}",
-          "range": true,
-          "refId": "A"
-        }
-      ],
-      "title": "Waku Filter Handle Message Duration",
-      "type": "heatmap"
-    },
-    {
-      "datasource": {
-        "type": "prometheus",
-        "uid": "P6693426190CB2316"
-      },
-      "description": "",
-      "fieldConfig": {
-        "defaults": {
-          "color": {
-            "mode": "palette-classic"
-          },
-          "custom": {
-            "axisCenteredZero": false,
-            "axisColorMode": "text",
-            "axisLabel": "",
-            "axisPlacement": "auto",
-            "barAlignment": 0,
-            "drawStyle": "line",
-            "fillOpacity": 0,
-            "gradientMode": "none",
-            "hideFrom": {
-              "legend": false,
-              "tooltip": false,
-              "viz": false
-            },
-            "lineInterpolation": "linear",
-            "lineWidth": 1,
-            "pointSize": 5,
-            "scaleDistribution": {
-              "type": "linear"
-            },
-            "showPoints": "auto",
-            "spanNulls": false,
-            "stacking": {
-              "group": "A",
-              "mode": "none"
-            },
-            "thresholdsStyle": {
-              "mode": "off"
-            }
-          },
-          "mappings": [],
-          "thresholds": {
-            "mode": "absolute",
-            "steps": [
-              {
-                "color": "green",
-                "value": null
-              },
-              {
-                "color": "red",
-                "value": 80
-              }
-            ]
-          },
-          "unit": "reqps"
-        },
-        "overrides": [
-          {
-            "__systemRef": "hideSeriesFrom",
-            "matcher": {
-              "id": "byNames",
-              "options": {
-                "mode": "exclude",
-                "names": [
-                  "boot-01.ac-cn-hongkong-c.status.prod - rejected",
-                  "boot-01.ac-cn-hongkong-c.status.prod - served"
-                ],
-                "prefix": "All except:",
-                "readOnly": true
-              }
-            },
-            "properties": [
-              {
-                "id": "custom.hideFrom",
-                "value": {
-                  "legend": false,
-                  "tooltip": false,
-                  "viz": true
-                }
-              }
-            ]
-          }
-        ]
-      },
-      "gridPos": {
-        "h": 13,
-        "w": 12,
-        "x": 0,
-        "y": 236
-      },
-      "id": 134,
-      "options": {
-        "legend": {
-          "calcs": [
-            "max",
-            "mean"
-          ],
-          "displayMode": "table",
-          "placement": "bottom",
-          "showLegend": true,
-          "sortBy": "Max",
-          "sortDesc": true
-        },
-        "tooltip": {
-          "mode": "single",
-          "sort": "none"
-        }
-      },
->>>>>>> 9e96e191
-      "targets": [
-        {
-          "datasource": {
-            "type": "prometheus",
-<<<<<<< HEAD
-            "uid": "P6693426190CB2316"
-          },
-          "editorMode": "code",
-          "expr": "sum(increase(waku_filter_handle_message_duration_seconds_bucket{instance=~\"[[host]].([[dc:pipe]]).*.([[fleet:pipe]])\"}[$__rate_interval])) by (le)",
-          "format": "heatmap",
-          "legendFormat": "{{le}}",
-=======
-            "uid": "PBFA97CFB590B2093"
-          },
-          "editorMode": "code",
-          "expr": "rate(waku_service_requests_total{service = \"/vac/waku/filter-subscribe/2.0.0-beta1\", instance=~\"[[host]].([[dc:pipe]]).([[fleet:pipe]])\"}[$__rate_interval])",
-          "legendFormat": "{{instance}} - {{state}}",
->>>>>>> 9e96e191
-          "range": true,
-          "refId": "A"
-        }
-      ],
-<<<<<<< HEAD
-      "title": "Waku Filter Handle Message Duration",
-      "type": "heatmap"
-=======
-      "title": "Filter subscribe request rates",
-      "type": "timeseries"
->>>>>>> 9e96e191
-    },
-    {
-      "datasource": {
-        "type": "prometheus",
-        "uid": "P6693426190CB2316"
-      },
-      "description": "",
-      "fieldConfig": {
-        "defaults": {
-          "color": {
-            "mode": "palette-classic"
-          },
-          "custom": {
-            "axisCenteredZero": false,
-            "axisColorMode": "text",
-            "axisLabel": "",
-            "axisPlacement": "auto",
-            "barAlignment": 0,
-            "drawStyle": "line",
-            "fillOpacity": 0,
-            "gradientMode": "none",
-            "hideFrom": {
-              "legend": false,
-              "tooltip": false,
-              "viz": false
-<<<<<<< HEAD
-            },
-            "lineInterpolation": "linear",
-            "lineWidth": 1,
-            "pointSize": 5,
-            "scaleDistribution": {
-              "type": "linear"
-            },
-            "showPoints": "auto",
-            "spanNulls": false,
-            "stacking": {
-              "group": "A",
-              "mode": "none"
-            },
-=======
-            },
-            "lineInterpolation": "linear",
-            "lineWidth": 1,
-            "pointSize": 5,
-            "scaleDistribution": {
-              "type": "linear"
-            },
-            "showPoints": "auto",
-            "spanNulls": false,
-            "stacking": {
-              "group": "A",
-              "mode": "none"
-            },
->>>>>>> 9e96e191
-            "thresholdsStyle": {
-              "mode": "off"
-            }
-          },
-          "mappings": [],
-          "thresholds": {
-            "mode": "absolute",
-            "steps": [
-              {
-<<<<<<< HEAD
-                "color": "green"
-=======
-                "color": "green",
-                "value": null
->>>>>>> 9e96e191
-              },
-              {
-                "color": "red",
-                "value": 80
-              }
-            ]
-<<<<<<< HEAD
-          },
-          "unit": "reqps"
-        },
-        "overrides": [
-          {
-            "__systemRef": "hideSeriesFrom",
-            "matcher": {
-              "id": "byNames",
-              "options": {
-                "mode": "exclude",
-                "names": [
-                  "boot-01.ac-cn-hongkong-c.status.prod - rejected",
-                  "boot-01.ac-cn-hongkong-c.status.prod - served"
-                ],
-                "prefix": "All except:",
-                "readOnly": true
-              }
-            },
-            "properties": [
-              {
-                "id": "custom.hideFrom",
-                "value": {
-                  "legend": false,
-                  "tooltip": false,
-                  "viz": true
-                }
-              }
-            ]
-          }
-        ]
-      },
-      "gridPos": {
-        "h": 13,
-        "w": 12,
-        "x": 0,
-        "y": 170
-      },
-      "id": 134,
-      "options": {
-        "legend": {
-          "calcs": [
-            "max",
-            "mean"
-          ],
-          "displayMode": "table",
-          "placement": "bottom",
-          "showLegend": true,
-          "sortBy": "Max",
-          "sortDesc": true
-        },
-=======
-          },
-          "unit": "binBps"
-        },
-        "overrides": []
-      },
-      "gridPos": {
-        "h": 13,
-        "w": 12,
-        "x": 12,
-        "y": 236
-      },
-      "id": 136,
-      "options": {
-        "legend": {
-          "calcs": [
-            "max",
-            "mean"
-          ],
-          "displayMode": "table",
-          "placement": "bottom",
-          "showLegend": true
-        },
-        "tooltip": {
-          "mode": "single",
-          "sort": "none"
-        }
-      },
-      "targets": [
-        {
-          "datasource": {
-            "type": "prometheus",
-            "uid": "PBFA97CFB590B2093"
-          },
-          "editorMode": "code",
-          "expr": "rate(waku_service_network_bytes_total{service=\"/vac/waku/filter-push/2.0.0-beta1\", direction=\"out\", instance=~\"[[host]].([[dc:pipe]]).([[fleet:pipe]])\"}[$__rate_interval])",
-          "legendFormat": "{{instance}}",
-          "range": true,
-          "refId": "A"
-        }
-      ],
-      "title": "Filter protocol message push traffic (out)",
-      "type": "timeseries"
-    },
-    {
-      "collapsed": false,
-      "datasource": {
-        "type": "prometheus",
-        "uid": "P6693426190CB2316"
-      },
-      "gridPos": {
-        "h": 1,
-        "w": 24,
-        "x": 0,
-        "y": 249
-      },
-      "id": 28,
-      "panels": [],
-      "targets": [
-        {
-          "datasource": {
-            "type": "prometheus",
-            "uid": "P6693426190CB2316"
-          },
-          "refId": "A"
-        }
-      ],
-      "title": "Lightpush",
-      "type": "row"
-    },
-    {
-      "datasource": {
-        "type": "prometheus",
-        "uid": "P6693426190CB2316"
-      },
-      "fieldConfig": {
-        "defaults": {
-          "color": {
-            "mode": "palette-classic"
-          },
-          "custom": {
-            "axisCenteredZero": false,
-            "axisColorMode": "text",
-            "axisLabel": "",
-            "axisPlacement": "auto",
-            "barAlignment": 0,
-            "drawStyle": "line",
-            "fillOpacity": 0,
-            "gradientMode": "none",
-            "hideFrom": {
-              "legend": false,
-              "tooltip": false,
-              "viz": false
-            },
-            "lineInterpolation": "linear",
-            "lineWidth": 1,
-            "pointSize": 5,
-            "scaleDistribution": {
-              "type": "linear"
-            },
-            "showPoints": "auto",
-            "spanNulls": false,
-            "stacking": {
-              "group": "A",
-              "mode": "none"
-            },
-            "thresholdsStyle": {
-              "mode": "off"
-            }
-          },
-          "mappings": [],
-          "thresholds": {
-            "mode": "absolute",
-            "steps": [
-              {
-                "color": "green",
-                "value": null
-              },
-              {
-                "color": "red",
-                "value": 80
-              }
-            ]
-          }
-        },
-        "overrides": []
-      },
-      "gridPos": {
-        "h": 8,
-        "w": 12,
-        "x": 0,
-        "y": 250
-      },
-      "id": 30,
-      "options": {
-        "legend": {
-          "calcs": [],
-          "displayMode": "list",
-          "placement": "bottom",
-          "showLegend": true
-        },
->>>>>>> 9e96e191
-        "tooltip": {
-          "mode": "single",
-          "sort": "none"
-        }
-      },
-      "targets": [
-        {
-          "datasource": {
-            "type": "prometheus",
-            "uid": "PBFA97CFB590B2093"
-          },
-<<<<<<< HEAD
-          "editorMode": "code",
-          "expr": "rate(waku_service_requests_total{service = \"/vac/waku/filter-subscribe/2.0.0-beta1\", instance=~\"[[host]].([[dc:pipe]]).([[fleet:pipe]])\"}[$__rate_interval])",
-          "legendFormat": "{{instance}} - {{state}}",
-          "range": true,
-          "refId": "A"
-        }
-      ],
-      "title": "Filter subscribe request rates",
-=======
-          "exemplar": true,
-          "expr": "waku_lightpush_peers{instance=~\"[[host]].([[dc:pipe]]).*.([[fleet:pipe]])\"}",
-          "interval": "",
-          "legendFormat": "{{instance}}",
-          "refId": "A"
-        }
-      ],
-      "title": "Waku Lightpush Peers",
->>>>>>> 9e96e191
-      "type": "timeseries"
-    },
-    {
-      "datasource": {
-        "type": "prometheus",
-        "uid": "P6693426190CB2316"
-      },
-<<<<<<< HEAD
-      "description": "",
-=======
->>>>>>> 9e96e191
-      "fieldConfig": {
-        "defaults": {
-          "color": {
-            "mode": "palette-classic"
-          },
-          "custom": {
-            "axisCenteredZero": false,
-            "axisColorMode": "text",
-            "axisLabel": "",
-            "axisPlacement": "auto",
-            "barAlignment": 0,
-            "drawStyle": "line",
-            "fillOpacity": 0,
-            "gradientMode": "none",
-            "hideFrom": {
-              "legend": false,
-              "tooltip": false,
-              "viz": false
-<<<<<<< HEAD
-            },
-            "lineInterpolation": "linear",
-            "lineWidth": 1,
-            "pointSize": 5,
-            "scaleDistribution": {
-              "type": "linear"
-            },
-            "showPoints": "auto",
-            "spanNulls": false,
-            "stacking": {
-              "group": "A",
-              "mode": "none"
-            },
-=======
-            },
-            "lineInterpolation": "linear",
-            "lineWidth": 1,
-            "pointSize": 5,
-            "scaleDistribution": {
-              "type": "linear"
-            },
-            "showPoints": "auto",
-            "spanNulls": false,
-            "stacking": {
-              "group": "A",
-              "mode": "none"
-            },
->>>>>>> 9e96e191
-            "thresholdsStyle": {
-              "mode": "off"
-            }
-          },
-          "mappings": [],
-          "thresholds": {
-            "mode": "absolute",
-            "steps": [
-              {
-<<<<<<< HEAD
-                "color": "green"
-=======
-                "color": "green",
-                "value": null
->>>>>>> 9e96e191
-              },
-              {
-                "color": "red",
-                "value": 80
-              }
-            ]
-<<<<<<< HEAD
-          },
-          "unit": "binBps"
-=======
-          }
->>>>>>> 9e96e191
-        },
-        "overrides": []
-      },
-      "gridPos": {
-<<<<<<< HEAD
-        "h": 13,
-        "w": 12,
-        "x": 12,
-        "y": 170
-      },
-      "id": 136,
-      "options": {
-        "legend": {
-          "calcs": [
-            "max",
-            "mean"
-          ],
-          "displayMode": "table",
-=======
-        "h": 8,
-        "w": 12,
-        "x": 12,
-        "y": 250
-      },
-      "id": 32,
-      "options": {
-        "legend": {
-          "calcs": [],
-          "displayMode": "list",
->>>>>>> 9e96e191
-          "placement": "bottom",
-          "showLegend": true
-        },
-        "tooltip": {
-          "mode": "single",
-          "sort": "none"
-        }
-      },
-      "targets": [
-        {
-          "datasource": {
-            "type": "prometheus",
-<<<<<<< HEAD
-            "uid": "PBFA97CFB590B2093"
-          },
-          "editorMode": "code",
-          "expr": "rate(waku_service_network_bytes_total{service=\"/vac/waku/filter-push/2.0.0-beta1\", direction=\"out\", instance=~\"[[host]].([[dc:pipe]]).([[fleet:pipe]])\"}[$__rate_interval])",
-          "legendFormat": "{{instance}}",
-=======
-            "uid": "P6693426190CB2316"
-          },
-          "exemplar": true,
-          "expr": "waku_lightpush_errors{instance=~\"[[host]].([[dc:pipe]]).*.([[fleet:pipe]])\"}",
-          "interval": "",
-          "legendFormat": "{{type}}: {[instance}}",
-          "refId": "A"
-        }
-      ],
-      "title": "Waku Lightpush Errors",
-      "type": "timeseries"
-    },
-    {
-      "datasource": {
-        "type": "prometheus",
-        "uid": "P6693426190CB2316"
-      },
-      "description": "",
-      "fieldConfig": {
-        "defaults": {
-          "color": {
-            "mode": "palette-classic"
-          },
-          "custom": {
-            "axisCenteredZero": false,
-            "axisColorMode": "text",
-            "axisLabel": "",
-            "axisPlacement": "auto",
-            "barAlignment": 0,
-            "drawStyle": "line",
-            "fillOpacity": 0,
-            "gradientMode": "none",
-            "hideFrom": {
-              "legend": false,
-              "tooltip": false,
-              "viz": false
-            },
-            "lineInterpolation": "linear",
-            "lineWidth": 1,
-            "pointSize": 5,
-            "scaleDistribution": {
-              "type": "linear"
-            },
-            "showPoints": "auto",
-            "spanNulls": false,
-            "stacking": {
-              "group": "A",
-              "mode": "none"
-            },
-            "thresholdsStyle": {
-              "mode": "off"
-            }
-          },
-          "mappings": [],
-          "thresholds": {
-            "mode": "absolute",
-            "steps": [
-              {
-                "color": "green",
-                "value": null
-              },
-              {
-                "color": "red",
-                "value": 80
-              }
-            ]
-          },
-          "unit": "reqps"
-        },
-        "overrides": []
-      },
-      "gridPos": {
-        "h": 12,
-        "w": 12,
-        "x": 0,
-        "y": 258
-      },
-      "id": 138,
-      "options": {
-        "legend": {
-          "calcs": [
-            "max",
-            "mean"
-          ],
-          "displayMode": "table",
-          "placement": "bottom",
-          "showLegend": true,
-          "sortBy": "Max",
-          "sortDesc": true
-        },
-        "tooltip": {
-          "mode": "single",
-          "sort": "none"
-        }
-      },
-      "targets": [
-        {
-          "datasource": {
-            "type": "prometheus",
-            "uid": "PBFA97CFB590B2093"
-          },
-          "editorMode": "code",
-          "expr": "rate(waku_service_requests_total{service = \"/vac/waku/lightpush/2.0.0-beta1\", instance=~\"[[host]].([[dc:pipe]]).([[fleet:pipe]])\"}[$__rate_interval])",
-          "legendFormat": "{{instance}} . {{state}}",
->>>>>>> 9e96e191
-          "range": true,
-          "refId": "A"
-        }
-      ],
-<<<<<<< HEAD
-      "title": "Filter protocol message push traffic (out)",
-      "type": "timeseries"
-    },
-    {
-      "collapsed": false,
-=======
-      "title": "Lightpush request rates",
-      "type": "timeseries"
-    },
-    {
->>>>>>> 9e96e191
-      "datasource": {
-        "type": "prometheus",
-        "uid": "P6693426190CB2316"
-      },
-<<<<<<< HEAD
-      "gridPos": {
-        "h": 1,
-        "w": 24,
-        "x": 0,
-        "y": 183
-      },
-      "id": 28,
-      "panels": [],
-      "targets": [
-        {
-          "datasource": {
-            "type": "prometheus",
-            "uid": "P6693426190CB2316"
-          },
-          "refId": "A"
-        }
-      ],
-      "title": "Lightpush",
-      "type": "row"
-    },
-    {
-      "datasource": {
-        "type": "prometheus",
-        "uid": "P6693426190CB2316"
-      },
-      "fieldConfig": {
-        "defaults": {
-          "color": {
-            "mode": "palette-classic"
-          },
-=======
-      "description": "",
-      "fieldConfig": {
-        "defaults": {
-          "color": {
-            "mode": "palette-classic"
-          },
->>>>>>> 9e96e191
-          "custom": {
-            "axisCenteredZero": false,
-            "axisColorMode": "text",
-            "axisLabel": "",
-            "axisPlacement": "auto",
-            "barAlignment": 0,
-            "drawStyle": "line",
-            "fillOpacity": 0,
-            "gradientMode": "none",
-            "hideFrom": {
-              "legend": false,
-              "tooltip": false,
-              "viz": false
-            },
-            "lineInterpolation": "linear",
-            "lineWidth": 1,
-            "pointSize": 5,
-            "scaleDistribution": {
-              "type": "linear"
-<<<<<<< HEAD
-            },
-            "showPoints": "auto",
-            "spanNulls": false,
-            "stacking": {
-              "group": "A",
-              "mode": "none"
-            },
-            "thresholdsStyle": {
-              "mode": "off"
-            }
-          },
-          "mappings": [],
-          "thresholds": {
-            "mode": "absolute",
-            "steps": [
-              {
-                "color": "green"
-              },
-              {
-                "color": "red",
-                "value": 80
-              }
-            ]
-          }
-        },
-        "overrides": []
-      },
-      "gridPos": {
-        "h": 8,
-        "w": 12,
-        "x": 0,
-        "y": 184
-      },
-      "id": 30,
-      "options": {
-        "legend": {
-          "calcs": [],
-          "displayMode": "list",
-          "placement": "bottom",
-          "showLegend": true
-        },
-        "tooltip": {
-          "mode": "single",
-          "sort": "none"
-        }
-      },
-      "targets": [
-        {
-          "datasource": {
-            "type": "prometheus",
-            "uid": "P6693426190CB2316"
-          },
-          "exemplar": true,
-          "expr": "waku_lightpush_peers{instance=~\"[[host]].([[dc:pipe]]).*.([[fleet:pipe]])\"}",
-          "interval": "",
-          "legendFormat": "{{instance}}",
-          "refId": "A"
-        }
-      ],
-      "title": "Waku Lightpush Peers",
-      "type": "timeseries"
-    },
-    {
-      "datasource": {
-        "type": "prometheus",
-        "uid": "P6693426190CB2316"
-      },
-      "fieldConfig": {
-        "defaults": {
-          "color": {
-            "mode": "palette-classic"
-          },
-=======
-            },
-            "showPoints": "auto",
-            "spanNulls": false,
-            "stacking": {
-              "group": "A",
-              "mode": "none"
-            },
-            "thresholdsStyle": {
-              "mode": "off"
-            }
-          },
-          "mappings": [],
-          "thresholds": {
-            "mode": "absolute",
-            "steps": [
-              {
-                "color": "green",
-                "value": null
-              },
-              {
-                "color": "red",
-                "value": 80
-              }
-            ]
-          },
-          "unit": "binBps"
-        },
-        "overrides": []
-      },
-      "gridPos": {
-        "h": 12,
-        "w": 12,
-        "x": 12,
-        "y": 258
-      },
-      "id": 140,
-      "options": {
-        "legend": {
-          "calcs": [
-            "max",
-            "mean"
-          ],
-          "displayMode": "table",
-          "placement": "bottom",
-          "showLegend": true
-        },
-        "tooltip": {
-          "mode": "single",
-          "sort": "none"
-        }
-      },
-      "targets": [
-        {
-          "datasource": {
-            "type": "prometheus",
-            "uid": "PBFA97CFB590B2093"
-          },
-          "editorMode": "code",
-          "expr": "rate(waku_service_network_bytes_total{service=\"/vac/waku/lightpush/2.0.0-beta1\", direction=\"in\", instance=~\"[[host]].([[dc:pipe]]).([[fleet:pipe]])\"}[$__rate_interval])",
-          "interval": "",
-          "legendFormat": "{{instance}}",
-          "range": true,
-          "refId": "A"
-        }
-      ],
-      "title": "Lightpush protocol traffic (in)",
-      "type": "timeseries"
-    },
-    {
-      "collapsed": false,
-      "gridPos": {
-        "h": 1,
-        "w": 24,
-        "x": 0,
-        "y": 270
-      },
-      "id": 151,
-      "panels": [],
-      "title": "Peer Exchange",
-      "type": "row"
-    },
-    {
-      "datasource": {
-        "type": "prometheus",
-        "uid": "P6693426190CB2316"
-      },
-      "description": "",
-      "fieldConfig": {
-        "defaults": {
-          "color": {
-            "mode": "palette-classic"
-          },
->>>>>>> 9e96e191
-          "custom": {
-            "axisCenteredZero": false,
-            "axisColorMode": "text",
-            "axisLabel": "",
-            "axisPlacement": "auto",
-            "barAlignment": 0,
-            "drawStyle": "line",
-            "fillOpacity": 0,
-            "gradientMode": "none",
-            "hideFrom": {
-              "legend": false,
-              "tooltip": false,
-              "viz": false
-            },
-            "lineInterpolation": "linear",
-            "lineWidth": 1,
-            "pointSize": 5,
-            "scaleDistribution": {
-              "type": "linear"
-            },
-            "showPoints": "auto",
-            "spanNulls": false,
-            "stacking": {
-              "group": "A",
-              "mode": "none"
-            },
-            "thresholdsStyle": {
-              "mode": "off"
-            }
-          },
-          "mappings": [],
-          "thresholds": {
-            "mode": "absolute",
-            "steps": [
-              {
-<<<<<<< HEAD
-                "color": "green"
-=======
-                "color": "green",
-                "value": null
->>>>>>> 9e96e191
-              },
-              {
-                "color": "red",
-                "value": 80
-              }
-            ]
-<<<<<<< HEAD
-          }
-=======
-          },
-          "unit": "reqps"
->>>>>>> 9e96e191
-        },
-        "overrides": []
-      },
-      "gridPos": {
-<<<<<<< HEAD
-        "h": 8,
-        "w": 12,
-        "x": 12,
-        "y": 184
-      },
-      "id": 32,
-      "options": {
-        "legend": {
-          "calcs": [],
-          "displayMode": "list",
-          "placement": "bottom",
-          "showLegend": true
-=======
-        "h": 12,
-        "w": 12,
-        "x": 0,
-        "y": 271
-      },
-      "id": 153,
-      "options": {
-        "legend": {
-          "calcs": [
-            "max",
-            "mean"
-          ],
-          "displayMode": "table",
-          "placement": "bottom",
-          "showLegend": true,
-          "sortBy": "Max",
-          "sortDesc": true
->>>>>>> 9e96e191
-        },
-        "tooltip": {
-          "mode": "single",
-          "sort": "none"
-        }
-      },
-      "targets": [
-        {
-          "datasource": {
-            "type": "prometheus",
-<<<<<<< HEAD
-            "uid": "P6693426190CB2316"
-          },
-          "exemplar": true,
-          "expr": "waku_lightpush_errors{instance=~\"[[host]].([[dc:pipe]]).*.([[fleet:pipe]])\"}",
-          "interval": "",
-          "legendFormat": "{{type}}: {[instance}}",
-          "refId": "A"
-        }
-      ],
-      "title": "Waku Lightpush Errors",
-=======
-            "uid": "PBFA97CFB590B2093"
-          },
-          "editorMode": "code",
-          "expr": "rate(waku_service_requests_total{service = \"/vac/waku/peer-exchange/2.0.0-alpha1\", instance=~\"[[host]].([[dc:pipe]]).([[fleet:pipe]])\"}[$__rate_interval])",
-          "legendFormat": "{{instance}} . {{state}}",
-          "range": true,
-          "refId": "A"
-        }
-      ],
-      "title": "Peer Exchange request rates",
->>>>>>> 9e96e191
-      "type": "timeseries"
-    },
-    {
-      "datasource": {
-        "type": "prometheus",
-        "uid": "P6693426190CB2316"
-      },
-      "description": "",
-      "fieldConfig": {
-        "defaults": {
-          "color": {
-            "mode": "palette-classic"
-          },
-          "custom": {
-            "axisCenteredZero": false,
-            "axisColorMode": "text",
-            "axisLabel": "",
-            "axisPlacement": "auto",
-            "barAlignment": 0,
-            "drawStyle": "line",
-            "fillOpacity": 0,
-            "gradientMode": "none",
-            "hideFrom": {
-              "legend": false,
-              "tooltip": false,
-              "viz": false
-            },
-            "lineInterpolation": "linear",
-            "lineWidth": 1,
-            "pointSize": 5,
-            "scaleDistribution": {
-              "type": "linear"
-            },
-            "showPoints": "auto",
-            "spanNulls": false,
-            "stacking": {
-              "group": "A",
-              "mode": "none"
-            },
-            "thresholdsStyle": {
-              "mode": "off"
-            }
-          },
-          "mappings": [],
-          "thresholds": {
-            "mode": "absolute",
-            "steps": [
-              {
-<<<<<<< HEAD
-                "color": "green"
-=======
-                "color": "green",
-                "value": null
->>>>>>> 9e96e191
-              },
-              {
-                "color": "red",
-                "value": 80
-              }
-            ]
-          },
-<<<<<<< HEAD
-          "unit": "reqps"
-=======
-          "unit": "none"
->>>>>>> 9e96e191
-        },
-        "overrides": []
-      },
-      "gridPos": {
-        "h": 12,
-        "w": 12,
-<<<<<<< HEAD
-        "x": 0,
-        "y": 192
-      },
-      "id": 138,
-=======
-        "x": 12,
-        "y": 271
-      },
-      "id": 154,
->>>>>>> 9e96e191
-      "options": {
-        "legend": {
-          "calcs": [
-            "max",
-            "mean"
-          ],
-          "displayMode": "table",
-          "placement": "bottom",
-          "showLegend": true,
-          "sortBy": "Max",
-          "sortDesc": true
-        },
-        "tooltip": {
-          "mode": "single",
-          "sort": "none"
-        }
-      },
-      "targets": [
-        {
-          "datasource": {
-            "type": "prometheus",
-            "uid": "PBFA97CFB590B2093"
-<<<<<<< HEAD
-          },
-          "editorMode": "code",
-          "expr": "rate(waku_service_requests_total{service = \"/vac/waku/lightpush/2.0.0-beta1\", instance=~\"[[host]].([[dc:pipe]]).([[fleet:pipe]])\"}[$__rate_interval])",
-          "legendFormat": "{{instance}} . {{state}}",
-          "range": true,
-          "refId": "A"
-        }
-      ],
-      "title": "Lightpush request rates",
-      "type": "timeseries"
-    },
-    {
-      "datasource": {
-        "type": "prometheus",
-        "uid": "P6693426190CB2316"
-      },
-      "description": "",
-      "fieldConfig": {
-        "defaults": {
-          "color": {
-            "mode": "palette-classic"
-          },
-=======
-          },
-          "editorMode": "code",
-          "expr": "rate(waku_px_peers_sent_total{instance=~\"[[host]].([[dc:pipe]]).([[fleet:pipe]])\"}[$__rate_interval])",
-          "legendFormat": "{{instance}}",
-          "range": true,
-          "refId": "A"
-        }
-      ],
-      "title": "Peer Exchange number of sent peers",
-      "type": "timeseries"
-    },
-    {
-      "datasource": {
-        "type": "prometheus",
-        "uid": "P6693426190CB2316"
-      },
-      "description": "",
-      "fieldConfig": {
-        "defaults": {
-          "color": {
-            "mode": "thresholds"
-          },
-          "mappings": [],
-          "thresholds": {
-            "mode": "absolute",
-            "steps": [
-              {
-                "color": "green",
-                "value": null
-              },
-              {
-                "color": "red",
-                "value": 80
-              }
-            ]
-          },
-          "unit": "none"
-        },
-        "overrides": []
-      },
-      "gridPos": {
-        "h": 12,
-        "w": 12,
-        "x": 0,
-        "y": 283
-      },
-      "id": 156,
-      "options": {
-        "displayMode": "basic",
-        "minVizHeight": 10,
-        "minVizWidth": 0,
-        "orientation": "horizontal",
-        "reduceOptions": {
-          "calcs": [
-            "lastNotNull"
-          ],
-          "fields": "",
-          "values": false
-        },
-        "showUnfilled": true
-      },
-      "pluginVersion": "9.2.5",
-      "targets": [
-        {
-          "datasource": {
-            "type": "prometheus",
-            "uid": "PBFA97CFB590B2093"
-          },
-          "editorMode": "builder",
-          "expr": "sum by(instance, type) (waku_px_errors_total{instance=~\"[[host]].([[dc:pipe]]).([[fleet:pipe]])\"})",
-          "legendFormat": "{{instance}} - {{type}}",
-          "range": true,
-          "refId": "A"
-        }
-      ],
-      "title": "Peer Exchange errors total",
-      "type": "bargauge"
-    },
-    {
-      "datasource": {
-        "type": "prometheus",
-        "uid": "P6693426190CB2316"
-      },
-      "description": "",
-      "fieldConfig": {
-        "defaults": {
-          "color": {
-            "mode": "palette-classic"
-          },
->>>>>>> 9e96e191
-          "custom": {
-            "axisCenteredZero": false,
-            "axisColorMode": "text",
-            "axisLabel": "",
-            "axisPlacement": "auto",
-            "barAlignment": 0,
-            "drawStyle": "line",
-            "fillOpacity": 0,
-            "gradientMode": "none",
-            "hideFrom": {
-              "legend": false,
-              "tooltip": false,
-              "viz": false
-            },
-            "lineInterpolation": "linear",
-            "lineWidth": 1,
-            "pointSize": 5,
-            "scaleDistribution": {
-              "type": "linear"
-            },
-            "showPoints": "auto",
-            "spanNulls": false,
-            "stacking": {
-              "group": "A",
-              "mode": "none"
-            },
-            "thresholdsStyle": {
-              "mode": "off"
-            }
-          },
-          "mappings": [],
-          "thresholds": {
-            "mode": "absolute",
-            "steps": [
-              {
-<<<<<<< HEAD
-                "color": "green"
-=======
-                "color": "green",
-                "value": null
->>>>>>> 9e96e191
-              },
-              {
-                "color": "red",
-                "value": 80
-              }
-            ]
-          },
-<<<<<<< HEAD
-          "unit": "binBps"
-=======
-          "unit": "none"
->>>>>>> 9e96e191
-        },
-        "overrides": []
-      },
-      "gridPos": {
-        "h": 12,
-        "w": 12,
-        "x": 12,
-<<<<<<< HEAD
-        "y": 192
-      },
-      "id": 140,
-=======
-        "y": 283
-      },
-      "id": 155,
->>>>>>> 9e96e191
-      "options": {
-        "legend": {
-          "calcs": [
-            "max",
-            "mean"
-          ],
-          "displayMode": "table",
-          "placement": "bottom",
-<<<<<<< HEAD
-          "showLegend": true
-=======
-          "showLegend": true,
-          "sortBy": "Max",
-          "sortDesc": true
->>>>>>> 9e96e191
-        },
-        "tooltip": {
-          "mode": "single",
-          "sort": "none"
-        }
-      },
-      "targets": [
-        {
-          "datasource": {
-            "type": "prometheus",
-            "uid": "PBFA97CFB590B2093"
-          },
-          "editorMode": "code",
-<<<<<<< HEAD
-          "expr": "rate(waku_service_network_bytes_total{service=\"/vac/waku/lightpush/2.0.0-beta1\", direction=\"in\", instance=~\"[[host]].([[dc:pipe]]).([[fleet:pipe]])\"}[$__rate_interval])",
-          "interval": "",
-          "legendFormat": "{{instance}}",
-=======
-          "expr": "rate(waku_px_errors_total{instance=~\"[[host]].([[dc:pipe]]).([[fleet:pipe]])\"}[$__rate_interval])",
-          "legendFormat": "{{instance}} - {{type}}",
->>>>>>> 9e96e191
-          "range": true,
-          "refId": "A"
-        }
-      ],
-<<<<<<< HEAD
-      "title": "Lightpush protocol traffic (in)",
-=======
-      "title": "Peer Exchange errors",
->>>>>>> 9e96e191
-      "type": "timeseries"
-    },
-    {
-      "collapsed": true,
-      "datasource": {
-        "type": "prometheus",
-        "uid": "P6693426190CB2316"
-      },
-      "gridPos": {
-        "h": 1,
-        "w": 24,
-        "x": 0,
-<<<<<<< HEAD
-        "y": 204
-=======
-        "y": 295
->>>>>>> 9e96e191
-      },
-      "id": 15,
-      "panels": [
-        {
-          "aliasColors": {},
-          "bars": false,
-          "dashLength": 10,
-          "dashes": false,
-          "datasource": {
-            "type": "prometheus",
-            "uid": "P6693426190CB2316"
-          },
-          "description": "number of swap peers",
-          "fill": 1,
-          "fillGradient": 0,
-          "gridPos": {
-            "h": 7,
-            "w": 8,
-            "x": 0,
-            "y": 83
-          },
-          "hiddenSeries": false,
-          "id": 13,
-          "legend": {
-            "avg": false,
-            "current": false,
-            "max": false,
-            "min": false,
-            "show": true,
-            "total": false,
-            "values": false
-          },
-          "lines": true,
-          "linewidth": 1,
-          "nullPointMode": "null",
-          "options": {
-            "alertThreshold": true
-          },
-          "percentage": false,
-          "pluginVersion": "9.2.5",
-          "pointradius": 2,
-          "points": false,
-          "renderer": "flot",
-          "seriesOverrides": [],
-          "spaceLength": 10,
-          "stack": false,
-          "steppedLine": false,
-          "targets": [
-            {
-              "datasource": {
-                "type": "prometheus",
-                "uid": "P6693426190CB2316"
-              },
-              "exemplar": true,
-              "expr": "waku_swap_peers_count{instance=~\"[[host]].([[dc:pipe]]).*.([[fleet:pipe]])\"}",
-              "interval": "",
-              "legendFormat": "{{instance}}",
-              "refId": "A"
-            }
-          ],
-          "thresholds": [],
-          "timeRegions": [],
-          "title": "Waku Swap Peers",
-          "tooltip": {
-            "shared": true,
-            "sort": 0,
-            "value_type": "individual"
-          },
-          "type": "graph",
-          "xaxis": {
-            "mode": "time",
-            "show": true,
-            "values": []
-          },
-          "yaxes": [
-            {
-              "$$hashKey": "object:139",
-              "format": "short",
-              "logBase": 1,
-              "show": true
-            },
-            {
-              "$$hashKey": "object:140",
-              "format": "short",
-              "logBase": 1,
-              "show": true
-            }
-          ],
-          "yaxis": {
-            "align": false
-          }
-        },
-        {
-          "aliasColors": {},
-          "bars": false,
-          "dashLength": 10,
-          "dashes": false,
-          "datasource": {
-            "type": "prometheus",
-            "uid": "P6693426190CB2316"
-          },
-          "description": "swap account state for each peer",
-          "fill": 1,
-          "fillGradient": 0,
-          "gridPos": {
-            "h": 7,
-            "w": 8,
-            "x": 8,
-            "y": 83
-          },
-          "hiddenSeries": false,
-          "id": 18,
-          "legend": {
-            "alignAsTable": false,
-            "avg": false,
-            "current": false,
-            "max": false,
-            "min": false,
-            "rightSide": false,
-            "show": true,
-            "sideWidth": 150,
-            "total": false,
-            "values": false
-          },
-          "lines": true,
-          "linewidth": 1,
-          "nullPointMode": "null",
-          "options": {
-            "alertThreshold": true
-          },
-          "percentage": false,
-          "pluginVersion": "9.2.5",
-          "pointradius": 2,
-          "points": false,
-          "renderer": "flot",
-          "seriesOverrides": [],
-          "spaceLength": 10,
-          "stack": false,
-          "steppedLine": false,
-          "targets": [
-            {
-              "datasource": {
-                "type": "prometheus",
-                "uid": "P6693426190CB2316"
-              },
-              "expr": "sum(waku_peer_swap_account_balance_bucket{le=\"250.0\", instance=~\"[[host]].([[dc:pipe]]).*.([[fleet:pipe]])\"} - ignoring(le) waku_peer_swap_account_balance_bucket{le=\"200.0\", instance=~\"[[host]].([[dc:pipe]]).*.([[fleet:pipe]])\"})",
-              "interval": "",
-              "legendFormat": "250",
-              "refId": "A"
-            },
-            {
-              "datasource": {
-                "type": "prometheus",
-                "uid": "P6693426190CB2316"
-              },
-              "expr": "sum(waku_peer_swap_account_balance_bucket{le=\"200.0\", instance=~\"[[host]].([[dc:pipe]]).*.([[fleet:pipe]])\"} - ignoring(le) waku_peer_swap_account_balance_bucket{le=\"150.0\", instance=~\"[[host]].([[dc:pipe]]).*.([[fleet:pipe]])\"})",
-              "interval": "",
-              "legendFormat": "200",
-              "refId": "B"
-            },
-            {
-              "datasource": {
-                "type": "prometheus",
-                "uid": "P6693426190CB2316"
-              },
-              "expr": "sum(waku_peer_swap_account_balance_bucket{le=\"150.0\", instance=~\"[[host]].([[dc:pipe]]).*.([[fleet:pipe]])\"} - ignoring(le) waku_peer_swap_account_balance_bucket{le=\"100.0\", instance=~\"[[host]].([[dc:pipe]]).*.([[fleet:pipe]])\"})",
-              "interval": "",
-              "legendFormat": "150",
-              "refId": "C"
-            },
-            {
-              "datasource": {
-                "type": "prometheus",
-                "uid": "P6693426190CB2316"
-              },
-              "expr": "sum(waku_peer_swap_account_balance_bucket{le=\"100.0\", instance=~\"[[host]].([[dc:pipe]]).*.([[fleet:pipe]])\"} - ignoring(le) waku_peer_swap_account_balance_bucket{le=\"50.0\", instance=~\"[[host]].([[dc:pipe]]).*.([[fleet:pipe]])\"})",
-              "interval": "",
-              "legendFormat": "100",
-              "refId": "D"
-            },
-            {
-              "datasource": {
-                "type": "prometheus",
-                "uid": "P6693426190CB2316"
-              },
-              "expr": "sum(waku_peer_swap_account_balance_bucket{le=\"50.0\", instance=~\"[[host]].([[dc:pipe]]).*.([[fleet:pipe]])\"} - ignoring(le) waku_peer_swap_account_balance_bucket{le=\"0.0\", instance=~\"[[host]].([[dc:pipe]]).*.([[fleet:pipe]])\"})",
-              "interval": "",
-              "legendFormat": "50",
-              "refId": "E"
-            },
-            {
-              "datasource": {
-                "type": "prometheus",
-                "uid": "P6693426190CB2316"
-              },
-              "expr": "sum(waku_peer_swap_account_balance_bucket{le=\"0.0\", instance=~\"[[host]].([[dc:pipe]]).*.([[fleet:pipe]])\"} - ignoring(le) waku_peer_swap_account_balance_bucket{le=\"-50.0\", instance=~\"[[host]].([[dc:pipe]]).*.([[fleet:pipe]])\"})",
-              "interval": "",
-              "legendFormat": "0",
-              "refId": "F"
-            },
-            {
-              "datasource": {
-                "type": "prometheus",
-                "uid": "P6693426190CB2316"
-              },
-              "expr": "sum(waku_peer_swap_account_balance_bucket{le=\"-50.0\", instance=~\"[[host]].([[dc:pipe]]).*.([[fleet:pipe]])\"} - ignoring(le) waku_peer_swap_account_balance_bucket{le=\"-100.0\", instance=~\"[[host]].([[dc:pipe]]).*.([[fleet:pipe]])\"})",
-              "interval": "",
-              "legendFormat": "-50",
-              "refId": "G"
-            },
-            {
-              "datasource": {
-                "type": "prometheus",
-                "uid": "P6693426190CB2316"
-              },
-              "expr": "sum(waku_peer_swap_account_balance_bucket{le=\"-100.0\", instance=~\"[[host]].([[dc:pipe]]).*.([[fleet:pipe]])\"} - ignoring(le) waku_peer_swap_account_balance_bucket{le=\"-150.0\", instance=~\"[[host]].([[dc:pipe]]).*.([[fleet:pipe]])\"})",
-              "interval": "",
-              "legendFormat": "-100",
-              "refId": "H"
-            },
-            {
-              "datasource": {
-                "type": "prometheus",
-                "uid": "P6693426190CB2316"
-              },
-              "expr": "sum(waku_peer_swap_account_balance_bucket{le=\"-150.0\", instance=~\"[[host]].([[dc:pipe]]).*.([[fleet:pipe]])\"} - ignoring(le) waku_peer_swap_account_balance_bucket{le=\"-200.0\", instance=~\"[[host]].([[dc:pipe]]).*.([[fleet:pipe]])\"})",
-              "interval": "",
-              "legendFormat": "-150",
-              "refId": "I"
-            }
-          ],
-          "thresholds": [],
-          "timeRegions": [],
-          "title": "Waku Swap Account State",
-          "tooltip": {
-            "shared": true,
-            "sort": 0,
-            "value_type": "individual"
-          },
-          "type": "graph",
-          "xaxis": {
-            "mode": "time",
-            "show": true,
-            "values": []
-          },
-          "yaxes": [
-            {
-              "$$hashKey": "object:139",
-              "format": "short",
-              "logBase": 1,
-              "show": true
-            },
-            {
-              "$$hashKey": "object:140",
-              "format": "short",
-              "logBase": 1,
-              "show": true
-            }
-          ],
-          "yaxis": {
-            "align": false
-          }
-        },
-        {
-          "datasource": {
-            "type": "prometheus",
-            "uid": "P6693426190CB2316"
-          },
-          "fieldConfig": {
-            "defaults": {
-              "color": {
-                "mode": "palette-classic"
-              },
-              "custom": {
-                "axisCenteredZero": false,
-                "axisColorMode": "text",
-                "axisLabel": "",
-                "axisPlacement": "auto",
-                "barAlignment": 0,
-                "drawStyle": "line",
-                "fillOpacity": 0,
-                "gradientMode": "none",
-                "hideFrom": {
-                  "legend": false,
-                  "tooltip": false,
-                  "viz": false
-                },
-                "lineInterpolation": "linear",
-                "lineWidth": 1,
-                "pointSize": 5,
-                "scaleDistribution": {
-                  "type": "linear"
-                },
-                "showPoints": "auto",
-                "spanNulls": false,
-                "stacking": {
-                  "group": "A",
-                  "mode": "none"
-                },
-                "thresholdsStyle": {
-                  "mode": "off"
-                }
-              },
-              "mappings": [],
-              "thresholds": {
-                "mode": "absolute",
-                "steps": [
-                  {
-                    "color": "green"
-                  },
-                  {
-                    "color": "red",
-                    "value": 80
-                  }
-                ]
-              }
-            },
-            "overrides": []
-          },
-          "gridPos": {
-            "h": 7,
-            "w": 8,
-            "x": 16,
-            "y": 83
-          },
-          "id": 42,
-          "options": {
-            "legend": {
-              "calcs": [],
-              "displayMode": "list",
-              "placement": "bottom",
-              "showLegend": true
-            },
-            "tooltip": {
-              "mode": "single",
-              "sort": "none"
-            }
-          },
-          "targets": [
-            {
-              "datasource": {
-                "type": "prometheus",
-                "uid": "P6693426190CB2316"
-              },
-              "exemplar": true,
-              "expr": "waku_swap_errors{instance=~\"[[host]].([[dc:pipe]]).*.([[fleet:pipe]])\"}",
-              "interval": "",
-              "legendFormat": "{{type}}: {{instance}}",
-              "refId": "A"
-            }
-          ],
-          "title": "Waku Swap Errors",
-          "type": "timeseries"
-        },
-        {
-          "datasource": {
-            "type": "prometheus",
-            "uid": "P6693426190CB2316"
-          },
-          "fieldConfig": {
-            "defaults": {
-              "color": {
-                "mode": "palette-classic"
-              },
-              "custom": {
-                "axisCenteredZero": false,
-                "axisColorMode": "text",
-                "axisLabel": "",
-                "axisPlacement": "auto",
-                "barAlignment": 0,
-                "drawStyle": "line",
-                "fillOpacity": 0,
-                "gradientMode": "none",
-                "hideFrom": {
-                  "legend": false,
-                  "tooltip": false,
-                  "viz": false
-                },
-                "lineInterpolation": "linear",
-                "lineWidth": 1,
-                "pointSize": 5,
-                "scaleDistribution": {
-                  "type": "linear"
-                },
-                "showPoints": "auto",
-                "spanNulls": false,
-                "stacking": {
-                  "group": "A",
-                  "mode": "none"
-                },
-                "thresholdsStyle": {
-                  "mode": "off"
-                }
-              },
-              "mappings": [],
-              "thresholds": {
-                "mode": "absolute",
-                "steps": [
-                  {
-                    "color": "green"
-                  }
-                ]
-              },
-              "unit": "none"
-            },
-            "overrides": []
-          },
-          "gridPos": {
-            "h": 8,
-            "w": 12,
-            "x": 0,
-            "y": 90
-          },
-          "id": 103,
-          "options": {
-            "legend": {
-              "calcs": [],
-              "displayMode": "list",
-              "placement": "right",
-              "showLegend": true
-            },
-            "tooltip": {
-              "mode": "single",
-              "sort": "none"
-            }
-          },
-          "pluginVersion": "9.2.5",
-          "targets": [
-            {
-              "datasource": {
-                "type": "prometheus",
-                "uid": "P6693426190CB2316"
-              },
-              "editorMode": "code",
-              "exemplar": false,
-              "expr": "(increase(waku_node_messages_total{instance=~\"[[host]].([[dc:pipe]]).([[fleet:pipe]])\"}[1m]))/60",
-              "format": "heatmap",
-              "instant": false,
-              "legendFormat": "{{fleet}}_{{datacenter}}",
-              "range": true,
-              "refId": "A"
-            }
-          ],
-          "title": "Messages/second",
-          "type": "timeseries"
-        },
-        {
-          "datasource": {
-            "type": "prometheus",
-            "uid": "P6693426190CB2316"
-          },
-          "fieldConfig": {
-            "defaults": {
-              "color": {
-                "mode": "palette-classic"
-              },
-              "custom": {
-                "axisCenteredZero": false,
-                "axisColorMode": "text",
-                "axisLabel": "",
-                "axisPlacement": "auto",
-                "barAlignment": 0,
-                "drawStyle": "line",
-                "fillOpacity": 0,
-                "gradientMode": "none",
-                "hideFrom": {
-                  "legend": false,
-                  "tooltip": false,
-                  "viz": false
-                },
-                "lineInterpolation": "linear",
-                "lineWidth": 1,
-                "pointSize": 5,
-                "scaleDistribution": {
-                  "type": "linear"
-                },
-                "showPoints": "auto",
-                "spanNulls": false,
-                "stacking": {
-                  "group": "A",
-                  "mode": "none"
-                },
-                "thresholdsStyle": {
-                  "mode": "off"
-                }
-              },
-              "mappings": [],
-              "thresholds": {
-                "mode": "absolute",
-                "steps": [
-                  {
-                    "color": "green"
-                  }
-                ]
-              },
-              "unit": "deckbytes"
-            },
-            "overrides": []
-          },
-          "gridPos": {
-            "h": 8,
-            "w": 12,
-            "x": 12,
-            "y": 90
-          },
-          "id": 102,
-          "options": {
-            "legend": {
-              "calcs": [],
-              "displayMode": "list",
-              "placement": "right",
-              "showLegend": true
-            },
-            "tooltip": {
-              "mode": "single",
-              "sort": "none"
-            }
-          },
-          "pluginVersion": "9.2.5",
-          "targets": [
-            {
-              "datasource": {
-                "type": "prometheus",
-                "uid": "P6693426190CB2316"
-              },
-              "editorMode": "code",
-              "exemplar": false,
-              "expr": "waku_histogram_message_size_sum{instance=~\"[[host]].([[dc:pipe]]).([[fleet:pipe]])\"}/waku_histogram_message_size_count{instance=~\"[[host]].([[dc:pipe]]).([[fleet:pipe]])\"}",
-              "format": "heatmap",
-              "instant": false,
-              "legendFormat": "{{fleet}}_{{datacenter}}",
-              "range": true,
-              "refId": "A"
-            }
-          ],
-          "title": "Average msg size (kBytes)",
-          "type": "timeseries"
-        },
-        {
-          "datasource": {
-            "type": "prometheus",
-            "uid": "P6693426190CB2316"
-          },
-          "fieldConfig": {
-            "defaults": {
-              "color": {
-                "mode": "thresholds"
-              },
-              "mappings": [],
-              "thresholds": {
-                "mode": "absolute",
-                "steps": [
-                  {
-                    "color": "green"
-                  }
-                ]
-              },
-              "unit": "percent"
-            },
-            "overrides": []
-          },
-          "gridPos": {
-            "h": 8,
-            "w": 24,
-            "x": 0,
-            "y": 98
-          },
-          "id": 101,
-          "options": {
-            "displayMode": "gradient",
-            "minVizHeight": 10,
-            "minVizWidth": 0,
-            "orientation": "auto",
-            "reduceOptions": {
-              "calcs": [
-                "lastNotNull"
-              ],
-              "fields": "",
-              "values": false
-            },
-            "showUnfilled": true
-          },
-          "pluginVersion": "9.2.5",
-          "targets": [
-            {
-              "datasource": {
-                "type": "prometheus",
-                "uid": "P6693426190CB2316"
-              },
-              "editorMode": "code",
-              "exemplar": false,
-              "expr": "rate(waku_histogram_message_size_bucket{instance=~\"[[host]].([[dc:pipe]]).([[fleet:pipe]])\"}[1h])/scalar(rate(waku_histogram_message_size_count{instance=~\"[[host]].([[dc:pipe]]).([[fleet:pipe]])\"}[1h]))*100",
-              "format": "heatmap",
-              "instant": false,
-              "legendFormat": "{{le}}",
-              "range": true,
-              "refId": "A"
-            }
-          ],
-          "title": "Message distrubution %/kBytes (Last Hour)",
-          "transformations": [],
-          "type": "bargauge"
-        },
-        {
-          "datasource": {
-            "type": "prometheus",
-            "uid": "P6693426190CB2316"
-          },
-          "fieldConfig": {
-            "defaults": {
-              "color": {
-                "mode": "thresholds"
-              },
-              "mappings": [],
-              "thresholds": {
-                "mode": "absolute",
-                "steps": [
-                  {
-                    "color": "green"
-                  }
-                ]
-              },
-              "unit": "none"
-            },
-            "overrides": []
-          },
-          "gridPos": {
-            "h": 8,
-            "w": 12,
-            "x": 0,
-            "y": 106
-          },
-          "id": 105,
-          "options": {
-            "colorMode": "value",
-            "graphMode": "none",
-            "justifyMode": "auto",
-            "orientation": "horizontal",
-            "reduceOptions": {
-              "calcs": [
-                "lastNotNull"
-              ],
-              "fields": "",
-              "values": false
-            },
-            "text": {
-              "titleSize": 15,
-              "valueSize": 15
-            },
-            "textMode": "auto"
-          },
-          "pluginVersion": "9.2.5",
-          "targets": [
-            {
-              "datasource": {
-                "type": "prometheus",
-                "uid": "P6693426190CB2316"
-              },
-              "editorMode": "code",
-              "exemplar": false,
-              "expr": "waku_connected_peers{instance=~\"[[host]].([[dc:pipe]]).([[fleet:pipe]])\"}",
-              "format": "heatmap",
-              "instant": false,
-              "legendFormat": "Direction:{{direction}} {{protocol}}",
-              "range": true,
-              "refId": "A"
-            }
-          ],
-          "title": "Connected Peers per Protocol",
-          "type": "stat"
-        },
-        {
-          "datasource": {
-            "type": "prometheus",
-            "uid": "P6693426190CB2316"
-          },
-          "fieldConfig": {
-            "defaults": {
-              "color": {
-                "mode": "thresholds"
-              },
-              "mappings": [],
-              "thresholds": {
-                "mode": "absolute",
-                "steps": [
-                  {
-                    "color": "green"
-                  }
-                ]
-              },
-              "unit": "none"
-            },
-            "overrides": []
-          },
-          "gridPos": {
-            "h": 8,
-            "w": 12,
-            "x": 12,
-            "y": 106
-          },
-          "id": 104,
-          "options": {
-            "colorMode": "value",
-            "graphMode": "none",
-            "justifyMode": "auto",
-            "orientation": "horizontal",
-            "reduceOptions": {
-              "calcs": [
-                "lastNotNull"
-              ],
-              "fields": "",
-              "values": false
-            },
-            "text": {
-              "titleSize": 15,
-              "valueSize": 15
-            },
-            "textMode": "auto"
-          },
-          "pluginVersion": "9.2.5",
-          "targets": [
-            {
-              "datasource": {
-                "type": "prometheus",
-                "uid": "P6693426190CB2316"
-              },
-              "editorMode": "code",
-              "exemplar": false,
-              "expr": "waku_streams_peers{instance=~\"[[host]].([[dc:pipe]]).([[fleet:pipe]])\"}",
-              "format": "heatmap",
-              "instant": false,
-              "legendFormat": "Direction:{{direction}} {{protocol}}",
-              "range": true,
-              "refId": "A"
-            }
-          ],
-          "title": "Connected Streams per Protocol",
-          "type": "stat"
-        }
-      ],
-      "targets": [
-        {
-          "datasource": {
-            "type": "prometheus",
-            "uid": "P6693426190CB2316"
-          },
-          "refId": "A"
-        }
-      ],
-      "title": "Swap",
-      "type": "row"
-    },
-    {
-      "collapsed": true,
-      "gridPos": {
-        "h": 1,
-        "w": 24,
-        "x": 0,
-<<<<<<< HEAD
-        "y": 205
-=======
-        "y": 296
->>>>>>> 9e96e191
-      },
-      "id": 107,
-      "panels": [
-        {
-          "datasource": {
-            "type": "prometheus",
-            "uid": "P6693426190CB2316"
-          },
-          "fieldConfig": {
-            "defaults": {
-              "color": {
-                "mode": "palette-classic"
-              },
-              "custom": {
-                "axisCenteredZero": false,
-                "axisColorMode": "text",
-                "axisLabel": "",
-                "axisPlacement": "auto",
-                "barAlignment": 0,
-                "drawStyle": "line",
-                "fillOpacity": 0,
-                "gradientMode": "none",
-                "hideFrom": {
-                  "legend": false,
-                  "tooltip": false,
-                  "viz": false
-                },
-                "lineInterpolation": "linear",
-                "lineWidth": 1,
-                "pointSize": 5,
-                "scaleDistribution": {
-                  "type": "linear"
-                },
-                "showPoints": "auto",
-                "spanNulls": false,
-                "stacking": {
-                  "group": "A",
-                  "mode": "none"
-                },
-                "thresholdsStyle": {
-                  "mode": "off"
-                }
-              },
-              "mappings": [],
-              "thresholds": {
-                "mode": "absolute",
-                "steps": [
-                  {
-                    "color": "green"
-                  },
-                  {
-                    "color": "red",
-                    "value": 80
-                  }
-                ]
-              },
               "unit": "decgbytes"
             },
             "overrides": []
@@ -11322,7 +7774,7 @@
     "list": [
       {
         "current": {
-          "selected": true,
+          "selected": false,
           "text": ".*",
           "value": ".*"
         },
@@ -11362,10 +7814,10 @@
         "current": {
           "selected": false,
           "text": [
-            "status.staging"
+            "status.prod"
           ],
           "value": [
-            "status.staging"
+            "status.prod"
           ]
         },
         "datasource": {
@@ -11396,10 +7848,10 @@
         "current": {
           "selected": false,
           "text": [
-            "ac-cn-hongkong-c"
+            "All"
           ],
           "value": [
-            "ac-cn-hongkong-c"
+            "$__all"
           ]
         },
         "datasource": {
@@ -11429,8 +7881,8 @@
     ]
   },
   "time": {
-    "from": "2024-09-20T12:34:03.849Z",
-    "to": "2024-09-20T13:52:30.721Z"
+    "from": "now-24h",
+    "to": "now"
   },
   "timepicker": {
     "refresh_intervals": [
@@ -11448,10 +7900,6 @@
   "timezone": "browser",
   "title": "Nim-Waku V2",
   "uid": "qrp_ZCTGz",
-<<<<<<< HEAD
-  "version": 151,
-=======
   "version": 154,
->>>>>>> 9e96e191
   "weekStart": ""
 }